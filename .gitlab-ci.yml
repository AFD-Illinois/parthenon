image: cuda10.0-mpi-hdf5

# Is performed before the scripts in the stages step
before_script:
    - export OMP_PROC_BIND=close
    - export OMP_PLACES=cores
    - export OMP_NUM_THREADS=1
    - export CMAKE_VERSION=3.10.3
    - export CTEST_OUTPUT_ON_FAILURE=1
    - export J=$(( $(nproc --all) / 4  + 1 )) && echo Using ${J} cores during build
    - wget -qO- http://www.cmake.org/files/v${CMAKE_VERSION:0:4}/cmake-${CMAKE_VERSION}-Linux-x86_64.tar.gz | tar -xz
    - export PATH=${PWD}/cmake-${CMAKE_VERSION}-Linux-x86_64/bin:$PATH
  
variables:
  GIT_SUBMODULE_STRATEGY: recursive

stages:
  - style
  - short

style-check:
  tags:
    - cpu
  stage: style
  script:
    - python ./tst/style/cpplint.py --counting=detailed --recursive src example tst
  allow_failure: true

parthenon-cuda-short:
  tags:
    - cuda
  stage: short
  script:
# mitigate UVM allocations on older multi-GPU systems    
#    - export CUDA_LAUNCH_BLOCKING=1
#    - export CUDA_VISIBLE_DEVICES=0
    - mkdir build-cuda-debug
    - cd build-cuda-debug
    - cmake -DCMAKE_BUILD_TYPE=Debug -DHDF5_ROOT=/usr/local/hdf5/parallel
      -DKokkos_ENABLE_OPENMP=True -DKokkos_ARCH_WSM=True
      -DKokkos_ENABLE_CUDA=True -DKokkos_ARCH_PASCAL61=True
      -DCMAKE_CXX_COMPILER=${PWD}/../external/Kokkos/bin/nvcc_wrapper
<<<<<<< HEAD
      ../ && make -j${J} && make -j${J} test
  artifacts:
    when: always
    expire_in: 3 days
    paths:
      - build-cuda/CMakeFiles/CMakeOutput.log
=======
      ../ && make -j${J} && ctest -j${J} -LE performance
>>>>>>> 2fe0cc30

# run short suite on CPUs
parthenon-cpu-short:
  tags:
    - cpu
  stage: short
  script:
    - mkdir build-debug
    - cd build-debug
    - cmake -DCMAKE_BUILD_TYPE=Debug -DHDF5_ROOT=/usr/local/hdf5/parallel
      -DKokkos_ENABLE_OPENMP=True -DKokkos_ARCH_WSM=True
<<<<<<< HEAD
      ../ && make -j${J} && make test
  artifacts:
    when: always
    expire_in: 3 days
    paths:
      - build/CMakeFiles/CMakeOutput.log
=======
      ../ && make -j${J} && ctest -j${J} -LE performance

parthenon-cuda-peformance:
  tags:
    - cuda
  stage: short
  script:
# mitigate UVM allocations on older multi-GPU systems    
#    - export CUDA_LAUNCH_BLOCKING=1
#    - export CUDA_VISIBLE_DEVICES=0
    - mkdir build-cuda-perf
    - cd build-cuda-perf
    - cmake -DCMAKE_BUILD_TYPE=Release -DHDF5_ROOT=/usr/local/hdf5/parallel
      -DKokkos_ENABLE_OPENMP=True -DKokkos_ARCH_WSM=True
      -DKokkos_ENABLE_CUDA=True -DKokkos_ARCH_PASCAL61=True
      -DCMAKE_CXX_COMPILER=${PWD}/../external/Kokkos/bin/nvcc_wrapper
      ../ && make -j${J} && ctest -L performance

# run short suite on CPUs
parthenon-cpu-performance:
  tags:
    - cpu
  stage: short
  script:
    - mkdir build-perf
    - cd build-perf
    - cmake -DCMAKE_BUILD_TYPE=Release -DHDF5_ROOT=/usr/local/hdf5/parallel
      -DKokkos_ENABLE_OPENMP=True -DKokkos_ARCH_WSM=True
      ../ && make -j${J} && ctest -L performance
>>>>>>> 2fe0cc30
<|MERGE_RESOLUTION|>--- conflicted
+++ resolved
@@ -40,16 +40,12 @@
       -DKokkos_ENABLE_OPENMP=True -DKokkos_ARCH_WSM=True
       -DKokkos_ENABLE_CUDA=True -DKokkos_ARCH_PASCAL61=True
       -DCMAKE_CXX_COMPILER=${PWD}/../external/Kokkos/bin/nvcc_wrapper
-<<<<<<< HEAD
-      ../ && make -j${J} && make -j${J} test
+      ../ && make -j${J} && ctest -j${J} -LE performance
   artifacts:
     when: always
     expire_in: 3 days
     paths:
-      - build-cuda/CMakeFiles/CMakeOutput.log
-=======
-      ../ && make -j${J} && ctest -j${J} -LE performance
->>>>>>> 2fe0cc30
+      - build-cuda-debug/CMakeFiles/CMakeOutput.log
 
 # run short suite on CPUs
 parthenon-cpu-short:
@@ -61,15 +57,12 @@
     - cd build-debug
     - cmake -DCMAKE_BUILD_TYPE=Debug -DHDF5_ROOT=/usr/local/hdf5/parallel
       -DKokkos_ENABLE_OPENMP=True -DKokkos_ARCH_WSM=True
-<<<<<<< HEAD
-      ../ && make -j${J} && make test
+      ../ && make -j${J} && ctest -j${J} -LE performance
   artifacts:
     when: always
     expire_in: 3 days
     paths:
-      - build/CMakeFiles/CMakeOutput.log
-=======
-      ../ && make -j${J} && ctest -j${J} -LE performance
+      - build-debug/CMakeFiles/CMakeOutput.log
 
 parthenon-cuda-peformance:
   tags:
@@ -86,6 +79,11 @@
       -DKokkos_ENABLE_CUDA=True -DKokkos_ARCH_PASCAL61=True
       -DCMAKE_CXX_COMPILER=${PWD}/../external/Kokkos/bin/nvcc_wrapper
       ../ && make -j${J} && ctest -L performance
+  artifacts:
+    when: always
+    expire_in: 3 days
+    paths:
+      - build-cuda-perf/CMakeFiles/CMakeOutput.log
 
 # run short suite on CPUs
 parthenon-cpu-performance:
@@ -98,4 +96,8 @@
     - cmake -DCMAKE_BUILD_TYPE=Release -DHDF5_ROOT=/usr/local/hdf5/parallel
       -DKokkos_ENABLE_OPENMP=True -DKokkos_ARCH_WSM=True
       ../ && make -j${J} && ctest -L performance
->>>>>>> 2fe0cc30
+  artifacts:
+    when: always
+    expire_in: 3 days
+    paths:
+      - build-perf/CMakeFiles/CMakeOutput.log