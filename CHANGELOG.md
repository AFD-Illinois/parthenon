# Changelog

## Current develop

### Added (new features/APIs/variables/...)

### Changed (changing behavior/API/variables/...)
- [[PR 303]](https://github.com/lanl/parthenon/pull/303) Changed `Mesh::BlockList` from a `std::list<MeshBlock>` to a `std::vector<std::shared_ptr<MeshBlock>>`, making `FindMeshBlock` run in constant, rather than linear, time. Loops over `block_list` in application drivers must be cahnged accordingly.
<<<<<<< HEAD
- [[PR 300]](https://github.com/lanl/parthenon/pull/300): Changes to `AddTask` function signature. Requires re-ordering task dependency argument to front.
=======
- [[PR 307]](https://github.com/lanl/parthenon/pull/307) Changed back-pointers in mesh structure to weak pointers. Cleaned up `MeshBlock` constructor and implemented `MeshBlock` factory function.
>>>>>>> 0ca951a2

### Fixed (not changing behavior/API/variables/...)
- [[PR 293]](https://github.com/lanl/parthenon/pull/293) Changed `VariablePack` and related objects to use `ParArray1D` objects instead of `ParArrayND` objects under the hood to reduce the size of the captured objects.
- [[PR 310]](https://github.com/lanl/parthenon/pull/310) Fix Cuda 11 builds.

### Removed (removing behavior/API/varaibles/...)


## Release 0.2.0
Date: 9/12/2020

### Added
- [[PR 250]](https://github.com/lanl/parthenon/pull/250) Feature::Restart. If output file format 'rst' is specified restart files are written using independent variables and those marked with Restart metadata flag.  Simulations can be restarted with a '-r \<restartFile\>' argument to the code.
- [[PR 263]](https://github.com/lanl/parthenon/pull/263) Added MeshBlockPack, a mechanism for looping over the whole mesh at once within a `Kokkos` kernel. See [documentation](docs/mesh/packing.md)
- [[PR 267]](https://github.com/lanl/parthenon/pull/267) Introduced TaskRegions and TaskCollections to allow for task launches on multiple blocks.
- [[PR 287]](https://github.com/lanl/parthenon/pull/287) Added machine configuration file for compile options, see [documentation](https://github.com/lanl/parthenon/blob/develop/docs/building.md#default-machine-configurations)
- [[PR 290]](https://github.com/lanl/parthenon/pull/290) Added per cycle performance output diagnostic.
- [[PR 298]](https://github.com/lanl/parthenon/pull/298) Introduced Partition, a tiny utility for partitioning STL containers. Used for MeshBlockPacks, to enable packing over a fraction of the mesh.

### Changed
- [\#68](https://github.com/lanl/parthenon/issues/68) Moved default `par_for` wrappers to `MeshBlock` 
- [[PR 243]](https://github.com/lanl/parthenon/pull/243) Automatically find/check Python version used in regression tests. Bumps CMake minimum version to 3.12
- [[PR 266]](https://github.com/lanl/parthenon/pull/266): It is no longer necessary to specify Kokkos_ENABLE_OPENMP this is by default enabled, to turn off one can specify PARTHENON_DISABLE_OPENMP.

### Fixed
- [[PR 271]](https://github.com/lanl/parthenon/issues/256): Fix setting default CXX standard.
- [[PR 262]](https://github.com/lanl/parthenon/pull/262) Fix setting of "coverage" label in testing. Automatically applies coverage tag to all tests not containing "performance" label.
- [[PR 276]](https://github.com/lanl/parthenon/pull/276) Decrease required Python version from 3.6 to 3.5.
- [[PR 283]](https://github.com/lanl/parthenon/pull/283) Change CI to extended nightly develop tests and short push tests.
- [[PR 282]](https://github.com/lanl/parthenon/pull/282) Integrated MeshBlockPack and tasking in pi example
- [[PR 294]](https://github.com/lanl/parthenon/pull/294) Fix `IndexShape::GetTotal(IndexDomain)` - previously was returning opposite of expected domain result.

## Release 0.1.0
Date: 8/4/2020

Initial release of Parthenon AMR infrastructure.

### Changed
- [[PR 214]](https://github.com/lanl/parthenon/pull/214): The weak linked routines for user-specified parthenon behavior have been removed in favor of a more portable approach. See [the documentation](docs/README.md#user-specified-internal-functions).<|MERGE_RESOLUTION|>--- conflicted
+++ resolved
@@ -6,11 +6,8 @@
 
 ### Changed (changing behavior/API/variables/...)
 - [[PR 303]](https://github.com/lanl/parthenon/pull/303) Changed `Mesh::BlockList` from a `std::list<MeshBlock>` to a `std::vector<std::shared_ptr<MeshBlock>>`, making `FindMeshBlock` run in constant, rather than linear, time. Loops over `block_list` in application drivers must be cahnged accordingly.
-<<<<<<< HEAD
 - [[PR 300]](https://github.com/lanl/parthenon/pull/300): Changes to `AddTask` function signature. Requires re-ordering task dependency argument to front.
-=======
 - [[PR 307]](https://github.com/lanl/parthenon/pull/307) Changed back-pointers in mesh structure to weak pointers. Cleaned up `MeshBlock` constructor and implemented `MeshBlock` factory function.
->>>>>>> 0ca951a2
 
 ### Fixed (not changing behavior/API/variables/...)
 - [[PR 293]](https://github.com/lanl/parthenon/pull/293) Changed `VariablePack` and related objects to use `ParArray1D` objects instead of `ParArrayND` objects under the hood to reduce the size of the captured objects.
