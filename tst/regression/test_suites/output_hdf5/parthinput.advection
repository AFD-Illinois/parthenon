--- conflicted
+++ resolved
@@ -74,11 +74,7 @@
 file_type = histogram
 dt = 0.25
 
-<<<<<<< HEAD
-num_histograms = 3
-=======
 hist_names = hist0, name, other_name
->>>>>>> e23cf99d
 
 # 1D histogram of a variable, binned by a variable
 hist0_ndim = 1
@@ -90,30 +86,6 @@
 hist0_binned_variable_component = 0
 
 # 2D histogram of a variable, binned by a coordinate and a different variable
-<<<<<<< HEAD
-hist1_ndim = 2
-hist1_x_variable = HIST_COORD_X1
-hist1_x_edges_type = lin
-hist1_x_edges_num_bins = 4
-hist1_x_edges_min = -0.5
-hist1_x_edges_max = 0.5
-hist1_y_variable = one_minus_advected_sq
-hist1_y_variable_component = 0
-hist1_y_edges_type = list
-hist1_y_edges_list = 0, 0.5, 1.0
-hist1_binned_variable = advected
-hist1_binned_variable_component = 0
-
-# 1D histogram ("standard", i.e., counting occurance in bin)
-hist2_ndim = 1
-hist2_x_variable = advected
-hist2_x_variable_component = 0
-hist2_x_edges_type = log
-hist2_x_edges_num_bins = 10
-hist2_x_edges_min = 1e-9
-hist2_x_edges_max = 1e0
-hist2_binned_variable = HIST_ONES
-=======
 name_ndim = 2
 name_x_variable = HIST_COORD_X1
 name_x_edges_type = lin
@@ -136,7 +108,6 @@
 other_name_x_edges_min = 1e-9
 other_name_x_edges_max = 1e0
 other_name_binned_variable = HIST_ONES
->>>>>>> e23cf99d
 
 # A second output block with different dt for histograms
 # to double check that writing to different files works
@@ -144,22 +115,12 @@
 file_type = histogram
 dt = 0.5
 
-<<<<<<< HEAD
-num_histograms = 1
-=======
 hist_names = hist0
->>>>>>> e23cf99d
 
 # 2D histogram of volume weighted variable according to two coordinates
 hist0_ndim = 2
 hist0_x_variable = HIST_COORD_X1
 hist0_x_edges_type = list
-<<<<<<< HEAD
-hist0_x_edges_list = -0.5, -0.25, 0.0, 0.25, 0.5
-hist0_y_variable = HIST_COORD_X2
-hist0_y_edges_type = list
-hist0_y_edges_list = -0.5, -0.1, 0.0, 0.1, 0.5
-=======
 # Note that the coordinate edges are smaller than the domain extents on purpose
 # to test the accumulation feature (as the reference histogram in the test calculated
 # with numpy goes all the way out to the domain edges).
@@ -167,14 +128,9 @@
 hist0_y_variable = HIST_COORD_X2
 hist0_y_edges_type = list
 hist0_y_edges_list = -0.25, -0.1, 0.0, 0.1, 0.5
->>>>>>> e23cf99d
 hist0_binned_variable = advected
 hist0_binned_variable_component = 0
 hist0_weight_by_volume = true
 hist0_weight_variable = one_minus_advected_sq
-<<<<<<< HEAD
 hist0_weight_variable_component = 0
-=======
-hist0_weight_variable_component = 0
-hist0_accumulate = true
->>>>>>> e23cf99d
+hist0_accumulate = true