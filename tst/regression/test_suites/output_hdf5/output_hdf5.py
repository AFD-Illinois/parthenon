# ========================================================================================
# Parthenon performance portable AMR framework
# Copyright(C) 2020 The Parthenon collaboration
# Licensed under the 3-clause BSD License, see LICENSE file for details
# ========================================================================================
# (C) (or copyright) 2020-2021. Triad National Security, LLC. All rights reserved.
#
# This program was produced under U.S. Government contract 89233218CNA000001 for Los
# Alamos National Laboratory (LANL), which is operated by Triad National Security, LLC
# for the U.S. Department of Energy/National Nuclear Security Administration. All rights
# in the program are reserved by Triad National Security, LLC, and the U.S. Department
# of Energy/National Nuclear Security Administration. The Government is granted for
# itself and others acting on its behalf a nonexclusive, paid-up, irrevocable worldwide
# license in this material to reproduce, prepare derivative works, distribute copies to
# the public, perform publicly and display publicly, and to permit others to do so.
# ========================================================================================

# Modules
import math
import numpy as np
import sys
import os
import utils.test_case

# To prevent littering up imported folders with .pyc files or __pycache_ folder
sys.dont_write_bytecode = True


class TestCase(utils.test_case.TestCaseAbs):
    def Prepare(self, parameters, step):
        """
        Setup simulation parameters.
        """

        # TEST: 2D AMR
        if step == 1:
            # do nothing, keep defaults
            return parameters
        # TEST: 3D AMR
        elif step == 2:
            parameters.driver_cmd_line_args = [
                "parthenon/job/problem_id=advection_3d",  # change name for new outputs
                "parthenon/mesh/numlevel=2",  # reduce AMR depth for smaller sim
                "parthenon/mesh/nx1=32",
                "parthenon/meshblock/nx1=8",
                "parthenon/mesh/nx2=32",
                "parthenon/meshblock/nx2=8",
                "parthenon/mesh/nx3=32",
                "parthenon/meshblock/nx3=8",
                "parthenon/time/integrator=rk1",
                "Advection/cfl=0.3",
            ]
        # Same as step 1 but shortened for calculating coverage
        elif step == 3:
            parameters.coverage_status = "only-coverage"
            parameters.driver_cmd_line_args = [
                "parthenon/time/tlim=0.01",
            ]
        # Same as step 2 but shortened for calculating coverage
        elif step == 4:
            parameters.coverage_status = "only-coverage"
            parameters.driver_cmd_line_args = [
                "parthenon/job/problem_id=advection_3d",  # change name for new outputs
                "parthenon/mesh/numlevel=2",  # reduce AMR depth for smaller sim
                "parthenon/mesh/nx1=32",
                "parthenon/meshblock/nx1=8",
                "parthenon/mesh/nx2=32",
                "parthenon/meshblock/nx2=8",
                "parthenon/mesh/nx3=32",
                "parthenon/meshblock/nx3=8",
                "parthenon/time/integrator=rk1",
                "Advection/cfl=0.3",
                "parthenon/time/tlim=0.01",
            ]
        return parameters

    def Analyse(self, parameters):
        """
        Analyze the output and determine if the test passes.
        """
        analyze_status = True
        print(os.getcwd())

        sys.path.insert(
            1,
            parameters.parthenon_path
            + "/scripts/python/packages/parthenon_tools/parthenon_tools",
        )

        try:
            import phdf_diff
        except ModuleNotFoundError:
            print("Couldn't find module to compare Parthenon hdf5 files.")
            return False

        # TODO(pgrete) make sure this also works/doesn't fail for the user
        ret_2d = phdf_diff.compare(
            [
                "advection_2d.out0.final.phdf",
                parameters.parthenon_path
                + "/tst/regression/gold_standard/advection_2d.out0.final.phdf",
            ],
            one=True,
        )
        ret_3d = phdf_diff.compare(
            [
                "advection_3d.out0.final.phdf",
                parameters.parthenon_path
                + "/tst/regression/gold_standard/advection_3d.out0.final.phdf",
            ],
            one=True,
        )

        if ret_2d != 0 or ret_3d != 0:
            analyze_status = False

        hst_2d = np.genfromtxt("advection_2d.hst")
        hst_3d = np.genfromtxt("advection_3d.hst")
        ref_results = [
            ["time", 1.0, 1.0],
            ["dt", 1.75781e-03, 3.12500e-03],
            ["total", 7.06177e-02, 1.39160e-02],
            ["max", 9.43685e-01, 4.80914e-01],
            [
                "min",
<<<<<<< HEAD
                1.67180e-10,  # if parameters.sparse_disabled else 1.67171e-10,
=======
                #1.67180e-10 if parameters.sparse_disabled else 1.67171e-10,
                1.67171e-10,
>>>>>>> 027f4d35
                1.45889e-07,
            ],
        ]
        # check results in last row (at the final time of the sim)
        for i, val in enumerate(ref_results):
            if hst_2d[-1:, i] != val[1]:
                print(
                    "Wrong",
                    val[0],
                    "in hst output of 2D problem (",
                    hst_2d[-1:, i],
                    ", ",
                    val[1],
                    ")",
                )
                analyze_status = False
            if hst_3d[-1:, i] != val[2]:
                print(
                    "Wrong",
                    val[0],
                    "in hst output of 3D problem (",
                    hst_3d[-1:, i],
                    ", ",
                    val[2],
                    ")",
                )
                analyze_status = False

        return analyze_status<|MERGE_RESOLUTION|>--- conflicted
+++ resolved
@@ -123,12 +123,8 @@
             ["max", 9.43685e-01, 4.80914e-01],
             [
                 "min",
-<<<<<<< HEAD
-                1.67180e-10,  # if parameters.sparse_disabled else 1.67171e-10,
-=======
                 #1.67180e-10 if parameters.sparse_disabled else 1.67171e-10,
-                1.67171e-10,
->>>>>>> 027f4d35
+                1.67180e-10,
                 1.45889e-07,
             ],
         ]
