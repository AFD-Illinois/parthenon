--- conflicted
+++ resolved
@@ -85,10 +85,7 @@
 be recovered from a ``Mesh`` pointer using 
 
 .. code:: c++
-<<<<<<< HEAD
-=======
 
->>>>>>> e23cf99d
   auto &md = pmesh->gmg_mesh_data[level].GetOrAdd(level, "base", partition_idx);
 
 This ``MeshData`` will include blocks at the current level and possibly some 
@@ -98,10 +95,7 @@
 GMG ``MeshData`` pointer ``md``, one would use 
 
 .. code:: c++
-<<<<<<< HEAD
-=======
 
->>>>>>> e23cf99d
   int nblocks = md->NumBlocks();
   std::vector<bool> include_block(nblocks, true);
   for (int b = 0; b < nblocks; ++b)
@@ -112,17 +106,9 @@
   auto pack = desc.GetPack(md.get(), include_block);
 
 In addition to creating the ``LogicalLocation`` and block lists for the GMG levels, 
-<<<<<<< HEAD
-``Mesh`` fills neigbor arrays in ``MeshBlock`` for intra- and inter-GMG block list 
-=======
 ``Mesh`` fills neighbor arrays in ``MeshBlock`` for intra- and inter-GMG block list 
->>>>>>> e23cf99d
 communication (i.e. boundary communication and internal prolongation/restriction, 
 respectively). Communication within and between GMG levels can be done by calling 
 boundary communication routines with the boundary tags ``gmg_same``, 
 ``gmg_restrict_send``, ``gmg_restrict_recv``, ``gmg_prolongate_send``, 
-<<<<<<< HEAD
-``gmg_prolongate_recv`` (see :boundary_communication:`boundary_communication`). 
-=======
 ``gmg_prolongate_recv`` (see :ref:`boundary_comm_tasks`). 
->>>>>>> e23cf99d
