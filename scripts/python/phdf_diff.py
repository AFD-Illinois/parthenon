--- conflicted
+++ resolved
@@ -301,13 +301,9 @@
         otherLocations[idx] = f0.findIndexInOther(f1,idx)
     if not quiet: print(f0.TotalCells,'cells mapped')
 
-<<<<<<< HEAD
-    for var in f0.Variables:
-        if var == 'Locations' or var == 'Info' or var == 'SparseInfo':
-=======
     for var in set(f0.Variables+f1.Variables):
-        if var in ['Locations', 'VolumeLocations', 'LogicalLocations', 'Levels', 'Info', 'Params']:
->>>>>>> 4549e51a
+        if var in ['Locations', 'VolumeLocations', 'LogicalLocations', 'Levels', 'Info',
+                   'Params', 'SparseInfo']:
             continue
 
         #initialize info values
@@ -374,7 +370,7 @@
 
         if one and not same:
             break
-    
+
     if no_diffs:
       return(0)
     else:
