//========================================================================================
// (C) (or copyright) 2020. Triad National Security, LLC. All rights reserved.
//
// This program was produced under U.S. Government contract 89233218CNA000001 for Los
// Alamos National Laboratory (LANL), which is operated by Triad National Security, LLC
// for the U.S. Department of Energy/National Nuclear Security Administration. All rights
// in the program are reserved by Triad National Security, LLC, and the U.S. Department
// of Energy/National Nuclear Security Administration. The Government is granted for
// itself and others acting on its behalf a nonexclusive, paid-up, irrevocable worldwide
// license in this material to reproduce, prepare derivative works, distribute copies to
// the public, perform publicly and display publicly, and to permit others to do so.
//========================================================================================

// Standard Includes
#include <fstream>
#include <memory>
<<<<<<< HEAD
#include <vector>
=======
>>>>>>> 37ee9d45

// Parthenon Includes
#include <parthenon/driver.hpp>

// Local Includes
#include "calculate_pi.hpp"
#include "pi_driver.hpp"

// Preludes
<<<<<<< HEAD
using namespace parthenon::driver::prelude;
=======
using namespace parthenon::package::prelude;
using parthenon::Packages_t;
using parthenon::ParameterInput;
>>>>>>> 37ee9d45

using pi::PiDriver;

Packages_t ProcessPackages(std::unique_ptr<ParameterInput> &pin);

int main(int argc, char *argv[]) {
  ParthenonManager pman;

  pman.app_input->ProcessPackages = ProcessPackages;

  auto manager_status = pman.ParthenonInit(argc, argv);
  if (manager_status == ParthenonStatus::complete) {
    pman.ParthenonFinalize();
    return 0;
  }
  if (manager_status == ParthenonStatus::error) {
    pman.ParthenonFinalize();
    return 1;
  }

  PiDriver driver(pman.pinput.get(), pman.app_input.get(), pman.pmesh.get());

  auto driver_status = driver.Execute();

  // call MPI_Finalize if necessary
  pman.ParthenonFinalize();

  return 0;
}

// can be used to set global properties that all meshblocks want to know about
// no need in this app so use the weak version that ships with parthenon
// Properties_t ParthenonManager::ProcessProperties(std::unique_ptr<ParameterInput>& pin)
// {
//  Properties_t props;
//  return props;
//}

Packages_t ProcessPackages(std::unique_ptr<ParameterInput> &pin) {
  Packages_t packages;
  // only have one package for this app, but will typically have more things added to
  packages["calculate_pi"] = calculate_pi::Initialize(pin.get());
  return packages;
}

// this should set up initial conditions of independent variables on the block
// this app only has one variable of derived type, so nothing to do here.
// in this case, just use the weak version
// void MeshBlock::ProblemGenerator(ParameterInput *pin) {
//  // nothing to do here for this app
//}

// applications can register functions to fill shared derived quantities
// before and/or after all the package FillDerived call backs
// in this case, just use the weak version that sets these to nullptr
// void ParthenonManager::SetFillDerivedFunctions() {
//  FillDerivedVariables::SetFillDerivedFunctions(nullptr,nullptr);
//}

parthenon::DriverStatus PiDriver::Execute() {
  // this is where the main work is orchestrated
  // No evolution in this driver.  Just calculates something once.
  // For evolution, look at the EvolutionDriver
  PreExecute();

  pouts->MakeOutputs(pmesh, pinput);

  ConstructAndExecuteTaskLists<>(this);

  // All the blocks are done, now do a global reduce and spit out the answer
  // first sum over blocks on this rank
  Real area = 0.0;
  MeshBlock *pmb = pmesh->pblock;
  while (pmb != nullptr) {
    auto &rc = pmb->real_containers.Get();
    ParArrayND<Real> v = rc->Get("in_or_out").data;

    // extract area from device memory
    Real block_area;
    Kokkos::deep_copy(pmb->exec_space, block_area, v.Get(0, 0, 0, 0, 0, 0));
    pmb->exec_space.fence(); // as the deep copy may be async

    const auto &radius = pmb->packages["calculate_pi"]->Param<Real>("radius");
    // area must be reduced by r^2 to get the block's contribution to PI
    block_area /= (radius * radius);

    area += block_area;
    pmb = pmb->next;
  }
#ifdef MPI_PARALLEL
  Real pi_val;
  MPI_Reduce(&area, &pi_val, 1, MPI_PARTHENON_REAL, MPI_SUM, 0, MPI_COMM_WORLD);
#else
  Real pi_val = area;
#endif
  pmesh->mbcnt = pmesh->nbtotal; // this is how many blocks were processed
  PostExecute(pi_val);
  return DriverStatus::complete;
}

void PiDriver::PostExecute(Real pi_val) {
  if (my_rank == 0) {
    std::cout << std::endl
              << std::endl
              << "PI = " << pi_val << "    rel error = " << (pi_val - M_PI) / M_PI
              << std::endl
              << std::endl;

    std::fstream fs;
    fs.open("summary.txt", std::fstream::out);
    fs << "PI = " << pi_val << std::endl;
    fs << "rel error = " << (pi_val - M_PI) / M_PI << std::endl;
    fs.close();
  }
  Driver::PostExecute();
}

TaskList PiDriver::MakeTaskList(MeshBlock *pmb) {
  // make a task list for this mesh block
  using calculate_pi::ComputeArea;
  TaskList tl;

  TaskID none(0);
  auto get_area = tl.AddTask(ComputeArea, none, pmb);

  // could add more tasks like:
  // auto next_task = tl.AddTask(FuncPtr, get_area, pmb);
  // for a task that executes the function FuncPtr (with argument MeshBlock *pmb)
  // that depends on task get_area
  return tl;
}

TaskCollection PiDriver::MakeTasks(std::vector<MeshBlock *> blocks) {
  using calculate_pi::ComputeAreas;
  TaskCollection tc;
  TaskRegion &tr = tc.AddRegion(1);
  TaskID none(0);
  auto get_area = tr[0].AddTask(ComputeAreas, none, blocks);
  return tc;
}<|MERGE_RESOLUTION|>--- conflicted
+++ resolved
@@ -14,10 +14,7 @@
 // Standard Includes
 #include <fstream>
 #include <memory>
-<<<<<<< HEAD
 #include <vector>
-=======
->>>>>>> 37ee9d45
 
 // Parthenon Includes
 #include <parthenon/driver.hpp>
@@ -27,13 +24,7 @@
 #include "pi_driver.hpp"
 
 // Preludes
-<<<<<<< HEAD
 using namespace parthenon::driver::prelude;
-=======
-using namespace parthenon::package::prelude;
-using parthenon::Packages_t;
-using parthenon::ParameterInput;
->>>>>>> 37ee9d45
 
 using pi::PiDriver;
 
