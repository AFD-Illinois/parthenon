--- conflicted
+++ resolved
@@ -11,12 +11,9 @@
 // the public, perform publicly and display publicly, and to permit others to do so.
 //========================================================================================
 
-<<<<<<< HEAD
+#include "pi.hpp"
+
 #include <fstream>
-=======
-#include "pi.hpp"
-
->>>>>>> 8786e9d5
 #include <iostream>
 #include <string>
 #include <utility>
@@ -84,22 +81,17 @@
 #else
   Real pi_val = area;
 #endif
-<<<<<<< HEAD
-  if(my_rank == 0) {
-    std::cout << std::endl << std::endl << "PI = " << pi_val <<
-                 "    rel error = " << (pi_val-M_PI)/M_PI << std::endl << std::endl;
-    std::fstream fs;
-    fs.open ("summary.txt", std::fstream::out);
-    fs << "PI = " << pi_val << "    rel error = " << (pi_val-M_PI)/M_PI << std::endl;
-    fs.close();
-=======
   if (my_rank == 0) {
     std::cout << std::endl
               << std::endl
               << "PI = " << pi_val << "    rel error = " << (pi_val - M_PI) / M_PI
               << std::endl
               << std::endl;
->>>>>>> 8786e9d5
+    
+    std::fstream fs;
+    fs.open ("summary.txt", std::fstream::out);
+    fs << "PI = " << pi_val << "    rel error = " << (pi_val-M_PI)/M_PI << std::endl;
+    fs.close();
   }
   pmesh->mbcnt = pmesh->nbtotal; // this is how many blocks were processed
   return DriverStatus::complete;
