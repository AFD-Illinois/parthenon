//========================================================================================
// (C) (or copyright) 2020. Triad National Security, LLC. All rights reserved.
//
// This program was produced under U.S. Government contract 89233218CNA000001 for Los
// Alamos National Laboratory (LANL), which is operated by Triad National Security, LLC
// for the U.S. Department of Energy/National Nuclear Security Administration. All rights
// in the program are reserved by Triad National Security, LLC, and the U.S. Department
// of Energy/National Nuclear Security Administration. The Government is granted for
// itself and others acting on its behalf a nonexclusive, paid-up, irrevocable worldwide
// license in this material to reproduce, prepare derivative works, distribute copies to
// the public, perform publicly and display publicly, and to permit others to do so.
//========================================================================================
#include "refinement/amr_criteria.hpp"

#include <memory>

#include "interface/container.hpp"
#include "interface/variable.hpp"
#include "mesh/mesh.hpp"
#include "parameter_input.hpp"
#include "refinement/refinement.hpp"

namespace parthenon {

std::shared_ptr<AMRCriteria> AMRCriteria::MakeAMRCriteria(std::string &criteria,
                                                          ParameterInput *pin,
                                                          std::string &block_name) {
  if (criteria == "derivative_order_1")
    return std::make_shared<AMRFirstDerivative>(pin, block_name);
  throw std::invalid_argument("\n  Invalid selection for refinment method in " +
                              block_name + ": " + criteria);
}

AMRFirstDerivative::AMRFirstDerivative(ParameterInput *pin, std::string &block_name) {
  field = pin->GetOrAddString(block_name, "field", "NO FIELD WAS SET");
  if (field == "NO FIELD WAS SET") {
    std::cerr << "Error in " << block_name << ": no field set" << std::endl;
    exit(1);
  }
  refine_criteria = pin->GetOrAddReal(block_name, "refine_tol", 0.5);
  derefine_criteria = pin->GetOrAddReal(block_name, "derefine_tol", 0.05);
  int global_max_level = pin->GetOrAddInteger("parthenon/mesh", "numlevel", 1);
  max_level = pin->GetOrAddInteger(block_name, "max_level", global_max_level);
  if (max_level > global_max_level) {
    std::cerr << "WARNING: max_level in " << block_name
              << " exceeds numlevel (the global maximum number of levels) set in "
                 "<parthenon/mesh>."
              << std::endl
              << std::endl
              << "Setting max_level = numlevel, but this may not be what you want."
              << std::endl
              << std::endl;
    max_level = global_max_level;
  }
}

<<<<<<< HEAD
AmrTag AMRFirstDerivative::operator()(std::shared_ptr<Container<Real>> &rc) {
  ParArrayND<Real> q = rc->Get(field).data;
  return Refinement::FirstDerivative(q, refine_criteria, derefine_criteria);
=======
AmrTag AMRFirstDerivative::operator()(Container<Real> &rc) {
  ParArrayND<Real> q = rc.Get(field).data;
  return Refinement::FirstDerivative(rc.pmy_block->exec_space, q, refine_criteria,
                                     derefine_criteria);
>>>>>>> 45b57882
}

} // namespace parthenon<|MERGE_RESOLUTION|>--- conflicted
+++ resolved
@@ -54,16 +54,10 @@
   }
 }
 
-<<<<<<< HEAD
 AmrTag AMRFirstDerivative::operator()(std::shared_ptr<Container<Real>> &rc) {
   ParArrayND<Real> q = rc->Get(field).data;
-  return Refinement::FirstDerivative(q, refine_criteria, derefine_criteria);
-=======
-AmrTag AMRFirstDerivative::operator()(Container<Real> &rc) {
-  ParArrayND<Real> q = rc.Get(field).data;
   return Refinement::FirstDerivative(rc.pmy_block->exec_space, q, refine_criteria,
                                      derefine_criteria);
->>>>>>> 45b57882
 }
 
 } // namespace parthenon