//========================================================================================
// Athena++ astrophysical MHD code
// Copyright(C) 2014 James M. Stone <jmstone@princeton.edu> and other code contributors
// Licensed under the 3-clause BSD License, see LICENSE file for details
//========================================================================================
// (C) (or copyright) 2020-2024. Triad National Security, LLC. All rights reserved.
//
// This program was produced under U.S. Government contract 89233218CNA000001 for Los
// Alamos National Laboratory (LANL), which is operated by Triad National Security, LLC
// for the U.S. Department of Energy/National Nuclear Security Administration. All rights
// in the program are reserved by Triad National Security, LLC, and the U.S. Department
// of Energy/National Nuclear Security Administration. The Government is granted for
// itself and others acting on its behalf a nonexclusive, paid-up, irrevocable worldwide
// license in this material to reproduce, prepare derivative works, distribute copies to
// the public, perform publicly and display publicly, and to permit others to do so.
//========================================================================================
#ifndef MESH_MESH_HPP_
#define MESH_MESH_HPP_
//! \file mesh.hpp
//  \brief defines Mesh and MeshBlock classes, and various structs used in them
//  The Mesh is the overall grid structure, and MeshBlocks are local patches of data
//  (potentially on different levels) that tile the entire domain.

#include <algorithm>
#include <cstdint>
#include <functional>
#include <map>
#include <memory>
#include <string>
#include <tuple>
#include <type_traits>
#include <unordered_map>
#include <unordered_set>
#include <utility>
#include <vector>

#include "application_input.hpp"
#include "bvals/boundary_conditions.hpp"
#include "bvals/comms/tag_map.hpp"
#include "config.hpp"
#include "coordinates/coordinates.hpp"
#include "defs.hpp"
#include "domain.hpp"
#include "interface/data_collection.hpp"
#include "interface/mesh_data.hpp"
#include "interface/state_descriptor.hpp"
#include "kokkos_abstraction.hpp"
#include "mesh/forest/forest.hpp"
#include "mesh/meshblock_pack.hpp"
#include "outputs/io_wrapper.hpp"
#include "parameter_input.hpp"
#include "parthenon_arrays.hpp"
#include "utils/communication_buffer.hpp"
#include "utils/hash.hpp"
#include "utils/object_pool.hpp"
#include "utils/partition_stl_containers.hpp"

namespace parthenon {

// Forward declarations
class MeshBlock;
class MeshRefinement;
class ParameterInput;
class RestartReader;

// Map from LogicalLocation to (gid, rank) pair of location
using LogicalLocMap_t = std::map<LogicalLocation, std::pair<int, int>>;

//----------------------------------------------------------------------------------------
//! \class Mesh
//  \brief data/functions associated with the overall mesh

class Mesh {
  friend class RestartOutput;
  friend class HistoryOutput;
  friend class MeshBlock;
  friend class MeshRefinement;

  struct base_constructor_selector_t {};
  Mesh(ParameterInput *pin, ApplicationInput *app_in, Packages_t &packages,
       base_constructor_selector_t);
  struct hyper_rectangular_constructor_selector_t {};
  Mesh(ParameterInput *pin, ApplicationInput *app_in, Packages_t &packages,
       hyper_rectangular_constructor_selector_t);

 public:
  // 2x function overloads of ctor: normal and restarted simulation
  Mesh(ParameterInput *pin, ApplicationInput *app_in, Packages_t &packages,
       int test_flag = 0);
  Mesh(ParameterInput *pin, ApplicationInput *app_in, RestartReader &resfile,
       Packages_t &packages, int test_flag = 0);
  ~Mesh();

  // accessors
  int GetNumMeshBlocksThisRank(int my_rank = Globals::my_rank) const {
    return nblist[my_rank];
  }
  int GetNumMeshThreads() const { return num_mesh_threads_; }
  std::int64_t GetTotalCells();
  // TODO(JMM): Move block_size into mesh.
  int GetNumberOfMeshBlockCells() const;
  const RegionSize &GetDefaultBlockSize() const { return base_block_size; }
  RegionSize GetBlockSize(const LogicalLocation &loc) const {
    return forest.GetBlockDomain(loc);
  }
  const IndexShape &GetLeafBlockCellBounds(CellLevel level = CellLevel::same) const;

  const forest::Forest &Forest() const { return forest; }

  // data
  bool modified;
  bool is_restart;
  RegionSize mesh_size;
  RegionSize base_block_size;
  std::array<BoundaryFlag, BOUNDARY_NFACES> mesh_bcs;
  int ndim; // number of dimensions
  const bool adaptive, multilevel, multigrid;
  int nbtotal, nbnew, nbdel;
  std::uint64_t mbcnt;

  int step_since_lb;
  int gflag;

  BlockList_t block_list;
  Packages_t packages;
  std::shared_ptr<StateDescriptor> resolved_packages;

  DataCollection<MeshData<Real>> mesh_data;

  std::map<int, BlockList_t> gmg_block_lists;
  std::map<int, DataCollection<MeshData<Real>>> gmg_mesh_data;
  int GetGMGMaxLevel() const { return current_level; }
  int GetGMGMinLevel() const { return gmg_min_logical_level_; }

  // functions
  void Initialize(bool init_problem, ParameterInput *pin, ApplicationInput *app_in);

  bool SetBlockSizeAndBoundaries(LogicalLocation loc, RegionSize &block_size,
                                 BoundaryFlag *block_bcs);
  void OutputCycleDiagnostics();
  void LoadBalancingAndAdaptiveMeshRefinement(ParameterInput *pin,
                                              ApplicationInput *app_in);
  int DefaultPackSize() {
    return default_pack_size_ < 1 ? block_list.size() : default_pack_size_;
  }
  int DefaultNumPartitions() {
    return partition::partition_impl::IntCeil(block_list.size(), DefaultPackSize());
  }
  // step 7: create new MeshBlock list (same MPI rank but diff level: create new block)
  // Moved here given Cuda/nvcc restriction:
  // "error: The enclosing parent function ("...")
  // for an extended __host__ __device__ lambda cannot have private or
  // protected access within its class"
  void FillSameRankCoarseToFineAMR(MeshBlock *pob, MeshBlock *pmb,
                                   LogicalLocation &newloc);
  void FillSameRankFineToCoarseAMR(MeshBlock *pob, MeshBlock *pmb, LogicalLocation &loc);

  std::shared_ptr<MeshBlock> FindMeshBlock(int tgid) const;

  void ApplyUserWorkBeforeOutput(Mesh *mesh, ParameterInput *pin, SimTime const &time);

  void ApplyUserWorkBeforeRestartOutput(Mesh *mesh, ParameterInput *pin,
                                        SimTime const &time, OutputParameters *pparams);

  // Boundary Functions
  BValFunc MeshBndryFnctn[BOUNDARY_NFACES] = {nullptr};
  SBValFunc MeshSwarmBndryFnctn[BOUNDARY_NFACES] = {nullptr};
  std::array<std::vector<BValFunc>, BOUNDARY_NFACES> UserBoundaryFunctions;
  std::array<std::vector<SBValFunc>, BOUNDARY_NFACES> UserSwarmBoundaryFunctions;

  // defined in either the prob file or default_pgen.cpp in ../pgen/
  std::function<void(Mesh *, ParameterInput *, MeshData<Real> *)> ProblemGenerator =
      nullptr;
  std::function<void(Mesh *, ParameterInput *, MeshData<Real> *)> PostInitialization =
      nullptr;
  static void UserWorkAfterLoopDefault(Mesh *mesh, ParameterInput *pin,
                                       SimTime &tm); // called in main loop
  std::function<void(Mesh *, ParameterInput *, SimTime &)> UserWorkAfterLoop = nullptr;
  std::function<void(Mesh *, ParameterInput *, SimTime &)> PreStepUserWorkInLoop =
      nullptr;
  std::function<void(Mesh *, ParameterInput *, SimTime const &)> PostStepUserWorkInLoop =
      nullptr;

  std::function<void(Mesh *, ParameterInput *, SimTime const &)>
      UserMeshWorkBeforeOutput = nullptr;

  std::function<void(Mesh *, ParameterInput *, SimTime const &,
                     OutputParameters *pparams)>
      UserWorkBeforeRestartOutput = nullptr;

  static void PreStepUserDiagnosticsInLoopDefault(Mesh *, ParameterInput *,
                                                  SimTime const &);
  std::function<void(Mesh *, ParameterInput *, SimTime const &)>
      PreStepUserDiagnosticsInLoop = PreStepUserDiagnosticsInLoopDefault;
  static void PostStepUserDiagnosticsInLoopDefault(Mesh *, ParameterInput *,
                                                   SimTime const &);
  std::function<void(Mesh *, ParameterInput *, SimTime const &)>
      PostStepUserDiagnosticsInLoop = PostStepUserDiagnosticsInLoopDefault;

  int GetRootLevel() const noexcept { return root_level; }
  int GetLegacyTreeRootLevel() const {
    return forest.root_level + forest.forest_level.value();
  }

  int GetMaxLevel() const noexcept { return max_level; }
  int GetCurrentLevel() const noexcept { return current_level; }
  std::vector<int> GetNbList() const noexcept { return nblist; }
  std::vector<LogicalLocation> GetLocList() const noexcept { return loclist; }

  std::pair<std::vector<std::int64_t>, std::vector<std::int64_t>>
  GetLevelsAndLogicalLocationsFlat() const noexcept;

  void OutputMeshStructure(const int dim, const bool dump_mesh_structure = true);

  // Ordering here is important to prevent deallocation of pools before boundary
  // communication buffers
  using channel_key_t = std::tuple<int, int, std::string, int>;
  using comm_buf_t = CommBuffer<buf_pool_t<Real>::owner_t>;
  std::unordered_map<int, buf_pool_t<Real>> pool_map;
  using comm_buf_map_t =
      std::unordered_map<channel_key_t, comm_buf_t, tuple_hash<channel_key_t>>;
  comm_buf_map_t boundary_comm_map;
  TagMap tag_map;

#ifdef MPI_PARALLEL
  MPI_Comm GetMPIComm(const std::string &label) const { return mpi_comm_map_.at(label); }
#endif

  void SetAllVariablesToInitialized() {
    for (auto &sp_mb : block_list) {
      for (auto &pair : sp_mb->meshblock_data.Stages()) {
        auto &sp_mbd = pair.second;
        sp_mbd->SetAllVariablesToInitialized();
      }
    }
  }

  uint64_t GetBufferPoolSizeInBytes() const {
    std::uint64_t buffer_memory = 0;
    for (auto &p : pool_map) {
      buffer_memory += p.second.SizeInBytes();
    }
    return buffer_memory;
  }

  // expose a mesh-level call to get lists of variables from resolved_packages
  template <typename... Args>
  std::vector<std::string> GetVariableNames(Args &&...args) {
    return resolved_packages->GetVariableNames(std::forward<Args>(args)...);
  }

 private:
  // data
  int root_level, max_level, current_level;
  int num_mesh_threads_;
  /// Maps Global Block IDs to which rank the block is mapped to.
  std::vector<int> ranklist;
  /// Maps rank to start of local block IDs.
  std::vector<int> nslist;
  /// Maps rank to count of local blocks.
  std::vector<int> nblist;
  /// Maps global block ID to its cost
  std::vector<double> costlist;
  // 8x arrays used exclusively for AMR (not SMR):
  /// Count of blocks to refine on each rank
  std::vector<int> nref;
  /// Count of blocks to de-refine on each rank
  std::vector<int> nderef;
  std::vector<int> rdisp, ddisp;
  std::vector<int> bnref, bnderef;
  std::vector<int> brdisp, bddisp;
  // the last 4x should be std::size_t, but are limited to int by MPI

  std::vector<LogicalLocation> loclist;
  forest::Forest forest;

  // flags are false if using non-uniform or user meshgen function
  bool use_uniform_meshgen_fn_[4];

  // variables for load balancing control
  bool lb_flag_, lb_automatic_, lb_manual_;
  double lb_tolerance_;
  int lb_interval_;

  // size of default MeshBlockPacks
  int default_pack_size_;

  int gmg_min_logical_level_ = 0;

#ifdef MPI_PARALLEL
  // Global map of MPI comms for separate variables
  std::unordered_map<std::string, MPI_Comm> mpi_comm_map_;
#endif

  // functions
  void CheckMeshValidity() const;
  void BuildBlockList(ParameterInput *pin, ApplicationInput *app_in, Packages_t &packages,
                      int mesh_test);
  void DoStaticRefinement(ParameterInput *pin);
  void CalculateLoadBalance(std::vector<double> const &costlist,
                            std::vector<int> &ranklist, std::vector<int> &nslist,
                            std::vector<int> &nblist);
  void ResetLoadBalanceVariables();

  // Mesh::LoadBalancingAndAdaptiveMeshRefinement() helper functions:
  void UpdateCostList();
  void UpdateMeshBlockTree(int &nnew, int &ndel);
  bool GatherCostListAndCheckBalance();
  void RedistributeAndRefineMeshBlocks(ParameterInput *pin, ApplicationInput *app_in,
                                       int ntot);
  void BuildGMGBlockLists(ParameterInput *pin, ApplicationInput *app_in);
  void SetGMGNeighbors();
  void
  SetMeshBlockNeighbors(GridIdentifier grid_id, BlockList_t &block_list,
                        const std::vector<int> &ranklist,
                        const std::unordered_set<LogicalLocation> &newly_refined = {});

  // Optionally defined in the problem file
  std::function<void(Mesh *, ParameterInput *)> InitUserMeshData = nullptr;

  void EnrollBndryFncts_(ApplicationInput *app_in);

  // Re-used functionality in constructor
  void RegisterLoadBalancing_(ParameterInput *pin);

  void SetupMPIComms();
  void BuildTagMapAndBoundaryBuffers();
  void CommunicateBoundaries(std::string md_name = "base");
  void PreCommFillDerived();
  void FillDerived();
<<<<<<< HEAD
=======

  // Transform from logical location coordinates to uniform mesh coordinates accounting
  // for root grid
  Real GetLegacyMeshCoordinate(CoordinateDirection dir, BlockLocation bloc,
                               const LogicalLocation &loc) const {
    auto xll = loc.LLCoord(dir, bloc);
    auto root_fac = static_cast<Real>(1 << GetLegacyTreeRootLevel()) /
                    static_cast<Real>(nrbx[dir - 1]);
    xll *= root_fac;
    return mesh_size.xmin(dir) * (1.0 - xll) + mesh_size.xmax(dir) * xll;
  }

  std::int64_t GetLegacyLLFromMeshCoordinate(CoordinateDirection dir, int level,
                                             Real xmesh) const {
    auto root_fac = static_cast<Real>(1 << GetLegacyTreeRootLevel()) /
                    static_cast<Real>(nrbx[dir - 1]);
    auto xLL = (xmesh - mesh_size.xmin(dir)) /
               (mesh_size.xmax(dir) - mesh_size.xmin(dir)) / root_fac;
    return static_cast<std::int64_t>((1 << std::max(level, 0)) * xLL);
  }
>>>>>>> 227e6cbe
};

} // namespace parthenon

#endif // MESH_MESH_HPP_<|MERGE_RESOLUTION|>--- conflicted
+++ resolved
@@ -328,29 +328,6 @@
   void CommunicateBoundaries(std::string md_name = "base");
   void PreCommFillDerived();
   void FillDerived();
-<<<<<<< HEAD
-=======
-
-  // Transform from logical location coordinates to uniform mesh coordinates accounting
-  // for root grid
-  Real GetLegacyMeshCoordinate(CoordinateDirection dir, BlockLocation bloc,
-                               const LogicalLocation &loc) const {
-    auto xll = loc.LLCoord(dir, bloc);
-    auto root_fac = static_cast<Real>(1 << GetLegacyTreeRootLevel()) /
-                    static_cast<Real>(nrbx[dir - 1]);
-    xll *= root_fac;
-    return mesh_size.xmin(dir) * (1.0 - xll) + mesh_size.xmax(dir) * xll;
-  }
-
-  std::int64_t GetLegacyLLFromMeshCoordinate(CoordinateDirection dir, int level,
-                                             Real xmesh) const {
-    auto root_fac = static_cast<Real>(1 << GetLegacyTreeRootLevel()) /
-                    static_cast<Real>(nrbx[dir - 1]);
-    auto xLL = (xmesh - mesh_size.xmin(dir)) /
-               (mesh_size.xmax(dir) - mesh_size.xmin(dir)) / root_fac;
-    return static_cast<std::int64_t>((1 << std::max(level, 0)) * xLL);
-  }
->>>>>>> 227e6cbe
 };
 
 } // namespace parthenon
