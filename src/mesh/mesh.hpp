//========================================================================================
// Athena++ astrophysical MHD code
// Copyright(C) 2014 James M. Stone <jmstone@princeton.edu> and other code contributors
// Licensed under the 3-clause BSD License, see LICENSE file for details
//========================================================================================
// (C) (or copyright) 2020-2024. Triad National Security, LLC. All rights reserved.
//
// This program was produced under U.S. Government contract 89233218CNA000001 for Los
// Alamos National Laboratory (LANL), which is operated by Triad National Security, LLC
// for the U.S. Department of Energy/National Nuclear Security Administration. All rights
// in the program are reserved by Triad National Security, LLC, and the U.S. Department
// of Energy/National Nuclear Security Administration. The Government is granted for
// itself and others acting on its behalf a nonexclusive, paid-up, irrevocable worldwide
// license in this material to reproduce, prepare derivative works, distribute copies to
// the public, perform publicly and display publicly, and to permit others to do so.
//========================================================================================
#ifndef MESH_MESH_HPP_
#define MESH_MESH_HPP_
//! \file mesh.hpp
//  \brief defines Mesh and MeshBlock classes, and various structs used in them
//  The Mesh is the overall grid structure, and MeshBlocks are local patches of data
//  (potentially on different levels) that tile the entire domain.

#include <algorithm>
#include <cstdint>
#include <functional>
#include <map>
#include <memory>
#include <string>
#include <tuple>
#include <type_traits>
#include <unordered_map>
#include <unordered_set>
#include <utility>
#include <vector>

#include "application_input.hpp"
#include "bvals/boundary_conditions.hpp"
#include "bvals/comms/tag_map.hpp"
#include "config.hpp"
#include "coordinates/coordinates.hpp"
#include "defs.hpp"
#include "domain.hpp"
#include "interface/data_collection.hpp"
#include "interface/mesh_data.hpp"
#include "interface/state_descriptor.hpp"
#include "kokkos_abstraction.hpp"
#include "mesh/forest/forest.hpp"
#include "mesh/meshblock_pack.hpp"
#include "outputs/io_wrapper.hpp"
#include "parameter_input.hpp"
#include "parthenon_arrays.hpp"
#include "utils/communication_buffer.hpp"
#include "utils/hash.hpp"
#include "utils/object_pool.hpp"
#include "utils/partition_stl_containers.hpp"

namespace parthenon {

// Forward declarations
class MeshBlock;
class MeshRefinement;
class ParameterInput;
class RestartReader;

// Map from LogicalLocation to (gid, rank) pair of location
using LogicalLocMap_t = std::map<LogicalLocation, std::pair<int, int>>;

//----------------------------------------------------------------------------------------
//! \class Mesh
//  \brief data/functions associated with the overall mesh

class Mesh {
  friend class RestartOutput;
  friend class HistoryOutput;
  friend class MeshBlock;
  friend class MeshBlockTree;
  friend class MeshRefinement;

 public:
  // 2x function overloads of ctor: normal and restarted simulation
  Mesh(ParameterInput *pin, ApplicationInput *app_in, Packages_t &packages,
       int test_flag = 0);
  Mesh(ParameterInput *pin, ApplicationInput *app_in, RestartReader &resfile,
       Packages_t &packages, int test_flag = 0);
  ~Mesh();

  // accessors
  int GetNumMeshBlocksThisRank(int my_rank = Globals::my_rank) const {
    return nblist[my_rank];
  }
  int GetNumMeshThreads() const { return num_mesh_threads_; }
  std::int64_t GetTotalCells();
  // TODO(JMM): Move block_size into mesh.
  int GetNumberOfMeshBlockCells() const;
  const RegionSize &GetDefaultBlockSize() const { return base_block_size; }
  RegionSize GetBlockSize(const LogicalLocation &loc) const {
    return forest.GetBlockDomain(loc);
  }
  const IndexShape &GetLeafBlockCellBounds(CellLevel level = CellLevel::same) const;

  const forest::Forest &Forest() const { return forest; }

  // data
  bool modified;
  const bool is_restart;
  RegionSize mesh_size;
  RegionSize base_block_size;
  std::array<BoundaryFlag, BOUNDARY_NFACES> mesh_bcs;
  const int ndim; // number of dimensions
  const bool adaptive, multilevel, multigrid;
  int nbtotal, nbnew, nbdel;
  std::uint64_t mbcnt;

  int step_since_lb;
  int gflag;

  BlockList_t block_list;
  Packages_t packages;
  std::shared_ptr<StateDescriptor> resolved_packages;

  DataCollection<MeshData<Real>> mesh_data;

<<<<<<< HEAD
  LogicalLocMap_t leaf_grid_locs;
  std::vector<LogicalLocMap_t> gmg_grid_locs;
  std::vector<BlockList_t> gmg_block_lists;
  std::vector<DataCollection<MeshData<Real>>> gmg_mesh_data;
  int GetGMGMaxLevel() const { return gmg_grid_locs.size() - 1; }
  int GetGMGMinLogicalLevel() const { return gmg_min_logical_level_; }
=======
  std::map<int, BlockList_t> gmg_block_lists;
  std::map<int, DataCollection<MeshData<Real>>> gmg_mesh_data;
  int GetGMGMaxLevel() { return current_level; }
  int GetGMGMinLevel() { return gmg_min_logical_level_; }
>>>>>>> 25f4e279

  // functions
  void Initialize(bool init_problem, ParameterInput *pin, ApplicationInput *app_in);

  bool SetBlockSizeAndBoundaries(LogicalLocation loc, RegionSize &block_size,
                                 BoundaryFlag *block_bcs);
  void OutputCycleDiagnostics();
  void LoadBalancingAndAdaptiveMeshRefinement(ParameterInput *pin,
                                              ApplicationInput *app_in);
  int DefaultPackSize() {
    return default_pack_size_ < 1 ? block_list.size() : default_pack_size_;
  }
  int DefaultNumPartitions() {
    return partition::partition_impl::IntCeil(block_list.size(), DefaultPackSize());
  }
  // step 7: create new MeshBlock list (same MPI rank but diff level: create new block)
  // Moved here given Cuda/nvcc restriction:
  // "error: The enclosing parent function ("...")
  // for an extended __host__ __device__ lambda cannot have private or
  // protected access within its class"
  void FillSameRankCoarseToFineAMR(MeshBlock *pob, MeshBlock *pmb,
                                   LogicalLocation &newloc);
  void FillSameRankFineToCoarseAMR(MeshBlock *pob, MeshBlock *pmb, LogicalLocation &loc);

  std::shared_ptr<MeshBlock> FindMeshBlock(int tgid) const;

  void ApplyUserWorkBeforeOutput(Mesh *mesh, ParameterInput *pin, SimTime const &time);

  // Boundary Functions
  BValFunc MeshBndryFnctn[BOUNDARY_NFACES];
  SBValFunc SwarmBndryFnctn[BOUNDARY_NFACES];
  std::array<std::vector<BValFunc>, BOUNDARY_NFACES> UserBoundaryFunctions;

  // defined in either the prob file or default_pgen.cpp in ../pgen/
  std::function<void(Mesh *, ParameterInput *, MeshData<Real> *)> ProblemGenerator =
      nullptr;
  std::function<void(Mesh *, ParameterInput *, MeshData<Real> *)> PostInitialization =
      nullptr;
  static void UserWorkAfterLoopDefault(Mesh *mesh, ParameterInput *pin,
                                       SimTime &tm); // called in main loop
  std::function<void(Mesh *, ParameterInput *, SimTime &)> UserWorkAfterLoop =
      &UserWorkAfterLoopDefault;
  static void UserWorkInLoopDefault(
      Mesh *, ParameterInput *,
      SimTime const &); // default behavior for pre- and post-step user work
  std::function<void(Mesh *, ParameterInput *, SimTime &)> PreStepUserWorkInLoop =
      &UserWorkInLoopDefault;
  std::function<void(Mesh *, ParameterInput *, SimTime const &)> PostStepUserWorkInLoop =
      &UserWorkInLoopDefault;

  static void UserMeshWorkBeforeOutputDefault(Mesh *, ParameterInput *, SimTime const &);
  std::function<void(Mesh *, ParameterInput *, SimTime const &)>
      UserMeshWorkBeforeOutput = &UserMeshWorkBeforeOutputDefault;

  static void PreStepUserDiagnosticsInLoopDefault(Mesh *, ParameterInput *,
                                                  SimTime const &);
  std::function<void(Mesh *, ParameterInput *, SimTime const &)>
      PreStepUserDiagnosticsInLoop = PreStepUserDiagnosticsInLoopDefault;
  static void PostStepUserDiagnosticsInLoopDefault(Mesh *, ParameterInput *,
                                                   SimTime const &);
  std::function<void(Mesh *, ParameterInput *, SimTime const &)>
      PostStepUserDiagnosticsInLoop = PostStepUserDiagnosticsInLoopDefault;

  int GetRootLevel() const noexcept { return root_level; }
  int GetLegacyTreeRootLevel() const noexcept {
    return forest.root_level + forest.forest_level;
  }

  int GetMaxLevel() const noexcept { return max_level; }
  int GetCurrentLevel() const noexcept { return current_level; }
  std::vector<int> GetNbList() const noexcept { return nblist; }
  std::vector<LogicalLocation> GetLocList() const noexcept { return loclist; }

  std::pair<std::vector<std::int64_t>, std::vector<std::int64_t>>
  GetLevelsAndLogicalLocationsFlat() const noexcept;

  void OutputMeshStructure(const int dim, const bool dump_mesh_structure = true);

  // Ordering here is important to prevent deallocation of pools before boundary
  // communication buffers
  using channel_key_t = std::tuple<int, int, std::string, int>;
  using comm_buf_t = CommBuffer<buf_pool_t<Real>::owner_t>;
  std::unordered_map<int, buf_pool_t<Real>> pool_map;
  using comm_buf_map_t =
      std::unordered_map<channel_key_t, comm_buf_t, tuple_hash<channel_key_t>>;
  comm_buf_map_t boundary_comm_map, boundary_comm_flxcor_map;
  TagMap tag_map;

#ifdef MPI_PARALLEL
  MPI_Comm GetMPIComm(const std::string &label) const { return mpi_comm_map_.at(label); }
#endif

  void SetAllVariablesToInitialized() {
    for (auto &sp_mb : block_list) {
      for (auto &pair : sp_mb->meshblock_data.Stages()) {
        auto &sp_mbd = pair.second;
        sp_mbd->SetAllVariablesToInitialized();
      }
    }
  }

  uint64_t GetBufferPoolSizeInBytes() const {
    std::uint64_t buffer_memory = 0;
    for (auto &p : pool_map) {
      buffer_memory += p.second.SizeInBytes();
    }
    return buffer_memory;
  }

  // expose a mesh-level call to get lists of variables from resolved_packages
  template <typename... Args>
  std::vector<std::string> GetVariableNames(Args &&...args) {
    return resolved_packages->GetVariableNames(std::forward<Args>(args)...);
  }

 private:
  // data
  int root_level, max_level, current_level;
  int num_mesh_threads_;
  /// Maps Global Block IDs to which rank the block is mapped to.
  std::vector<int> ranklist;
  /// Maps rank to start of local block IDs.
  std::vector<int> nslist;
  /// Maps rank to count of local blocks.
  std::vector<int> nblist;
  /// Maps global block ID to its cost
  std::vector<double> costlist;
  // 8x arrays used exclusively for AMR (not SMR):
  /// Count of blocks to refine on each rank
  std::vector<int> nref;
  /// Count of blocks to de-refine on each rank
  std::vector<int> nderef;
  std::vector<int> rdisp, ddisp;
  std::vector<int> bnref, bnderef;
  std::vector<int> brdisp, bddisp;
  // the last 4x should be std::size_t, but are limited to int by MPI

  std::vector<LogicalLocation> loclist;
  forest::Forest forest;
  // number of MeshBlocks in the x1, x2, x3 directions of the root grid:
  // (unlike LogicalLocation.lxi, nrbxi don't grow w/ AMR # of levels, so keep 32-bit int)
  std::array<int, 3> nrbx;

  // flags are false if using non-uniform or user meshgen function
  bool use_uniform_meshgen_fn_[4];

  // variables for load balancing control
  bool lb_flag_, lb_automatic_, lb_manual_;
  double lb_tolerance_;
  int lb_interval_;

  // size of default MeshBlockPacks
  int default_pack_size_;

  int gmg_min_logical_level_ = 0;

#ifdef MPI_PARALLEL
  // Global map of MPI comms for separate variables
  std::unordered_map<std::string, MPI_Comm> mpi_comm_map_;
#endif

  // functions
  void CalculateLoadBalance(std::vector<double> const &costlist,
                            std::vector<int> &ranklist, std::vector<int> &nslist,
                            std::vector<int> &nblist);
  void ResetLoadBalanceVariables();

  // Mesh::LoadBalancingAndAdaptiveMeshRefinement() helper functions:
  void UpdateCostList();
  void UpdateMeshBlockTree(int &nnew, int &ndel);
  bool GatherCostListAndCheckBalance();
  void RedistributeAndRefineMeshBlocks(ParameterInput *pin, ApplicationInput *app_in,
                                       int ntot);
  void BuildGMGBlockLists(ParameterInput *pin, ApplicationInput *app_in);
  void SetGMGNeighbors();
  void
  SetMeshBlockNeighbors(GridIdentifier grid_id, BlockList_t &block_list,
                        const std::vector<int> &ranklist,
                        const std::unordered_set<LogicalLocation> &newly_refined = {});

  // defined in either the prob file or default_pgen.cpp in ../pgen/
  static void InitUserMeshDataDefault(Mesh *mesh, ParameterInput *pin);
  std::function<void(Mesh *, ParameterInput *)> InitUserMeshData =
      InitUserMeshDataDefault;

  void EnrollBndryFncts_(ApplicationInput *app_in);

  // Re-used functionality in constructor
  void RegisterLoadBalancing_(ParameterInput *pin);

  void SetupMPIComms();
  void BuildTagMapAndBoundaryBuffers();
  void CommunicateBoundaries(std::string md_name = "base");
  void PreCommFillDerived();
  void FillDerived();

  // Transform from logical location coordinates to uniform mesh coordinates accounting
  // for root grid
  Real GetMeshCoordinate(CoordinateDirection dir, BlockLocation bloc,
                         const LogicalLocation &loc) const {
    auto xll = loc.LLCoord(dir, bloc);
    auto root_fac = static_cast<Real>(1 << root_level) / static_cast<Real>(nrbx[dir - 1]);
    xll *= root_fac;
    return mesh_size.xmin(dir) * (1.0 - xll) + mesh_size.xmax(dir) * xll;
  }

  std::int64_t GetLLFromMeshCoordinate(CoordinateDirection dir, int level,
                                       Real xmesh) const {
    auto root_fac = static_cast<Real>(1 << root_level) / static_cast<Real>(nrbx[dir - 1]);
    auto xLL = (xmesh - mesh_size.xmin(dir)) /
               (mesh_size.xmax(dir) - mesh_size.xmin(dir)) / root_fac;
    return static_cast<std::int64_t>((1 << std::max(level, 0)) * xLL);
  }
};

} // namespace parthenon

#endif // MESH_MESH_HPP_<|MERGE_RESOLUTION|>--- conflicted
+++ resolved
@@ -121,19 +121,10 @@
 
   DataCollection<MeshData<Real>> mesh_data;
 
-<<<<<<< HEAD
-  LogicalLocMap_t leaf_grid_locs;
-  std::vector<LogicalLocMap_t> gmg_grid_locs;
-  std::vector<BlockList_t> gmg_block_lists;
-  std::vector<DataCollection<MeshData<Real>>> gmg_mesh_data;
-  int GetGMGMaxLevel() const { return gmg_grid_locs.size() - 1; }
-  int GetGMGMinLogicalLevel() const { return gmg_min_logical_level_; }
-=======
   std::map<int, BlockList_t> gmg_block_lists;
   std::map<int, DataCollection<MeshData<Real>>> gmg_mesh_data;
-  int GetGMGMaxLevel() { return current_level; }
-  int GetGMGMinLevel() { return gmg_min_logical_level_; }
->>>>>>> 25f4e279
+  int GetGMGMaxLevel() const { return current_level; }
+  int GetGMGMinLevel() const { return gmg_min_logical_level_; }
 
   // functions
   void Initialize(bool init_problem, ParameterInput *pin, ApplicationInput *app_in);
