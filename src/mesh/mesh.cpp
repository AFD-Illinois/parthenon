--- conflicted
+++ resolved
@@ -519,15 +519,9 @@
       // private members:
       num_mesh_threads_(pin->GetOrAddInteger("parthenon/mesh", "num_threads", 1)),
       tree(this), use_uniform_meshgen_fn_{true, true, true, true}, lb_flag_(true),
-<<<<<<< HEAD
       lb_automatic_(), lb_manual_(), MeshGenerator_{nullptr, UniformMeshGenerator<X1DIR>,
                                                     UniformMeshGenerator<X2DIR>,
                                                     UniformMeshGenerator<X3DIR>},
-=======
-      lb_automatic_(), lb_manual_(),
-      MeshGenerator_{nullptr, UniformMeshGeneratorX1, UniformMeshGeneratorX2,
-                     UniformMeshGeneratorX3},
->>>>>>> 94984ece16ada0fff7cb6243225a29651a281574
       MeshBndryFnctn{nullptr, nullptr, nullptr, nullptr, nullptr, nullptr} {
   std::stringstream msg;
   RegionSize block_size;
