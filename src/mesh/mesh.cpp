--- conflicted
+++ resolved
@@ -1105,11 +1105,7 @@
   } while (!init_done);
 
   // Initialize the "base" MeshData object
-<<<<<<< HEAD
   mesh_data.Get()->Set(block_list, this);
-=======
-  mesh_data.Get()->Set(block_list);
->>>>>>> a3342a69
 
   Kokkos::Profiling::popRegion(); // Mesh::Initialize
 }
@@ -1237,13 +1233,9 @@
     // Create both boundary and flux communicators for everything with either FillGhost
     // or WithFluxes just to be safe
     if (metadata.IsSet(Metadata::FillGhost) || metadata.IsSet(Metadata::WithFluxes) ||
-<<<<<<< HEAD
         metadata.IsSet(Metadata::ForceRemeshComm) ||
         metadata.IsSet(Metadata::GMGProlongate) ||
         metadata.IsSet(Metadata::GMGRestrict)) {
-=======
-        metadata.IsSet(Metadata::ForceRemeshComm)) {
->>>>>>> a3342a69
       MPI_Comm mpi_comm;
       PARTHENON_MPI_CHECK(MPI_Comm_dup(MPI_COMM_WORLD, &mpi_comm));
       const auto ret = mpi_comm_map_.insert({pair.first.label(), mpi_comm});
