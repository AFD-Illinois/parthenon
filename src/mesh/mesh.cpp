//========================================================================================
// Athena++ astrophysical MHD code
// Copyright(C) 2014 James M. Stone <jmstone@princeton.edu> and other code contributors
// Licensed under the 3-clause BSD License, see LICENSE file for details
//========================================================================================
// (C) (or copyright) 2020-2024. Triad National Security, LLC. All rights reserved.
//
// This program was produced under U.S. Government contract 89233218CNA000001 for Los
// Alamos National Laboratory (LANL), which is operated by Triad National Security, LLC
// for the U.S. Department of Energy/National Nuclear Security Administration. All rights
// in the program are reserved by Triad National Security, LLC, and the U.S. Department
// of Energy/National Nuclear Security Administration. The Government is granted for
// itself and others acting on its behalf a nonexclusive, paid-up, irrevocable worldwide
// license in this material to reproduce, prepare derivative works, distribute copies to
// the public, perform publicly and display publicly, and to permit others to do so.
//========================================================================================
//! \file mesh.cpp
//  \brief implementation of functions in Mesh class

#include <algorithm>
#include <cinttypes>
#include <cmath>
#include <cstdint>
#include <cstdlib>
#include <cstring>
#include <iomanip>
#include <iostream>
#include <limits>
#include <memory>
#include <sstream>
#include <stdexcept>
#include <string>
#include <utility>
#include <vector>

#include "basic_types.hpp"
#include "bvals/comms/bvals_in_one.hpp"
#include "parthenon_mpi.hpp"

#include "bvals/boundary_conditions.hpp"
#include "bvals/bvals.hpp"
#include "defs.hpp"
#include "globals.hpp"
#include "interface/state_descriptor.hpp"
#include "interface/update.hpp"
#include "mesh/mesh.hpp"
#include "mesh/mesh_refinement.hpp"
#include "mesh/meshblock.hpp"
#include "outputs/restart.hpp"
#include "outputs/restart_hdf5.hpp"
#include "parameter_input.hpp"
#include "parthenon_arrays.hpp"
#include "prolong_restrict/prolong_restrict.hpp"
#include "utils/buffer_utils.hpp"
#include "utils/error_checking.hpp"
#include "utils/partition_stl_containers.hpp"

namespace parthenon {
Mesh::Mesh(ParameterInput *pin, ApplicationInput *app_in, Packages_t &packages,
           base_constructor_selector_t)
    : // public members:
      modified(true), is_restart(false),
      adaptive(pin->GetOrAddString("parthenon/mesh", "refinement", "none") == "adaptive"
                   ? true
                   : false),
      multilevel(
          (adaptive ||
           pin->GetOrAddString("parthenon/mesh", "refinement", "none") == "static" ||
           pin->GetOrAddString("parthenon/mesh", "multigrid", "false") == "true")
              ? true
              : false),
      multigrid(pin->GetOrAddString("parthenon/mesh", "multigrid", "false") == "true"
                    ? true
                    : false),
      nbnew(), nbdel(), step_since_lb(), gflag(), packages(packages),
      resolved_packages(ResolvePackages(packages)),
      default_pack_size_(pin->GetOrAddInteger("parthenon/mesh", "pack_size", -1)),
      // private members:
      num_mesh_threads_(pin->GetOrAddInteger("parthenon/mesh", "num_threads", 1)),
      use_uniform_meshgen_fn_{true, true, true, true}, lb_flag_(true), lb_automatic_(),
      lb_manual_(), MeshBndryFnctn{nullptr, nullptr, nullptr, nullptr, nullptr, nullptr},
      nslist(Globals::nranks), nblist(Globals::nranks), nref(Globals::nranks),
      nderef(Globals::nranks), rdisp(Globals::nranks), ddisp(Globals::nranks),
      bnref(Globals::nranks), bnderef(Globals::nranks), brdisp(Globals::nranks),
      bddisp(Globals::nranks) {
  // Allow for user overrides to default Parthenon functions
  if (app_in->InitUserMeshData != nullptr) {
    InitUserMeshData = app_in->InitUserMeshData;
  }
  if (app_in->MeshProblemGenerator != nullptr) {
    ProblemGenerator = app_in->MeshProblemGenerator;
  }
  if (app_in->MeshPostInitialization != nullptr) {
    PostInitialization = app_in->MeshPostInitialization;
  }
  if (app_in->PreStepMeshUserWorkInLoop != nullptr) {
    PreStepUserWorkInLoop = app_in->PreStepMeshUserWorkInLoop;
  }
  if (app_in->PostStepMeshUserWorkInLoop != nullptr) {
    PostStepUserWorkInLoop = app_in->PostStepMeshUserWorkInLoop;
  }
  if (app_in->UserMeshWorkBeforeOutput != nullptr) {
    UserMeshWorkBeforeOutput = app_in->UserMeshWorkBeforeOutput;
  }
  if (app_in->UserWorkBeforeRestartOutput != nullptr) {
    UserWorkBeforeRestartOutput = app_in->UserWorkBeforeRestartOutput;
  }
  if (app_in->PreStepDiagnosticsInLoop != nullptr) {
    PreStepUserDiagnosticsInLoop = app_in->PreStepDiagnosticsInLoop;
  }
  if (app_in->PostStepDiagnosticsInLoop != nullptr) {
    PostStepUserDiagnosticsInLoop = app_in->PostStepDiagnosticsInLoop;
  }
  if (app_in->UserWorkAfterLoop != nullptr) {
    UserWorkAfterLoop = app_in->UserWorkAfterLoop;
  }

  // Default root level, may be overwritten by another constructor
  root_level = 0;
  // SMR / AMR:
  if (adaptive) {
    max_level = pin->GetOrAddInteger("parthenon/mesh", "numlevel", 1) + root_level - 1;
  } else {
    max_level = 63;
  }

  SetupMPIComms();

  RegisterLoadBalancing_(pin);

  mesh_data.SetMeshPointer(this);

  if (InitUserMeshData) InitUserMeshData(this, pin);
}

Mesh::Mesh(ParameterInput *pin, ApplicationInput *app_in, Packages_t &packages,
           hyper_rectangular_constructor_selector_t)
    : Mesh(pin, app_in, packages, base_constructor_selector_t()) {
  mesh_size = RegionSize(
      {pin->GetReal("parthenon/mesh", "x1min"), pin->GetReal("parthenon/mesh", "x2min"),
       pin->GetReal("parthenon/mesh", "x3min")},
      {pin->GetReal("parthenon/mesh", "x1max"), pin->GetReal("parthenon/mesh", "x2max"),
       pin->GetReal("parthenon/mesh", "x3max")},
      {pin->GetOrAddReal("parthenon/mesh", "x1rat", 1.0),
       pin->GetOrAddReal("parthenon/mesh", "x2rat", 1.0),
       pin->GetOrAddReal("parthenon/mesh", "x3rat", 1.0)},
      {pin->GetInteger("parthenon/mesh", "nx1"), pin->GetInteger("parthenon/mesh", "nx2"),
       pin->GetInteger("parthenon/mesh", "nx3")},
      {false, pin->GetInteger("parthenon/mesh", "nx2") == 1,
       pin->GetInteger("parthenon/mesh", "nx3") == 1});
  mesh_bcs = {
      GetBoundaryFlag(pin->GetOrAddString("parthenon/mesh", "ix1_bc", "reflecting")),
      GetBoundaryFlag(pin->GetOrAddString("parthenon/mesh", "ox1_bc", "reflecting")),
      GetBoundaryFlag(pin->GetOrAddString("parthenon/mesh", "ix2_bc", "reflecting")),
      GetBoundaryFlag(pin->GetOrAddString("parthenon/mesh", "ox2_bc", "reflecting")),
      GetBoundaryFlag(pin->GetOrAddString("parthenon/mesh", "ix3_bc", "reflecting")),
      GetBoundaryFlag(pin->GetOrAddString("parthenon/mesh", "ox3_bc", "reflecting"))};
  ndim = (mesh_size.nx(X3DIR) > 1) ? 3 : ((mesh_size.nx(X2DIR) > 1) ? 2 : 1);

  for (auto &[dir, label] : std::vector<std::tuple<CoordinateDirection, std::string>>{
           {X1DIR, "nx1"}, {X2DIR, "nx2"}, {X3DIR, "nx3"}}) {
    base_block_size.xrat(dir) = mesh_size.xrat(dir);
    base_block_size.symmetry(dir) = mesh_size.symmetry(dir);
    if (!base_block_size.symmetry(dir)) {
      base_block_size.nx(dir) =
          pin->GetOrAddInteger("parthenon/meshblock", label, mesh_size.nx(dir));
    } else {
      base_block_size.nx(dir) = mesh_size.nx(dir);
    }
  }

  // Load balancing flag and parameters
  EnrollBndryFncts_(app_in);

  forest = forest::Forest::HyperRectangular(mesh_size, base_block_size, mesh_bcs);
  root_level = forest.root_level;
  // SMR / AMR:
  if (adaptive) {
    max_level = pin->GetOrAddInteger("parthenon/mesh", "numlevel", 1) + root_level - 1;
  } else {
    max_level = 63;
  }

  // Register user defined boundary conditions
  UserBoundaryFunctions = resolved_packages->UserBoundaryFunctions;
  UserSwarmBoundaryFunctions = resolved_packages->UserSwarmBoundaryFunctions;

  CheckMeshValidity();
}

//----------------------------------------------------------------------------------------
// Mesh constructor, builds mesh at start of calculation using parameters in input file
Mesh::Mesh(ParameterInput *pin, ApplicationInput *app_in, Packages_t &packages,
           int mesh_test)
    : Mesh(pin, app_in, packages, hyper_rectangular_constructor_selector_t()) {
  // mesh test
  if (mesh_test > 0) Globals::nranks = mesh_test;

  if (multilevel) DoStaticRefinement(pin);

  // initial mesh hierarchy construction is completed here
  BuildBlockList(pin, app_in, packages, mesh_test);
}

//----------------------------------------------------------------------------------------
// Mesh constructor for restarts. Load the restart file
Mesh::Mesh(ParameterInput *pin, ApplicationInput *app_in, RestartReader &rr,
           Packages_t &packages, int mesh_test)
    : Mesh(pin, app_in, packages, hyper_rectangular_constructor_selector_t()) {
  is_restart = true;
  std::stringstream msg;

  // mesh test
  if (mesh_test > 0) Globals::nranks = mesh_test;

  // read the restart file
  // the file is already open and the pointer is set to after <par_end>

  auto mesh_info = rr.GetMeshInfo();
  // All ranks read HDF file
  nbnew = mesh_info.nbnew;
  nbdel = mesh_info.nbdel;
  nbtotal = mesh_info.nbtotal;

  const auto grid_dim = mesh_info.grid_dim;
  PARTHENON_REQUIRE(mesh_size.xmin(X1DIR) == grid_dim[0],
                    "Mesh size shouldn't change on restart.");
  PARTHENON_REQUIRE(mesh_size.xmax(X1DIR) == grid_dim[1],
                    "Mesh size shouldn't change on restart.");
  PARTHENON_REQUIRE(mesh_size.xrat(X1DIR) == grid_dim[2],
                    "Mesh size shouldn't change on restart.");

  PARTHENON_REQUIRE(mesh_size.xmin(X2DIR) == grid_dim[3],
                    "Mesh size shouldn't change on restart.");
  PARTHENON_REQUIRE(mesh_size.xmax(X2DIR) == grid_dim[4],
                    "Mesh size shouldn't change on restart.");
  PARTHENON_REQUIRE(mesh_size.xrat(X2DIR) == grid_dim[5],
                    "Mesh size shouldn't change on restart.");

  PARTHENON_REQUIRE(mesh_size.xmin(X3DIR) == grid_dim[6],
                    "Mesh size shouldn't change on restart.");
  PARTHENON_REQUIRE(mesh_size.xmax(X3DIR) == grid_dim[7],
                    "Mesh size shouldn't change on restart.");
  PARTHENON_REQUIRE(mesh_size.xrat(X3DIR) == grid_dim[8],
                    "Mesh size shouldn't change on restart.");

  for (auto &dir : {X1DIR, X2DIR, X3DIR}) {
    PARTHENON_REQUIRE(base_block_size.nx(dir) == mesh_info.block_size[dir - 1] -
                                                     (mesh_info.block_size[dir - 1] > 1) *
                                                         mesh_info.includes_ghost * 2 *
                                                         mesh_info.n_ghost,
                      "Block size not consistent on restart.");
  }

  // Populate logical locations
  loclist = std::vector<LogicalLocation>(nbtotal);
  std::unordered_map<LogicalLocation, int> dealloc_count;
  auto lx123 = mesh_info.lx123;
  auto locLevelGidLidCnghostGflag = mesh_info.level_gid_lid_cnghost_gflag;
  current_level = -1;
  for (int i = 0; i < nbtotal; i++) {
<<<<<<< HEAD
    loclist[i] = LogicalLocation(locLevelGidLidCnghostGflag[6 * i], lx123[3 * i],
                                 lx123[3 * i + 1], lx123[3 * i + 2]);
    dealloc_count[loclist[i]] = locLevelGidLidCnghostGflag[6 * i + 5];
  }

  // rebuild the Block Tree
  for (int i = 0; i < nbtotal; i++)
=======
    loclist[i] = LogicalLocation(locLevelGidLidCnghostGflag[NumIDsAndFlags * i],
                                 lx123[3 * i], lx123[3 * i + 1], lx123[3 * i + 2]);
  }

  // rebuild the Block Tree
  for (int i = 0; i < nbtotal; i++) {
>>>>>>> 8bb2ece8
    forest.AddMeshBlock(forest.GetForestLocationFromLegacyTreeLocation(loclist[i]),
                        false);

  int nnb = forest.CountMeshBlock();
  if (nnb != nbtotal) {
    msg << "### FATAL ERROR in Mesh constructor" << std::endl
        << "Tree reconstruction failed. The total numbers of the blocks do not match. ("
        << nbtotal << " != " << nnb << ")" << std::endl;
    PARTHENON_FAIL(msg);
  }

  BuildBlockList(pin, app_in, packages, mesh_test, dealloc_count);
}

void Mesh::BuildBlockList(ParameterInput *pin, ApplicationInput *app_in,
                          Packages_t &packages, int mesh_test,
                          const std::unordered_map<LogicalLocation, int> &dealloc_count) {
  // LFR: This routine should work for general block lists
  std::stringstream msg;

  loclist = forest.GetMeshBlockListAndResolveGids();
  nbtotal = loclist.size();
  current_level = -1;
  for (const auto &loc : loclist)
    if (loc.level() > current_level) current_level = loc.level();

#ifdef MPI_PARALLEL
  // check if there are sufficient blocks
  if (nbtotal < Globals::nranks) {
    if (mesh_test == 0) {
      msg << "### FATAL ERROR in Mesh constructor" << std::endl
          << "Too few mesh blocks: nbtotal (" << nbtotal << ") < nranks ("
          << Globals::nranks << ")" << std::endl;
      PARTHENON_FAIL(msg);
    } else { // test
      std::cout << "### Warning in Mesh constructor" << std::endl
                << "Too few mesh blocks: nbtotal (" << nbtotal << ") < nranks ("
                << Globals::nranks << ")" << std::endl;
    }
  }
#endif

  ranklist = std::vector<int>(nbtotal);

  // initialize cost array with the simplest estimate; all the blocks are equal
  costlist = std::vector<double>(nbtotal, 1.0);

  CalculateLoadBalance(costlist, ranklist, nslist, nblist);

  // Output MeshBlock list and quit (mesh test only); do not create meshes
  if (mesh_test > 0) {
    if (Globals::my_rank == 0) OutputMeshStructure(ndim);
    return;
  }

  // create MeshBlock list for this process
  int nbs = nslist[Globals::my_rank];
  int nbe = nbs + nblist[Globals::my_rank] - 1;
  // create MeshBlock list for this process
  block_list.clear();
  block_list.resize(nbe - nbs + 1);
  for (int i = nbs; i <= nbe; i++) {
    RegionSize block_size;
    BoundaryFlag block_bcs[6];
    SetBlockSizeAndBoundaries(loclist[i], block_size, block_bcs);
    // create a block and add into the link list
    block_list[i - nbs] =
        MeshBlock::Make(i, i - nbs, loclist[i], block_size, block_bcs, this, pin, app_in,
                        packages, resolved_packages, gflag, costlist[i]);
    if (block_list[i - nbs]->pmr)
      block_list[i - nbs]->pmr->DerefinementCount() =
<<<<<<< HEAD
          dealloc_count.count(loclist[i]) ? dealloc_count.at(loclist[i]) : 0;
=======
          locLevelGidLidCnghostGflag[NumIDsAndFlags * i + 5];
>>>>>>> 8bb2ece8
  }
  BuildGMGBlockLists(pin, app_in);
  SetMeshBlockNeighbors(GridIdentifier::leaf(), block_list, ranklist);
  SetGMGNeighbors();
  ResetLoadBalanceVariables();
}

//----------------------------------------------------------------------------------------
// destructor

Mesh::~Mesh() {
#ifdef MPI_PARALLEL
  // Cleanup MPI comms
  for (auto &pair : mpi_comm_map_) {
    PARTHENON_MPI_CHECK(MPI_Comm_free(&(pair.second)));
  }
  mpi_comm_map_.clear();
#endif
}

//----------------------------------------------------------------------------------------
//! \fn void Mesh::OutputMeshStructure(int ndim)
//  \brief print the mesh structure information

void Mesh::OutputMeshStructure(const int ndim,
                               const bool dump_mesh_structure /*= true*/) {
  RegionSize block_size;
  BoundaryFlag block_bcs[6];

  // Write overall Mesh structure to stdout and file
  std::cout << std::endl;
  std::cout << "Number of Trees = " << forest.CountTrees() << std::endl;
  std::cout << "Total number of MeshBlocks = " << nbtotal << std::endl;
  std::cout << "Number of physical refinement levels = " << (current_level - root_level)
            << std::endl;
  std::cout << "Number of logical  refinement levels = " << current_level << std::endl;

  // compute/output number of blocks per level, and cost per level
  std::vector<int> nb_per_plevel(max_level + 1, 0);
  std::vector<int> cost_per_plevel(max_level + 1, 0);

  for (int i = 0; i < nbtotal; i++) {
    nb_per_plevel[(loclist[i].level() - root_level)]++;
    cost_per_plevel[(loclist[i].level() - root_level)] += costlist[i];
  }
  for (int i = root_level; i <= max_level; i++) {
    if (nb_per_plevel[i - root_level] != 0) {
      std::cout << "  Physical level = " << i - root_level << " (logical level = " << i
                << "): " << nb_per_plevel[i - root_level]
                << " MeshBlocks, cost = " << cost_per_plevel[i - root_level] << std::endl;
    }
  }

  if (!dump_mesh_structure) {
    return;
  }

  // compute/output number of blocks per rank, and cost per rank
  std::cout << "Number of parallel ranks = " << Globals::nranks << std::endl;
  std::vector<int> nb_per_rank(Globals::nranks, 0);
  std::vector<int> cost_per_rank(Globals::nranks, 0);

  for (int i = 0; i < nbtotal; i++) {
    nb_per_rank[ranklist[i]]++;
    cost_per_rank[ranklist[i]] += costlist[i];
  }
  for (int i = 0; i < Globals::nranks; ++i) {
    std::cout << "  Rank = " << i << ": " << nb_per_rank[i]
              << " MeshBlocks, cost = " << cost_per_rank[i] << std::endl;
  }

  FILE *fp = nullptr;

  // open 'mesh_structure.dat' file
  if ((fp = std::fopen("mesh_structure.dat", "wb")) == nullptr) {
    std::cout << "### ERROR in function Mesh::OutputMeshStructure" << std::endl
              << "Cannot open mesh_structure.dat" << std::endl;
    return;
  }

  // output relative size/locations of meshblock to file, for plotting
  double real_max = std::numeric_limits<double>::max();
  double mincost = real_max, maxcost = 0.0, totalcost = 0.0;
  for (int i = root_level; i <= max_level; i++) {
    for (int j = 0; j < nbtotal; j++) {
      if (loclist[j].level() == i) {
        SetBlockSizeAndBoundaries(loclist[j], block_size, block_bcs);
        const std::int64_t &lx1 = loclist[j].lx1();
        const std::int64_t &lx2 = loclist[j].lx2();
        const std::int64_t &lx3 = loclist[j].lx3();
        const int &ll = loclist[j].level();
        mincost = std::min(mincost, costlist[i]);
        maxcost = std::max(maxcost, costlist[i]);
        totalcost += costlist[i];
        std::fprintf(fp, "#MeshBlock %d on rank=%d with cost=%g\n", j, ranklist[j],
                     costlist[j]);
        std::fprintf(
            fp, "#  Logical level %d, location = (%" PRId64 " %" PRId64 " %" PRId64 ")\n",
            ll, lx1, lx2, lx3);
        if (ndim == 2) {
          std::fprintf(fp, "%g %g\n", block_size.xmin(X1DIR), block_size.xmin(X2DIR));
          std::fprintf(fp, "%g %g\n", block_size.xmax(X1DIR), block_size.xmin(X2DIR));
          std::fprintf(fp, "%g %g\n", block_size.xmax(X1DIR), block_size.xmax(X2DIR));
          std::fprintf(fp, "%g %g\n", block_size.xmin(X1DIR), block_size.xmax(X2DIR));
          std::fprintf(fp, "%g %g\n", block_size.xmin(X1DIR), block_size.xmin(X2DIR));
          std::fprintf(fp, "\n\n");
        }
        if (ndim == 3) {
          std::fprintf(fp, "%g %g %g\n", block_size.xmin(X1DIR), block_size.xmin(X2DIR),
                       block_size.xmin(X3DIR));
          std::fprintf(fp, "%g %g %g\n", block_size.xmax(X1DIR), block_size.xmin(X2DIR),
                       block_size.xmin(X3DIR));
          std::fprintf(fp, "%g %g %g\n", block_size.xmax(X1DIR), block_size.xmax(X2DIR),
                       block_size.xmin(X3DIR));
          std::fprintf(fp, "%g %g %g\n", block_size.xmin(X1DIR), block_size.xmax(X2DIR),
                       block_size.xmin(X3DIR));
          std::fprintf(fp, "%g %g %g\n", block_size.xmin(X1DIR), block_size.xmin(X2DIR),
                       block_size.xmin(X3DIR));
          std::fprintf(fp, "%g %g %g\n", block_size.xmin(X1DIR), block_size.xmin(X2DIR),
                       block_size.xmax(X3DIR));
          std::fprintf(fp, "%g %g %g\n", block_size.xmax(X1DIR), block_size.xmin(X2DIR),
                       block_size.xmax(X3DIR));
          std::fprintf(fp, "%g %g %g\n", block_size.xmax(X1DIR), block_size.xmin(X2DIR),
                       block_size.xmin(X3DIR));
          std::fprintf(fp, "%g %g %g\n", block_size.xmax(X1DIR), block_size.xmin(X2DIR),
                       block_size.xmax(X3DIR));
          std::fprintf(fp, "%g %g %g\n", block_size.xmax(X1DIR), block_size.xmax(X2DIR),
                       block_size.xmax(X3DIR));
          std::fprintf(fp, "%g %g %g\n", block_size.xmax(X1DIR), block_size.xmax(X2DIR),
                       block_size.xmin(X3DIR));
          std::fprintf(fp, "%g %g %g\n", block_size.xmax(X1DIR), block_size.xmax(X2DIR),
                       block_size.xmax(X3DIR));
          std::fprintf(fp, "%g %g %g\n", block_size.xmin(X1DIR), block_size.xmax(X2DIR),
                       block_size.xmax(X3DIR));
          std::fprintf(fp, "%g %g %g\n", block_size.xmin(X1DIR), block_size.xmax(X2DIR),
                       block_size.xmin(X3DIR));
          std::fprintf(fp, "%g %g %g\n", block_size.xmin(X1DIR), block_size.xmax(X2DIR),
                       block_size.xmax(X3DIR));
          std::fprintf(fp, "%g %g %g\n", block_size.xmin(X1DIR), block_size.xmin(X2DIR),
                       block_size.xmax(X3DIR));
          std::fprintf(fp, "%g %g %g\n", block_size.xmin(X1DIR), block_size.xmin(X2DIR),
                       block_size.xmin(X3DIR));
          std::fprintf(fp, "\n\n");
        }
      }
    }
  }

  // close file, final outputs
  std::fclose(fp);
  std::cout << "Load Balancing:" << std::endl;
  std::cout << "  Minimum cost = " << mincost << ", Maximum cost = " << maxcost
            << ", Average cost = " << totalcost / nbtotal << std::endl
            << std::endl;
  std::cout << "See the 'mesh_structure.dat' file for a complete list"
            << " of MeshBlocks." << std::endl;
  std::cout << "Use 'python ../vis/python/plot_mesh.py' or gnuplot"
            << " to visualize mesh structure." << std::endl
            << std::endl;
}

//----------------------------------------------------------------------------------------
//  Enroll user-defined functions for boundary conditions
void Mesh::EnrollBndryFncts_(ApplicationInput *app_in) {
  static const BValFunc outflow[6] = {
      BoundaryFunction::OutflowInnerX1, BoundaryFunction::OutflowOuterX1,
      BoundaryFunction::OutflowInnerX2, BoundaryFunction::OutflowOuterX2,
      BoundaryFunction::OutflowInnerX3, BoundaryFunction::OutflowOuterX3};
  static const BValFunc reflect[6] = {
      BoundaryFunction::ReflectInnerX1, BoundaryFunction::ReflectOuterX1,
      BoundaryFunction::ReflectInnerX2, BoundaryFunction::ReflectOuterX2,
      BoundaryFunction::ReflectInnerX3, BoundaryFunction::ReflectOuterX3};
  static const SBValFunc soutflow[6] = {
      BoundaryFunction::SwarmOutflowInnerX1, BoundaryFunction::SwarmOutflowOuterX1,
      BoundaryFunction::SwarmOutflowInnerX2, BoundaryFunction::SwarmOutflowOuterX2,
      BoundaryFunction::SwarmOutflowInnerX3, BoundaryFunction::SwarmOutflowOuterX3};
  static const SBValFunc speriodic[6] = {
      BoundaryFunction::SwarmPeriodicInnerX1, BoundaryFunction::SwarmPeriodicOuterX1,
      BoundaryFunction::SwarmPeriodicInnerX2, BoundaryFunction::SwarmPeriodicOuterX2,
      BoundaryFunction::SwarmPeriodicInnerX3, BoundaryFunction::SwarmPeriodicOuterX3};

  for (int f = 0; f < BOUNDARY_NFACES; f++) {
    switch (mesh_bcs[f]) {
    case BoundaryFlag::reflect:
      MeshBndryFnctn[f] = reflect[f];
      break;
    case BoundaryFlag::outflow:
      MeshBndryFnctn[f] = outflow[f];
      MeshSwarmBndryFnctn[f] = soutflow[f];
      break;
    case BoundaryFlag::user:
      if (app_in->boundary_conditions[f] != nullptr) {
        MeshBndryFnctn[f] = app_in->boundary_conditions[f];
      } else {
        std::stringstream msg;
        msg << "A user boundary condition for face " << f
            << " was requested. but no condition was enrolled." << std::endl;
        PARTHENON_THROW(msg);
      }
      break;
    default: // periodic/block BCs handled elsewhere.
      break;
    }

    switch (mesh_bcs[f]) {
    case BoundaryFlag::outflow:
      MeshSwarmBndryFnctn[f] = soutflow[f];
      break;
    case BoundaryFlag::periodic:
      MeshSwarmBndryFnctn[f] = speriodic[f];
      break;
    case BoundaryFlag::reflect:
      // Default "reflect" boundaries not available for swarms; catch later on if swarms
      // are present
      break;
    case BoundaryFlag::user:
      if (app_in->swarm_boundary_conditions[f] != nullptr) {
        // This is checked to be non-null later in Swarm::AllocateBoundaries, in case user
        // boundaries are requested but no swarms are used.
        MeshSwarmBndryFnctn[f] = app_in->swarm_boundary_conditions[f];
      }
      break;
    default: // Default BCs handled elsewhere
      break;
    }
  }
}

//----------------------------------------------------------------------------------------
// \!fn void Mesh::ApplyUserWorkBeforeOutput(ParameterInput *pin)
// \brief Apply MeshBlock::UserWorkBeforeOutput

void Mesh::ApplyUserWorkBeforeOutput(Mesh *mesh, ParameterInput *pin,
                                     SimTime const &time) {
  // call Mesh version
  if (mesh->UserMeshWorkBeforeOutput != nullptr) {
    mesh->UserMeshWorkBeforeOutput(mesh, pin, time);
  }

  // call MeshBlock version
  for (auto &pmb : block_list) {
    if (pmb->UserWorkBeforeOutput != nullptr) {
      pmb->UserWorkBeforeOutput(pmb.get(), pin, time);
    }
  }
}

//----------------------------------------------------------------------------------------
// \!fn void Mesh::ApplyUserWorkBeforeRestartOutput
// \brief Apply Mesh and Meshblock versions of UserWorkBeforeRestartOutput
void Mesh::ApplyUserWorkBeforeRestartOutput(Mesh *mesh, ParameterInput *pin,
                                            SimTime const &time,
                                            OutputParameters *pparams) {
  if (mesh->UserWorkBeforeRestartOutput != nullptr) {
    mesh->UserWorkBeforeRestartOutput(mesh, pin, time, pparams);
  }
}

void Mesh::BuildTagMapAndBoundaryBuffers() {
  const int num_partitions = DefaultNumPartitions();
  const int nmb = GetNumMeshBlocksThisRank(Globals::my_rank);

  // Build densely populated communication tags
  tag_map.clear();
  for (int i = 0; i < num_partitions; i++) {
    auto &md = mesh_data.GetOrAdd("base", i);
    tag_map.AddMeshDataToMap<BoundaryType::any>(md);
    for (auto &[gmg_level, mdc] : gmg_mesh_data) {
      auto &mdg = mdc.GetOrAdd(gmg_level, "base", i);
      tag_map.AddMeshDataToMap<BoundaryType::gmg_same>(mdg);
      tag_map.AddMeshDataToMap<BoundaryType::gmg_prolongate_send>(mdg);
      tag_map.AddMeshDataToMap<BoundaryType::gmg_restrict_send>(mdg);
      tag_map.AddMeshDataToMap<BoundaryType::gmg_prolongate_recv>(mdg);
      tag_map.AddMeshDataToMap<BoundaryType::gmg_restrict_recv>(mdg);
    }
  }
  tag_map.ResolveMap();

  // Create send/recv MPI_Requests for swarms
  for (int i = 0; i < nmb; ++i) {
    auto &pmb = block_list[i];
    pmb->meshblock_data.Get()->GetSwarmData()->SetupPersistentMPI();
  }

  // Wait for boundary buffers to be no longer in use
  bool can_delete;
  std::int64_t test_iters = 0;
  constexpr std::int64_t max_it = 1e10;
  do {
    can_delete = true;
    for (auto &[k, comm] : boundary_comm_map) {
      can_delete = comm.IsSafeToDelete() && can_delete;
    }
    test_iters++;
  } while (!can_delete && test_iters < max_it);
  PARTHENON_REQUIRE(
      test_iters < max_it,
      "Too many iterations waiting to delete boundary communication buffers.");

  // Clear boundary communication buffers
  boundary_comm_map.clear();

  // Build the boundary buffers for the current mesh
  for (int i = 0; i < num_partitions; i++) {
    auto &md = mesh_data.GetOrAdd("base", i);
    BuildBoundaryBuffers(md);
    for (auto &[gmg_level, mdc] : gmg_mesh_data) {
      auto &mdg = mdc.GetOrAdd(gmg_level, "base", i);
      BuildBoundaryBuffers(mdg);
      BuildGMGBoundaryBuffers(mdg);
    }
  }
}

void Mesh::CommunicateBoundaries(std::string md_name) {
  const int num_partitions = DefaultNumPartitions();
  const int nmb = GetNumMeshBlocksThisRank(Globals::my_rank);
  constexpr std::int64_t max_it = 1e10;
  std::vector<bool> sent(num_partitions, false);
  bool all_sent;
  std::int64_t send_iters = 0;

  do {
    all_sent = true;
    for (int i = 0; i < num_partitions; i++) {
      auto &md = mesh_data.GetOrAdd(md_name, i);
      if (!sent[i]) {
        if (SendBoundaryBuffers(md) != TaskStatus::complete) {
          all_sent = false;
        } else {
          sent[i] = true;
        }
      }
    }
    send_iters++;
  } while (!all_sent && send_iters < max_it);
  PARTHENON_REQUIRE(
      send_iters < max_it,
      "Too many iterations waiting to send boundary communication buffers.");

  // wait to receive FillGhost variables
  // TODO(someone) evaluate if ReceiveWithWait kind of logic is better, also related to
  // https://github.com/lanl/parthenon/issues/418
  std::vector<bool> received(num_partitions, false);
  bool all_received;
  std::int64_t receive_iters = 0;
  do {
    all_received = true;
    for (int i = 0; i < num_partitions; i++) {
      auto &md = mesh_data.GetOrAdd(md_name, i);
      if (!received[i]) {
        if (ReceiveBoundaryBuffers(md) != TaskStatus::complete) {
          all_received = false;
        } else {
          received[i] = true;
        }
      }
    }
    receive_iters++;
  } while (!all_received && receive_iters < max_it);
  PARTHENON_REQUIRE(
      receive_iters < max_it,
      "Too many iterations waiting to receive boundary communication buffers.");

  for (int i = 0; i < num_partitions; i++) {
    auto &md = mesh_data.GetOrAdd(md_name, i);
    // unpack FillGhost variables
    SetBoundaries(md);
  }

  //  Now do prolongation, compute primitives, apply BCs
  for (int i = 0; i < num_partitions; i++) {
    auto &md = mesh_data.GetOrAdd(md_name, i);
    if (multilevel) {
      ApplyBoundaryConditionsOnCoarseOrFineMD(md, true);
      ProlongateBoundaries(md);
    }
    ApplyBoundaryConditionsOnCoarseOrFineMD(md, false);
  }
}

void Mesh::PreCommFillDerived() {
  const int num_partitions = DefaultNumPartitions();
  const int nmb = GetNumMeshBlocksThisRank(Globals::my_rank);
  // Pre comm fill derived
  for (int i = 0; i < nmb; ++i) {
    auto &mbd = block_list[i]->meshblock_data.Get();
    Update::PreCommFillDerived(mbd.get());
  }
  for (int i = 0; i < num_partitions; ++i) {
    auto &md = mesh_data.GetOrAdd("base", i);
    Update::PreCommFillDerived(md.get());
  }
}

void Mesh::FillDerived() {
  const int num_partitions = DefaultNumPartitions();
  const int nmb = GetNumMeshBlocksThisRank(Globals::my_rank);
  for (int i = 0; i < num_partitions; i++) {
    auto &md = mesh_data.GetOrAdd("base", i);
    // Call MeshData based FillDerived functions
    Update::FillDerived(md.get());
  }

  for (int i = 0; i < nmb; ++i) {
    auto &mbd = block_list[i]->meshblock_data.Get();
    // Call MeshBlockData based FillDerived functions
    Update::FillDerived(mbd.get());
  }
}

//----------------------------------------------------------------------------------------
// \!fn void Mesh::Initialize(bool init_problem, ParameterInput *pin)
// \brief  initialization before the main loop

void Mesh::Initialize(bool init_problem, ParameterInput *pin, ApplicationInput *app_in) {
  PARTHENON_INSTRUMENT
  bool init_done = true;
  const int nb_initial = nbtotal;
  do {
    int nmb = GetNumMeshBlocksThisRank(Globals::my_rank);

    // init meshblock data
    for (int i = 0; i < nmb; ++i) {
      MeshBlock *pmb = block_list[i].get();
      if (pmb->InitMeshBlockUserData != nullptr) {
        pmb->InitMeshBlockUserData(pmb, pin);
      }
    }

    const int num_partitions = DefaultNumPartitions();

    // problem generator
    if (init_problem) {
      PARTHENON_REQUIRE_THROWS(
          !(ProblemGenerator != nullptr && block_list[0]->ProblemGenerator != nullptr),
          "Mesh and MeshBlock ProblemGenerators are defined. Please use only one.");
      PARTHENON_REQUIRE_THROWS(
          !(PostInitialization != nullptr &&
            block_list[0]->PostInitialization != nullptr),
          "Mesh and MeshBlock PostInitializations are defined. Please use only one.");

      // Call Mesh ProblemGenerator
      if (ProblemGenerator != nullptr) {
        PARTHENON_REQUIRE(num_partitions == 1,
                          "Mesh ProblemGenerator requires parthenon/mesh/pack_size=-1 "
                          "during first initialization.");

        auto &md = mesh_data.GetOrAdd("base", 0);
        ProblemGenerator(this, pin, md.get());
        // Call individual MeshBlock ProblemGenerator
      } else {
        for (int i = 0; i < nmb; ++i) {
          auto &pmb = block_list[i];
          if (pmb->ProblemGenerator != nullptr) {
            pmb->ProblemGenerator(pmb.get(), pin);
          }
        }
      }

      // Call Mesh PostInitialization
      if (PostInitialization != nullptr) {
        PARTHENON_REQUIRE(num_partitions == 1,
                          "Mesh PostInitialization requires parthenon/mesh/pack_size=-1 "
                          "during first initialization.");

        auto &md = mesh_data.GetOrAdd("base", 0);
        PostInitialization(this, pin, md.get());
        // Call individual MeshBlock PostInitialization
      } else {
        for (int i = 0; i < nmb; ++i) {
          auto &pmb = block_list[i];
          if (pmb->PostInitialization != nullptr) {
            pmb->PostInitialization(pmb.get(), pin);
          }
        }
      }

      std::for_each(block_list.begin(), block_list.end(),
                    [](auto &sp_block) { sp_block->SetAllVariablesToInitialized(); });
    }

    PreCommFillDerived();

    BuildTagMapAndBoundaryBuffers();

    CommunicateBoundaries();

    FillDerived();

    if (init_problem && adaptive) {
      for (int i = 0; i < nmb; ++i) {
        block_list[i]->pmr->CheckRefinementCondition();
      }
      init_done = false;
      // caching nbtotal the private variable my be updated in the following function
      const int nb_before_loadbalance = nbtotal;
      LoadBalancingAndAdaptiveMeshRefinement(pin, app_in);
      if (nbtotal == nb_before_loadbalance) {
        init_done = true;
      } else if (nbtotal < nb_before_loadbalance && Globals::my_rank == 0) {
        std::cout << "### Warning in Mesh::Initialize" << std::endl
                  << "The number of MeshBlocks decreased during AMR grid initialization."
                  << std::endl
                  << "Possibly the refinement criteria have a problem." << std::endl;
      }
      if (nbtotal > 2 * nb_initial && Globals::my_rank == 0) {
        std::cout << "### Warning in Mesh::Initialize" << std::endl
                  << "The number of MeshBlocks increased more than twice during "
                     "initialization."
                  << std::endl
                  << "More computing power than you expected may be required."
                  << std::endl;
      }
    }
  } while (!init_done);

  // Initialize the "base" MeshData object
  mesh_data.Get()->Set(block_list, this);
}

/// Finds location of a block with ID `tgid`.
std::shared_ptr<MeshBlock> Mesh::FindMeshBlock(int tgid) const {
  // Attempt to simply index into the block list.
  const int nbs = block_list[0]->gid;
  const int i = tgid - nbs;
  PARTHENON_DEBUG_REQUIRE(0 <= i && i < block_list.size(),
                          "MeshBlock local index out of bounds.");
  PARTHENON_DEBUG_REQUIRE(block_list[i]->gid == tgid, "MeshBlock not found!");
  return block_list[i];
}

//----------------------------------------------------------------------------------------
// \!fn void Mesh::SetBlockSizeAndBoundaries(LogicalLocation loc,
//                 RegionSize &block_size, BundaryFlag *block_bcs)
// \brief Set the physical part of a block_size structure and block boundary conditions

bool Mesh::SetBlockSizeAndBoundaries(LogicalLocation loc, RegionSize &block_size,
                                     BoundaryFlag *block_bcs) {
  bool valid_region = true;
  block_size = forest.GetBlockDomain(loc);
  auto bcs = forest.GetBlockBCs(loc);
  for (int i = 0; i < BOUNDARY_NFACES; ++i)
    block_bcs[i] = bcs[i];
  return valid_region;
}

std::int64_t Mesh::GetTotalCells() {
  auto &pmb = block_list.front();
  return static_cast<std::int64_t>(nbtotal) * pmb->block_size.nx(X1DIR) *
         pmb->block_size.nx(X2DIR) * pmb->block_size.nx(X3DIR);
}

// TODO(JMM): Move block_size into mesh.
int Mesh::GetNumberOfMeshBlockCells() const {
  return block_list.front()->GetNumberOfMeshBlockCells();
}

const IndexShape &Mesh::GetLeafBlockCellBounds(CellLevel level) const {
  // TODO(JMM): Luke this is for your Metadata::fine stuff.
  PARTHENON_DEBUG_REQUIRE(level != CellLevel::fine,
                          "Currently no access to finer cellbounds");
  MeshBlock *pmb = block_list[0].get();
  if (level == CellLevel::same) {
    return pmb->cellbounds;
    // TODO(JMM):
    // } else if (level == CellLevel::fine) {
    //   return pmb->fine_cellbounds;
    // }
  } else { // if (level == CellLevel::coarse) {
    return pmb->c_cellbounds;
  }
}

// Functionality re-used in mesh constructor
void Mesh::RegisterLoadBalancing_(ParameterInput *pin) {
#ifdef MPI_PARALLEL // JMM: Not sure this ifdef is needed
  const std::string balancer =
      pin->GetOrAddString("parthenon/loadbalancing", "balancer", "default",
                          std::vector<std::string>{"default", "automatic", "manual"});
  if (balancer == "automatic") {
    // JMM: I am disabling timing based load balancing, as it's not
    // threaded through the infrastructure. I think some thought needs
    // to go into doing this right with loops over meshdata rather
    // than loops over data on a single meshblock.
    PARTHENON_FAIL("Timing based load balancing is currently unavailable.");
    lb_automatic_ = true;
  } else if (balancer == "manual") {
    lb_manual_ = true;
  }
  lb_tolerance_ = pin->GetOrAddReal("parthenon/loadbalancing", "tolerance", 0.5);
  lb_interval_ = pin->GetOrAddInteger("parthenon/loadbalancing", "interval", 10);
#endif // MPI_PARALLEL
}

// Create separate communicators for all variables. Needs to be done at the mesh
// level so that the communicators for each variable across all blocks is consistent.
// As variables are identical across all blocks, we just use the info from the first.
void Mesh::SetupMPIComms() {
#ifdef MPI_PARALLEL

  for (auto &pair : resolved_packages->AllFields()) {
    auto &metadata = pair.second;
    // Create both boundary and flux communicators for everything with either FillGhost
    // or WithFluxes just to be safe
    if (metadata.IsSet(Metadata::FillGhost) || metadata.IsSet(Metadata::Independent) ||
        metadata.IsSet(Metadata::ForceRemeshComm) ||
        metadata.IsSet(Metadata::GMGProlongate) ||
        metadata.IsSet(Metadata::GMGRestrict) || metadata.IsSet(Metadata::Flux)) {
      MPI_Comm mpi_comm;
      PARTHENON_MPI_CHECK(MPI_Comm_dup(MPI_COMM_WORLD, &mpi_comm));
      const auto ret = mpi_comm_map_.insert({pair.first.label(), mpi_comm});
      PARTHENON_REQUIRE_THROWS(ret.second, "Communicator with same name already in map");
    }
  }
  for (auto &pair : resolved_packages->AllSwarms()) {
    MPI_Comm mpi_comm;
    PARTHENON_MPI_CHECK(MPI_Comm_dup(MPI_COMM_WORLD, &mpi_comm));
    const auto ret = mpi_comm_map_.insert({pair.first, mpi_comm});
    PARTHENON_REQUIRE_THROWS(ret.second, "Communicator with same name already in map");
  }
  // TODO(everying during a sync) we should discuss what to do with face vars as they
  // are currently not handled in pmb->meshblock_data.Get()->SetupPersistentMPI(); nor
  // inserted into pmb->pbval->bvars.
#endif
}

void Mesh::CheckMeshValidity() const {
  std::stringstream msg;
  // check number of OpenMP threads for mesh
  if (num_mesh_threads_ < 1) {
    msg << "### FATAL ERROR in Mesh constructor" << std::endl
        << "Number of OpenMP threads must be >= 1, but num_threads=" << num_mesh_threads_
        << std::endl;
    PARTHENON_FAIL(msg);
  }

  for (auto &[dir, label] : std::vector<std::pair<CoordinateDirection, std::string>>{
           {X1DIR, "1"}, {X2DIR, "2"}, {X3DIR, "3"}}) {
    // check number of grid cells in root level of mesh from input file.
    if (mesh_size.nx(dir) < 1) {
      msg << "### FATAL ERROR in Mesh constructor" << std::endl
          << "In mesh block in input file nx" + label + " must be >= 1, but nx" + label +
                 "="
          << mesh_size.nx(dir) << std::endl;
      PARTHENON_FAIL(msg);
    }
    // check physical size of mesh (root level) from input file.
    if (mesh_size.xmax(dir) <= mesh_size.xmin(dir)) {
      msg << "### FATAL ERROR in Mesh constructor" << std::endl
          << "Input x" + label + "max must be larger than x" + label + "min: x" + label +
                 "min="
          << mesh_size.xmin(dir) << " x" + label + "max=" << mesh_size.xmax(dir)
          << std::endl;
      PARTHENON_FAIL(msg);
    }
  }

  if (mesh_size.nx(X2DIR) == 1 && mesh_size.nx(X3DIR) > 1) {
    msg << "### FATAL ERROR in Mesh constructor" << std::endl
        << "In mesh block in input file: nx2=1, nx3=" << mesh_size.nx(X3DIR)
        << ", 2D problems in x1-x3 plane not supported" << std::endl;
    PARTHENON_FAIL(msg);
  }

  // check the consistency of the periodic boundaries
  if (((mesh_bcs[BoundaryFace::inner_x1] == BoundaryFlag::periodic &&
        mesh_bcs[BoundaryFace::outer_x1] != BoundaryFlag::periodic) ||
       (mesh_bcs[BoundaryFace::inner_x1] != BoundaryFlag::periodic &&
        mesh_bcs[BoundaryFace::outer_x1] == BoundaryFlag::periodic)) ||
      (mesh_size.nx(X2DIR) > 1 &&
       ((mesh_bcs[BoundaryFace::inner_x2] == BoundaryFlag::periodic &&
         mesh_bcs[BoundaryFace::outer_x2] != BoundaryFlag::periodic) ||
        (mesh_bcs[BoundaryFace::inner_x2] != BoundaryFlag::periodic &&
         mesh_bcs[BoundaryFace::outer_x2] == BoundaryFlag::periodic))) ||
      (mesh_size.nx(X3DIR) > 1 &&
       ((mesh_bcs[BoundaryFace::inner_x3] == BoundaryFlag::periodic &&
         mesh_bcs[BoundaryFace::outer_x3] != BoundaryFlag::periodic) ||
        (mesh_bcs[BoundaryFace::inner_x3] != BoundaryFlag::periodic &&
         mesh_bcs[BoundaryFace::outer_x3] == BoundaryFlag::periodic)))) {
    msg << "### FATAL ERROR in Mesh constructor" << std::endl
        << "When periodic boundaries are in use, both sides must be periodic."
        << std::endl;
    PARTHENON_FAIL(msg);
  }

  // check consistency of the block and mesh
  if (mesh_size.nx(X1DIR) % base_block_size.nx(X1DIR) != 0 ||
      mesh_size.nx(X2DIR) % base_block_size.nx(X2DIR) != 0 ||
      mesh_size.nx(X3DIR) % base_block_size.nx(X3DIR) != 0) {
    msg << "### FATAL ERROR in Mesh constructor" << std::endl
        << "the Mesh must be evenly divisible by the MeshBlock" << std::endl;
    PARTHENON_FAIL(msg);
  }
  if (base_block_size.nx(X1DIR) < 4 || (base_block_size.nx(X2DIR) < 4 && (ndim >= 2)) ||
      (base_block_size.nx(X3DIR) < 4 && (ndim >= 3))) {
    msg << "### FATAL ERROR in Mesh constructor" << std::endl
        << "block_size must be larger than or equal to 4 cells." << std::endl;
    PARTHENON_FAIL(msg);
  }

  if (max_level > 63) {
    msg << "### FATAL ERROR in Mesh constructor" << std::endl
        << "The number of the refinement level must be smaller than "
        << 63 - root_level + 1 << "." << std::endl;
    PARTHENON_FAIL(msg);
  }

  if (multilevel) {
    if (base_block_size.nx(X1DIR) % 2 == 1 ||
        (base_block_size.nx(X2DIR) % 2 == 1 && (ndim >= 2)) ||
        (base_block_size.nx(X3DIR) % 2 == 1 && (ndim >= 3))) {
      msg << "### FATAL ERROR in Mesh constructor" << std::endl
          << "The size of MeshBlock must be divisible by 2 in order to use SMR or AMR."
          << std::endl;
      PARTHENON_FAIL(msg);
    }
  }
}

void Mesh::DoStaticRefinement(ParameterInput *pin) {
  std::stringstream msg;

  // TODO(LFR): Static refinement currently only works for hyper-rectangular meshes
  std::array<int, 3> nrbx;
  for (auto dir : {X1DIR, X2DIR, X3DIR})
    nrbx[dir - 1] = mesh_size.nx(dir) / base_block_size.nx(dir);

  auto GetLegacyMeshCoordinate = [this, nrbx](CoordinateDirection dir, BlockLocation bloc,
                                              const LogicalLocation &loc) -> Real {
    auto xll = loc.LLCoord(dir, bloc);
    auto root_fac = static_cast<Real>(1 << GetLegacyTreeRootLevel()) /
                    static_cast<Real>(nrbx[dir - 1]);
    xll *= root_fac;
    return this->mesh_size.xmin(dir) * (1.0 - xll) + this->mesh_size.xmax(dir) * xll;
  };

  auto GetLegacyLLFromMeshCoordinate = [this, nrbx](CoordinateDirection dir, int level,
                                                    Real xmesh) -> std::int64_t {
    auto root_fac = static_cast<Real>(1 << GetLegacyTreeRootLevel()) /
                    static_cast<Real>(nrbx[dir - 1]);
    auto xLL = (xmesh - this->mesh_size.xmin(dir)) /
               (this->mesh_size.xmax(dir) - this->mesh_size.xmin(dir)) / root_fac;
    return static_cast<std::int64_t>((1 << std::max(level, 0)) * xLL);
  };

  InputBlock *pib = pin->pfirst_block;
  while (pib != nullptr) {
    if (pib->block_name.compare(0, 27, "parthenon/static_refinement") == 0) {
      RegionSize ref_size;
      ref_size.xmin(X1DIR) = pin->GetReal(pib->block_name, "x1min");
      ref_size.xmax(X1DIR) = pin->GetReal(pib->block_name, "x1max");
      if (ndim >= 2) {
        ref_size.xmin(X2DIR) = pin->GetReal(pib->block_name, "x2min");
        ref_size.xmax(X2DIR) = pin->GetReal(pib->block_name, "x2max");
      } else {
        ref_size.xmin(X2DIR) = mesh_size.xmin(X2DIR);
        ref_size.xmax(X2DIR) = mesh_size.xmax(X2DIR);
      }
      if (ndim == 3) {
        ref_size.xmin(X3DIR) = pin->GetReal(pib->block_name, "x3min");
        ref_size.xmax(X3DIR) = pin->GetReal(pib->block_name, "x3max");
      } else {
        ref_size.xmin(X3DIR) = mesh_size.xmin(X3DIR);
        ref_size.xmax(X3DIR) = mesh_size.xmax(X3DIR);
      }
      int ref_lev = pin->GetInteger(pib->block_name, "level");
      int lrlev = ref_lev + GetLegacyTreeRootLevel();
      // range check
      if (ref_lev < 1) {
        msg << "### FATAL ERROR in Mesh constructor" << std::endl
            << "Refinement level must be larger than 0 (root level = 0)" << std::endl;
        PARTHENON_FAIL(msg);
      }
      if (lrlev > max_level) {
        msg << "### FATAL ERROR in Mesh constructor" << std::endl
            << "Refinement level exceeds the maximum level (specify "
            << "'maxlevel' parameter in <parthenon/mesh> input block if adaptive)."
            << std::endl;

        PARTHENON_FAIL(msg);
      }
      if (ref_size.xmin(X1DIR) > ref_size.xmax(X1DIR) ||
          ref_size.xmin(X2DIR) > ref_size.xmax(X2DIR) ||
          ref_size.xmin(X3DIR) > ref_size.xmax(X3DIR)) {
        msg << "### FATAL ERROR in Mesh constructor" << std::endl
            << "Invalid refinement region is specified." << std::endl;
        PARTHENON_FAIL(msg);
      }
      if (ref_size.xmin(X1DIR) < mesh_size.xmin(X1DIR) ||
          ref_size.xmax(X1DIR) > mesh_size.xmax(X1DIR) ||
          ref_size.xmin(X2DIR) < mesh_size.xmin(X2DIR) ||
          ref_size.xmax(X2DIR) > mesh_size.xmax(X2DIR) ||
          ref_size.xmin(X3DIR) < mesh_size.xmin(X3DIR) ||
          ref_size.xmax(X3DIR) > mesh_size.xmax(X3DIR)) {
        msg << "### FATAL ERROR in Mesh constructor" << std::endl
            << "Refinement region must be smaller than the whole mesh." << std::endl;
        PARTHENON_FAIL(msg);
      }
      std::int64_t l_region_min[3]{0, 0, 0};
      std::int64_t l_region_max[3]{1, 1, 1};
      for (auto dir : {X1DIR, X2DIR, X3DIR}) {
        if (!mesh_size.symmetry(dir)) {
          l_region_min[dir - 1] =
              GetLegacyLLFromMeshCoordinate(dir, lrlev, ref_size.xmin(dir));
          l_region_max[dir - 1] =
              GetLegacyLLFromMeshCoordinate(dir, lrlev, ref_size.xmax(dir));
          l_region_min[dir - 1] =
              std::max(l_region_min[dir - 1], static_cast<std::int64_t>(0));
          l_region_max[dir - 1] =
              std::min(l_region_max[dir - 1],
                       static_cast<std::int64_t>(nrbx[dir - 1] * (1LL << ref_lev) - 1));
          auto current_loc =
              LogicalLocation(lrlev, l_region_max[0], l_region_max[1], l_region_max[2]);
          // Remove last block if it just it's boundary overlaps with the region
          if (GetLegacyMeshCoordinate(dir, BlockLocation::Left, current_loc) ==
              ref_size.xmax(dir))
            l_region_max[dir - 1]--;
          if (l_region_min[dir - 1] % 2 == 1) l_region_min[dir - 1]--;
          if (l_region_max[dir - 1] % 2 == 0) l_region_max[dir - 1]++;
        }
      }
      for (std::int64_t k = l_region_min[2]; k < l_region_max[2]; k += 2) {
        for (std::int64_t j = l_region_min[1]; j < l_region_max[1]; j += 2) {
          for (std::int64_t i = l_region_min[0]; i < l_region_max[0]; i += 2) {
            LogicalLocation nloc(lrlev, i, j, k);
            forest.AddMeshBlock(forest.GetForestLocationFromLegacyTreeLocation(nloc));
          }
        }
      }
    }
    pib = pib->pnext;
  }
}
// Return list of locations and levels for the legacy tree
// TODO(LFR): It doesn't make sense to offset the level by the
//   legacy tree root level since the location indices are defined
//   for loc.level(). It seems this level offset is required for
//   the output to agree with the legacy output though.
std::pair<std::vector<std::int64_t>, std::vector<std::int64_t>>
Mesh::GetLevelsAndLogicalLocationsFlat() const noexcept {
  std::vector<std::int64_t> levels, logicalLocations;
  levels.reserve(nbtotal);
  logicalLocations.reserve(nbtotal * 3);
  for (auto loc : loclist) {
    loc = forest.GetLegacyTreeLocation(loc);
    levels.push_back(loc.level() - GetLegacyTreeRootLevel());
    logicalLocations.push_back(loc.lx1());
    logicalLocations.push_back(loc.lx2());
    logicalLocations.push_back(loc.lx3());
  }
  return std::make_pair(levels, logicalLocations);
}

} // namespace parthenon<|MERGE_RESOLUTION|>--- conflicted
+++ resolved
@@ -259,22 +259,13 @@
   auto locLevelGidLidCnghostGflag = mesh_info.level_gid_lid_cnghost_gflag;
   current_level = -1;
   for (int i = 0; i < nbtotal; i++) {
-<<<<<<< HEAD
-    loclist[i] = LogicalLocation(locLevelGidLidCnghostGflag[6 * i], lx123[3 * i],
+    loclist[i] = LogicalLocation(locLevelGidLidCnghostGflag[NumIDsAndFlags * i], lx123[3 * i],
                                  lx123[3 * i + 1], lx123[3 * i + 2]);
-    dealloc_count[loclist[i]] = locLevelGidLidCnghostGflag[6 * i + 5];
+    dealloc_count[loclist[i]] = locLevelGidLidCnghostGflag[NumIDsAndFlags * i + 5];
   }
 
   // rebuild the Block Tree
   for (int i = 0; i < nbtotal; i++)
-=======
-    loclist[i] = LogicalLocation(locLevelGidLidCnghostGflag[NumIDsAndFlags * i],
-                                 lx123[3 * i], lx123[3 * i + 1], lx123[3 * i + 2]);
-  }
-
-  // rebuild the Block Tree
-  for (int i = 0; i < nbtotal; i++) {
->>>>>>> 8bb2ece8
     forest.AddMeshBlock(forest.GetForestLocationFromLegacyTreeLocation(loclist[i]),
                         false);
 
@@ -346,11 +337,7 @@
                         packages, resolved_packages, gflag, costlist[i]);
     if (block_list[i - nbs]->pmr)
       block_list[i - nbs]->pmr->DerefinementCount() =
-<<<<<<< HEAD
           dealloc_count.count(loclist[i]) ? dealloc_count.at(loclist[i]) : 0;
-=======
-          locLevelGidLidCnghostGflag[NumIDsAndFlags * i + 5];
->>>>>>> 8bb2ece8
   }
   BuildGMGBlockLists(pin, app_in);
   SetMeshBlockNeighbors(GridIdentifier::leaf(), block_list, ranklist);
