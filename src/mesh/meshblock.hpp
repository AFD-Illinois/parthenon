//========================================================================================
// Athena++ astrophysical MHD code
// Copyright(C) 2014 James M. Stone <jmstone@princeton.edu> and other code contributors
// Licensed under the 3-clause BSD License, see LICENSE file for details
//========================================================================================
// (C) (or copyright) 2020-2022. Triad National Security, LLC. All rights reserved.
//
// This program was produced under U.S. Government contract 89233218CNA000001 for Los
// Alamos National Laboratory (LANL), which is operated by Triad National Security, LLC
// for the U.S. Department of Energy/National Nuclear Security Administration. All rights
// in the program are reserved by Triad National Security, LLC, and the U.S. Department
// of Energy/National Nuclear Security Administration. The Government is granted for
// itself and others acting on its behalf a nonexclusive, paid-up, irrevocable worldwide
// license in this material to reproduce, prepare derivative works, distribute copies to
// the public, perform publicly and display publicly, and to permit others to do so.
//========================================================================================
#ifndef MESH_MESHBLOCK_HPP_
#define MESH_MESHBLOCK_HPP_

#include <cstdint>
#include <functional>
#include <map>
#include <memory>
#include <string>
#include <utility>
#include <vector>

#include "application_input.hpp"
#include "bvals/bvals.hpp"
#include "config.hpp"
#include "coordinates/coordinates.hpp"
#include "defs.hpp"
#include "domain.hpp"
#include "globals.hpp"
#include "interface/data_collection.hpp"
#include "interface/meshblock_data.hpp"
#include "interface/state_descriptor.hpp"
#include "interface/swarm_container.hpp"
#include "kokkos_abstraction.hpp"
#include "outputs/io_wrapper.hpp"
#include "parameter_input.hpp"
#include "parthenon_arrays.hpp"

namespace parthenon {

// Forward declarations
class ApplicationInput;
class BoundaryValues;
class Mesh;
class MeshBlockTree;
class MeshRefinement;
class ParameterInput;

// Inner loop default pattern
// - Defined outside of the MeshBlock class because it does not require an exec space
// - Not defined in kokkos_abstraction.hpp because it requires the compile time option
//   DEFAULT_INNER_LOOP_PATTERN to be set.
template <typename Function>
KOKKOS_INLINE_FUNCTION void par_for_inner(const team_mbr_t &team_member, const int &il,
                                          const int &iu, const Function &function) {
  parthenon::par_for_inner(DEFAULT_INNER_LOOP_PATTERN, team_member, il, iu, function);
}

//----------------------------------------------------------------------------------------
//! \class MeshBlock
//! \brief data/functions associated with a single block
class MeshBlock : public std::enable_shared_from_this<MeshBlock> {
  friend class RestartOutput;
  friend class Mesh;

 public:
  MeshBlock() = default;
  MeshBlock(const int n_side, const int ndim, bool init_coarse = true,
            bool multilevel = true); // for Kokkos testing with ghost
  ~MeshBlock();

  // Factory method deals with initialization for you
  static std::shared_ptr<MeshBlock>
  Make(int igid, int ilid, LogicalLocation iloc, RegionSize input_block,
       BoundaryFlag *input_bcs, Mesh *pm, ParameterInput *pin, ApplicationInput *app_in,
       Packages_t &packages, std::shared_ptr<StateDescriptor> resolved_packages,
       int igflag, double icost = 1.0);

  // Kokkos execution space for this MeshBlock
  DevExecSpace exec_space;

  // data
  Mesh *pmy_mesh = nullptr; // ptr to Mesh containing this MeshBlock
  LogicalLocation loc;
  RegionSize block_size;
  // for convenience: "max" # of real+ghost cells along each dir for allocating "standard"
  // sized MeshBlock arrays, depending on ndim i.e.
  //
  // cellbounds.nx2 =    nx2      + 2*Globals::nghost if   nx2 > 1
  // (entire)         (interior)               (interior)
  //
  // Assuming we have a block cells, and nx2 = 6, and Globals::nghost = 1
  //
  // <----- nx1 = 8 ---->
  //       (entire)
  //
  //     <- nx1 = 6 ->
  //       (interior)
  //
  //  - - - - - - - - - -   ^
  //  |  |  ghost    |  |   |
  //  - - - - - - - - - -   |         ^
  //  |  |     ^     |  |   |         |
  //  |  |     |     |  |  nx2 = 8    nx2 = 6
  //  |  | interior  |  | (entire)   (interior)
  //  |  |     |     |  |             |
  //  |  |     v     |  |   |         v
  //  - - - - - - - - - -   |
  //  |  |           |  |   |
  //  - - - - - - - - - -   v
  //
  IndexShape cellbounds;
  // on 1x coarser level MeshBlock i.e.
  //
  // c_cellbounds.nx2 = cellbounds.nx2 * 1/2 + 2*Globals::nghost, if  cellbounds.nx2 >1
  //   (entire)             (interior)                          (interior)
  //
  // Assuming we have a block cells, and nx2 = 6, and Globals::nghost = 1
  //
  //          cells                              c_cells
  //
  //  - - - - - - - - - -   ^              - - - - - - - - - -     ^
  //  |  |           |  |   |              |  |           |  |     |
  //  - - - - - - - - - -   |              - - - - - - - - - -     |
  //  |  |     ^     |  |   |              |  |      ^    |  |     |
  //  |  |     |     |  |   |              |  |      |    |  |     |
  //  |  |  nx2 = 6  |  |  nx2 = 8  ====>  |  |   nx2 = 3 |  |   nx2 = 5
  //  |  |(interior) |  |  (entire)        |  | (interior)|  |  (entire)
  //  |  |     v     |  |   |              |  |      v    |  |     |
  //  - - - - - - - - - -   |              - - - - - - - - - -     |
  //  |  |           |  |   |              |  |           |  |     |
  //  - - - - - - - - - -   v              - - - - - - - - - -     v
  //
  IndexShape c_cellbounds;
  int gid, lid;
  int cnghost;
  int gflag;

  // The User defined containers
  DataCollection<MeshBlockData<Real>> meshblock_data;
  DataCollection<SwarmContainer> swarm_data;

  Packages_t packages;
  std::shared_ptr<StateDescriptor> resolved_packages;

  std::unique_ptr<MeshBlockApplicationData> app;

  Coordinates_t coords;
  ParArray0D<Coordinates_t> coords_device;

  // mesh-related objects
  // TODO(jcd): remove all these?
  std::unique_ptr<BoundaryValues> pbval;
  std::unique_ptr<BoundarySwarms> pbswarm;
  std::unique_ptr<MeshRefinement> pmr;

  BoundaryFlag boundary_flag[6];

  // functions

  //----------------------------------------------------------------------------------------
  //! \fn void MeshBlock::DeepCopy(const DstType& dst, const SrcType& src)
  //  \brief Deep copy between views using the exec space of the MeshBlock
  template <class DstType, class SrcType>
  void deep_copy(const DstType &dst, const SrcType &src) {
    Kokkos::deep_copy(exec_space, dst, src);
  }

<<<<<<< HEAD
  void AllocateSparse(std::string const &label, bool flag_uninitialized = false);
=======
  void AllocateSparse(std::string const &label, bool only_control = false, bool flag_uninitialized = false);
>>>>>>> 56a5cda9

  void AllocSparseID(std::string const &base_name, const int sparse_id) {
    AllocateSparse(MakeVarLabel(base_name, sparse_id));
  }

  void DeallocateSparse(std::string const &label);

#ifdef ENABLE_SPARSE
  inline bool IsAllocated(std::string const &label) const noexcept {
    return meshblock_data.Get()->IsAllocated(label);
  }

  inline bool IsAllocated(std::string const &base_name, int sparse_id) const noexcept {
    return IsAllocated(MakeVarLabel(base_name, sparse_id));
  }
#else
  inline constexpr bool IsAllocated(std::string const & /*label*/) const noexcept {
    return true;
  }

  inline constexpr bool IsAllocated(std::string const & /*base_name*/,
                                    int /*sparse_id*/) const noexcept {
    return true;
  }
#endif

  void SetAllVariablesToInitialized() {
    auto &stages = meshblock_data.Stages();
    std::for_each(stages.begin(), stages.end(),
                  [](auto &pair) { pair.second->SetAllVariablesToInitialized(); });
  }

  template <class... Args>
  inline void par_for(Args &&...args) {
    par_dispatch_<dispatch_impl::ParallelForDispatch>(std::forward<Args>(args)...);
  }

  template <class... Args>
  inline void par_reduce(Args &&...args) {
    par_dispatch_<dispatch_impl::ParallelReduceDispatch>(std::forward<Args>(args)...);
  }

  template <class... Args>
  inline void par_scan(Args &&...args) {
    par_dispatch_<dispatch_impl::ParallelScanDispatch>(std::forward<Args>(args)...);
  }

  template <typename Function>
  inline void par_for_bndry(const std::string &name, const IndexRange &nb,
                            const IndexDomain &domain, const bool coarse,
                            const Function &function) {
    auto bounds = coarse ? c_cellbounds : cellbounds;
    auto ib = bounds.GetBoundsI(domain);
    auto jb = bounds.GetBoundsJ(domain);
    auto kb = bounds.GetBoundsK(domain);
    par_for(name, nb, kb, jb, ib, function);
  }

  // 1D Outer default loop pattern
  template <typename Function>
  inline void par_for_outer(const std::string &name, const size_t &scratch_size_in_bytes,
                            const int &scratch_level, const int &kl, const int &ku,
                            const Function &function) {
    parthenon::par_for_outer(DEFAULT_OUTER_LOOP_PATTERN, name, exec_space,
                             scratch_size_in_bytes, scratch_level, kl, ku, function);
  }
  // 2D Outer default loop pattern
  template <typename Function>
  inline void par_for_outer(const std::string &name, const size_t &scratch_size_in_bytes,
                            const int &scratch_level, const int &kl, const int &ku,
                            const int &jl, const int &ju, const Function &function) {
    parthenon::par_for_outer(DEFAULT_OUTER_LOOP_PATTERN, name, exec_space,
                             scratch_size_in_bytes, scratch_level, kl, ku, jl, ju,
                             function);
  }

  // 3D Outer default loop pattern
  template <typename Function>
  inline void par_for(const std::string &name, size_t &scratch_size_in_bytes,
                      const int &scratch_level, const int &nl, const int &nu,
                      const int &kl, const int &ku, const int &jl, const int &ju,
                      const Function &function) {
    parthenon::par_for_outer(DEFAULT_OUTER_LOOP_PATTERN, name, exec_space,
                             scratch_size_in_bytes, scratch_level, nl, nu, kl, ku, jl, ju,
                             function);
  }

  int GetNumberOfMeshBlockCells() const {
    return block_size.nx1 * block_size.nx2 * block_size.nx3;
  }
  void SearchAndSetNeighbors(MeshBlockTree &tree, int *ranklist, int *nslist) {
    pbval->SearchAndSetNeighbors(tree, ranklist, nslist);
  }

  // inform MeshBlock which arrays contained in member Field, Particles,
  // ... etc. classes are the "primary" representations of a quantity. when registered,
  // that data are used for (1) load balancing (2) (future) dumping to restart file
  void RegisterMeshBlockData(std::shared_ptr<CellVariable<Real>> pvar_cc);
  void RegisterMeshBlockData(std::shared_ptr<FaceField> pvar_fc);

  // defined in either the prob file or default_pgen.cpp in ../pgen/
  static void
  UserWorkBeforeOutputDefault(MeshBlock *pmb,
                              ParameterInput *pin); // called in Mesh fn (friend class)
  std::function<void(MeshBlock *, ParameterInput *)> UserWorkBeforeOutput =
      &UserWorkBeforeOutputDefault;
  void SetBlockTimestep(const Real dt) { new_block_dt_ = dt; }
  void SetAllowedDt(const Real dt) { new_block_dt_ = dt; }
  Real NewDt() const { return new_block_dt_; }

  // It would be nice for these par_dispatch_ functions to be private, but they can't be
  // 1D default loop pattern
  template <typename Tag, typename Function, class... Args>
  inline typename std::enable_if<sizeof...(Args) <= 1, void>::type
  par_dispatch_(const std::string &name, const int &il, const int &iu,
                const Function &function, Args &&...args) {
    // using loop_pattern_flatrange_tag instead of DEFAULT_LOOP_PATTERN for now
    // as the other wrappers are not implemented yet for 1D loops
    parthenon::par_dispatch<Tag>(loop_pattern_flatrange_tag, name, exec_space, il, iu,
                                 function, std::forward<Args>(args)...);
  }

  // index domain version
  template <typename Tag, typename Function, class... Args>
  inline typename std::enable_if<sizeof...(Args) <= 1, void>::type
  par_dispatch_(const std::string &name, const IndexRange &ib, const Function &function,
                Args &&...args) {
    typename std::conditional<sizeof...(Args) == 0, decltype(DEFAULT_LOOP_PATTERN),
                              LoopPatternMDRange>::type loop_type;
    parthenon::par_dispatch<Tag>(loop_type, name, exec_space, ib.s, ib.e, function,
                                 std::forward<Args>(args)...);
  }

  // 2D default loop pattern
  template <typename Tag, typename Function, class... Args>
  inline typename std::enable_if<sizeof...(Args) <= 1, void>::type
  par_dispatch_(const std::string &name, const int &jl, const int &ju, const int &il,
                const int &iu, const Function &function, Args &&...args) {
    // using loop_pattern_mdrange_tag instead of DEFAULT_LOOP_PATTERN for now
    // as the other wrappers are not implemented yet for 1D loops
    parthenon::par_dispatch<Tag>(loop_pattern_mdrange_tag, name, exec_space, jl, ju, il,
                                 iu, function, std::forward<Args>(args)...);
  }

  // index domain version
  template <typename Tag, typename Function, class... Args>
  inline typename std::enable_if<sizeof...(Args) <= 1, void>::type
  par_dispatch_(const std::string &name, const IndexRange &jb, const IndexRange &ib,
                const Function &function, Args &&...args) {
    typename std::conditional<sizeof...(Args) == 0, decltype(DEFAULT_LOOP_PATTERN),
                              LoopPatternMDRange>::type loop_type;
    parthenon::par_dispatch<Tag>(loop_type, name, exec_space, jb.s, jb.e, ib.s, ib.e,
                                 function, std::forward<Args>(args)...);
  }

  // 3D default loop pattern
  template <typename Tag, typename Function, class... Args>
  inline typename std::enable_if<sizeof...(Args) <= 1, void>::type
  par_dispatch_(const std::string &name, const int &kl, const int &ku, const int &jl,
                const int &ju, const int &il, const int &iu, const Function &function,
                Args &&...args) {
    typename std::conditional<sizeof...(Args) == 0, decltype(DEFAULT_LOOP_PATTERN),
                              LoopPatternMDRange>::type loop_type;
    parthenon::par_dispatch<Tag>(loop_type, name, exec_space, kl, ku, jl, ju, il, iu,
                                 function, std::forward<Args>(args)...);
  }

  // index domain version
  template <typename Tag, typename Function, class... Args>
  inline typename std::enable_if<sizeof...(Args) <= 1, void>::type
  par_dispatch_(const std::string &name, const IndexRange &kb, const IndexRange &jb,
                const IndexRange &ib, const Function &function, Args &&...args) {
    typename std::conditional<sizeof...(Args) == 0, decltype(DEFAULT_LOOP_PATTERN),
                              LoopPatternMDRange>::type loop_type;
    parthenon::par_dispatch<Tag>(loop_type, name, exec_space, kb.s, kb.e, jb.s, jb.e,
                                 ib.s, ib.e, function, std::forward<Args>(args)...);
  }

  // 4D default loop pattern
  template <typename Tag, typename Function, class... Args>
  inline typename std::enable_if<sizeof...(Args) <= 1, void>::type
  par_dispatch_(const std::string &name, const int &nl, const int &nu, const int &kl,
                const int &ku, const int &jl, const int &ju, const int &il, const int &iu,
                const Function &function, Args &&...args) {
    typename std::conditional<sizeof...(Args) == 0, decltype(DEFAULT_LOOP_PATTERN),
                              LoopPatternMDRange>::type loop_type;
    parthenon::par_dispatch<Tag>(loop_type, name, exec_space, nl, nu, kl, ku, jl, ju, il,
                                 iu, function, std::forward<Args>(args)...);
  }

  // IndexDomain version
  template <typename Tag, typename Function, class... Args>
  inline typename std::enable_if<sizeof...(Args) <= 1, void>::type
  par_dispatch_(const std::string &name, const IndexRange &nb, const IndexRange &kb,
                const IndexRange &jb, const IndexRange &ib, const Function &function,
                Args &&...args) {
    typename std::conditional<sizeof...(Args) == 0, decltype(DEFAULT_LOOP_PATTERN),
                              LoopPatternMDRange>::type loop_type;
    parthenon::par_dispatch<Tag>(loop_type, name, exec_space, nb.s, nb.e, kb.s, kb.e,
                                 jb.s, jb.e, ib.s, ib.e, function,
                                 std::forward<Args>(args)...);
  }

  // 5D default loop pattern
  template <typename Tag, typename Function, class... Args>
  inline typename std::enable_if<sizeof...(Args) <= 1, void>::type
  par_dispatch_(const std::string &name, const int &bl, const int &bu, const int &nl,
                const int &nu, const int &kl, const int &ku, const int &jl, const int &ju,
                const int &il, const int &iu, const Function &function, Args &&...args) {
    typename std::conditional<sizeof...(Args) == 0, decltype(DEFAULT_LOOP_PATTERN),
                              LoopPatternMDRange>::type loop_type;
    parthenon::par_dispatch<Tag>(loop_type, name, exec_space, bl, bu, nl, nu, kl, ku, jl,
                                 ju, il, iu, function, std::forward<Args>(args)...);
  }

  // IndexDomain version
  template <typename Tag, typename Function, class... Args>
  inline typename std::enable_if<sizeof...(Args) <= 1, void>::type
  par_dispatch_(const std::string &name, const IndexRange &bb, const IndexRange &nb,
                const IndexRange &kb, const IndexRange &jb, const IndexRange &ib,
                const Function &function, Args &&...args) {
    typename std::conditional<sizeof...(Args) == 0, decltype(DEFAULT_LOOP_PATTERN),
                              LoopPatternMDRange>::type loop_type;
    parthenon::par_dispatch<Tag>(loop_type, name, exec_space, bb.s, bb.e, nb.s, nb.e,
                                 kb.s, kb.e, jb.s, jb.e, ib.s, ib.e, function,
                                 std::forward<Args>(args)...);
  }

 private:
  // data
  Real new_block_dt_, new_block_dt_hyperbolic_, new_block_dt_parabolic_,
      new_block_dt_user_;
  std::vector<std::shared_ptr<CellVariable<Real>>> vars_cc_;
  std::vector<std::shared_ptr<FaceField>> vars_fc_;

  // Initializer to set up a meshblock called with the default constructor
  // This is necessary because the back pointers can't be set up until
  // the block is allocated.
  void Initialize(int igid, int ilid, LogicalLocation iloc, RegionSize input_block,
                  BoundaryFlag *input_bcs, Mesh *pm, ParameterInput *pin,
                  ApplicationInput *app_in, Packages_t &packages,
                  std::shared_ptr<StateDescriptor> resolved_packages, int igflag,
                  double icost = 1.0);

  void InitializeIndexShapesImpl(const int nx1, const int nx2, const int nx3,
                                 bool init_coarse, bool multilevel);
  void InitializeIndexShapes(const int nx1, const int nx2, const int nx3);
  // functions
  void SetCostForLoadBalancing(double cost);

  // defined in either the prob file or default_pgen.cpp in ../pgen/
  static void ProblemGeneratorDefault(MeshBlock *pmb, ParameterInput *pin);
  std::function<void(MeshBlock *, ParameterInput *)> ProblemGenerator = nullptr;
  static pMeshBlockApplicationData_t
  InitApplicationMeshBlockDataDefault(MeshBlock *, ParameterInput *pin);
  std::function<pMeshBlockApplicationData_t(MeshBlock *, ParameterInput *)>
      InitApplicationMeshBlockData = &InitApplicationMeshBlockDataDefault;
  static void InitMeshBlockUserDataDefault(MeshBlock *pmb, ParameterInput *pin);
  std::function<void(MeshBlock *, ParameterInput *)> InitMeshBlockUserData =
      &InitMeshBlockUserDataDefault;

  // functions and variables for automatic load balancing based on timing
  Kokkos::Timer lb_timer;
  double cost_;
  void ResetTimeMeasurement();
  void StartTimeMeasurement();
  void StopTimeMeasurement();
};

using BlockList_t = std::vector<std::shared_ptr<MeshBlock>>;

} // namespace parthenon

#endif // MESH_MESHBLOCK_HPP_<|MERGE_RESOLUTION|>--- conflicted
+++ resolved
@@ -171,11 +171,7 @@
     Kokkos::deep_copy(exec_space, dst, src);
   }
 
-<<<<<<< HEAD
-  void AllocateSparse(std::string const &label, bool flag_uninitialized = false);
-=======
   void AllocateSparse(std::string const &label, bool only_control = false, bool flag_uninitialized = false);
->>>>>>> 56a5cda9
 
   void AllocSparseID(std::string const &base_name, const int sparse_id) {
     AllocateSparse(MakeVarLabel(base_name, sparse_id));
