--- conflicted
+++ resolved
@@ -71,17 +71,10 @@
   static std::shared_ptr<Tree> create(Ts &&...args) {
     auto ptree = std::make_shared<Tree>(private_t(), std::forward<Ts>(args)...);
     // Make the tree its own central neighbor to reduce code duplication
-<<<<<<< HEAD
     LogicalCoordinateTransformation lcoord_trans;
     lcoord_trans.use_offset = true;
     lcoord_trans.offset = {0, 0, 0};
-    ptree->neighbors[13].insert({ptree, lcoord_trans});
-=======
-    RelativeOrientation orient;
-    orient.use_offset = true;
-    orient.offset = {0, 0, 0};
-    ptree->neighbors[13].insert({ptree.get(), orient});
->>>>>>> 5c339a74
+    ptree->neighbors[13].insert({ptree.get(), lcoord_trans});
     return ptree;
   }
 
@@ -156,13 +149,8 @@
   // multiple neighbors generally, we keep a map at each neighbor location from
   // the tree sptr to the relative logical coordinate transformation to the neighbor
   // block.
-<<<<<<< HEAD
-  std::array<std::unordered_map<std::shared_ptr<Tree>, LogicalCoordinateTransformation>,
-             27>
+  std::array<std::unordered_map<Tree *, LogicalCoordinateTransformation>, 27>
       neighbors;
-=======
-  std::array<std::unordered_map<Tree *, RelativeOrientation>, 27> neighbors;
->>>>>>> 5c339a74
 
   std::array<BoundaryFlag, BOUNDARY_NFACES> boundary_conditions;
 
