--- conflicted
+++ resolved
@@ -172,18 +172,9 @@
   // removed, which can happen after dense-on-block for sparse
   // variables is in place and after we write "prolongate-in-one,"
   // this should be only for `Metadata::Independent`.
-<<<<<<< HEAD
-  CellVariableVector<Real> vars; 
-  for (auto& pvar :real_container->GetCellVariableVector()) { 
-    if (pvar->IsSet(Metadata::Independent) || pvar->IsSet(Metadata::FillGhost)) 
-        vars.push_back(pvar); 
-  }
-=======
   CellVariableVector<Real> vars =
       GetAnyVariables(real_container->GetCellVariableVector(),
                       {Metadata::Independent, Metadata::FillGhost});
-
->>>>>>> d5edee3b
 
   for (int n = 0; n < vars.size(); n++) {
     RegisterMeshBlockData(vars[n]);
