--- conflicted
+++ resolved
@@ -172,10 +172,7 @@
 
       // Finer neighbor(s)
       pmb->gmg_finer_neighbors.clear();
-<<<<<<< HEAD
-=======
       pmb->gmg_leaf_neighbors.clear();
->>>>>>> ea1039f4
       if (pmb->loc.level() < current_level) {
         auto dlocs = pmb->loc.GetDaughters(ndim);
         for (auto &d : dlocs) {
@@ -186,15 +183,12 @@
                                                   gid, std::array<int, 3>{0, 0, 0}, 0, 0,
                                                   0, 0);
           }
-<<<<<<< HEAD
-=======
         }
         if (pmb->gmg_finer_neighbors.size() == 0) {
           // This is a leaf block, so add itself as a finer neighbor
           pmb->gmg_leaf_neighbors.emplace_back(pmb->pmy_mesh, pmb->loc, pmb->loc,
                                                Globals::my_rank, pmb->gid,
                                                std::array<int, 3>{0, 0, 0}, 0, 0, 0, 0);
->>>>>>> ea1039f4
         }
       }
 
