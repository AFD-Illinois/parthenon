//========================================================================================
// Athena++ astrophysical MHD code
// Copyright(C) 2014 James M. Stone <jmstone@princeton.edu> and other code contributors
// Licensed under the 3-clause BSD License, see LICENSE file for details
//========================================================================================
// (C) (or copyright) 2020. Triad National Security, LLC. All rights reserved.
//
// This program was produced under U.S. Government contract 89233218CNA000001 for Los
// Alamos National Laboratory (LANL), which is operated by Triad National Security, LLC
// for the U.S. Department of Energy/National Nuclear Security Administration. All rights
// in the program are reserved by Triad National Security, LLC, and the U.S. Department
// of Energy/National Nuclear Security Administration. The Government is granted for
// itself and others acting on its behalf a nonexclusive, paid-up, irrevocable worldwide
// license in this material to reproduce, prepare derivative works, distribute copies to
// the public, perform publicly and display publicly, and to permit others to do so.
//========================================================================================
//! \file outputs.cpp
//  \brief implements functions for Athena++ outputs
//
// The number and types of outputs are all controlled by the number and values of
// parameters specified in <output[n]> blocks in the input file.  Each output block must
// be labelled by a unique integer "n".  Following the convention of the parser
// implemented in the ParameterInput class, a second output block with the same integer
// "n" of an earlier block will silently overwrite the values read by the first block. The
// numbering of the output blocks does not need to be consecutive, and blocks may appear
// in any order in the input file.  Moreover, unlike the C version of Athena, the total
// number of <output[n]> blocks does not need to be specified -- in Athena++ a new output
// type will be created for each and every <output[n]> block in the input file.
//
// Required parameters that must be specified in an <output[n]> block are:
//   - variable     = cons,prim,D,d,E,e,m,m1,m2,m3,v,v1=vx,v2=vy,v3=vz,p,
//                    bcc,bcc1,bcc2,bcc3,b,b1,b2,b3,phi,uov
//   - file_type    = rst,tab,vtk,hst,hdf5
//   - dt           = problem time between outputs
//
// EXAMPLE of an <output[n]> block for a VTK dump:
//   <output3>
//   file_type   = tab       # Tabular data dump
//   variable    = prim      # variables to be output
//   data_format = %12.5e    # Optional data format string
//   dt          = 0.01      # time increment between outputs
//   x2_slice    = 0.0       # slice in x2
//   x3_slice    = 0.0       # slice in x3
//
// Each <output[n]> block will result in a new node being created in a linked list of
// OutputType stored in the Outputs class.  During a simulation, outputs are made when
// the simulation time satisfies the criteria implemented in the MakeOutputs() function.
//
// To implement a new output type, write a new OutputType derived class, and construct
// an object of this class in the Outputs constructor at the location indicated by the
// comment text: 'NEW_OUTPUT_TYPES'. Current summary:
// -----------------------------------
// - outputs.cpp, OutputType:LoadOutputData() (below): conditionally add new OutputData
// node to linked list, depending on the user-input 'variable' string. Provide direction
// on how to slice a possible 4D source ParArrayND into separate 3D arrays; automatically
// enrolls quantity in vtk.cpp, formatted_table.cpp outputs.

// - athena_hdf5.cpp, PHDF5Output::WriteOutputFile(): need to allocate space for the new
// OutputData node as an HDF5 "variable" inside an existing HDF5 "dataset" (cell-centered
// vs. face-centered data).

// - restart.cpp, RestartOutput::WriteOutputFile(): memcpy array of quantity to pdata
// pointer and increment the pointer. pdata points to an allocated region of memory whose
// "datasize" is inferred from MeshBlock::GetBlockSizeInBytes(), ---->

// - mesh/meshblock.cpp, MeshBlock::GetBlockSizeInBytes(): increment std::size_t size by
// the size of the new quantity's array(s)

// - mesh/meshblock.cpp, MeshBlock restart constructor: memcpy quantity (IN THE SAME ORDER
// AS THE VARIABLES ARE WRITTEN IN restart.cpp) from the loaded .rst file to the
// MeshBlock's appropriate physics member object

// - history.cpp, HistoryOutput::WriteOutputFile() (3x places): 1) modify NHISTORY_VARS
// macro so that the size of data_sum[] can accommodate the new physics, when active.
// 2) Compute volume-weighted data_sum[i] for the new quantity + etc. factors
// 3) Provide short string to serve as the column header description of new quantity
// -----------------------------------

// HDF5 note: packing gas velocity into the "prim" HDF5 dataset will cause VisIt to treat
// the 3x components as independent scalars instead of a physical vector, unlike how it
// treats .vtk velocity output from Athena++. The workaround is to import the
// vis/visit/*.xml expressions file, which can pack these HDF5 scalars into a vector.

// TODO(felker): Replace MeshBlock::GetBlockSizeInBytes() by 2x RegisterMeshBlockData()
// overloads. Replace "NEW_OUTPUT_TYPES" region of RestartOutput::WriteOutputFile() with
// automatic loops over registered MeshBlock quantities in pvars_cc, pvars_fc vectors.
//========================================================================================

#include "outputs/outputs.hpp"

#include <cstdio>
#include <cstdlib>
#include <cstring>
#include <iomanip>
#include <iostream>
#include <sstream>
#include <stdexcept>
#include <string>

#include "athena.hpp"
#include "coordinates/coordinates.hpp"
#include "mesh/mesh.hpp"
#include "parameter_input.hpp"
#include "parthenon_arrays.hpp"

namespace parthenon {

//----------------------------------------------------------------------------------------
// OutputType constructor

OutputType::OutputType(OutputParameters oparams)
    : output_params(oparams),
      pnext_type(), // Terminate this node in singly linked list with nullptr
      num_vars_(),
      // nested doubly linked list of OutputData:
      pfirst_data_(), // Initialize head node to nullptr
      plast_data_() { // Initialize tail node to nullptr
}

//----------------------------------------------------------------------------------------
// Outputs constructor

Outputs::Outputs(Mesh *pm, ParameterInput *pin, SimTime *tm) {
  pfirst_type_ = nullptr;
  std::stringstream msg;
  InputBlock *pib = pin->pfirst_block;
  OutputType *pnew_type;
  OutputType *plast = pfirst_type_;
  int num_hst_outputs = 0, num_rst_outputs = 0; // number of history and restart outputs

  // look for a Graphics block
  if (pin->DoesBlockExist("graphics")) {
    OutputParameters op;
    op.block_number = 0;
    op.block_name.assign("graphics");
    if (tm != nullptr) {
      op.next_time = pin->GetOrAddReal(op.block_name, "next_time", tm->time);
      op.dt = pin->GetOrAddReal(op.block_name, "dt", tm->tlim);
    }
    // set file number, basename, id, and format
    op.file_number = pin->GetOrAddInteger(op.block_name, "file_number", 0);
    op.file_basename = pin->GetOrAddString("job", "problem_id", "parthenon");
    char define_id[15];
    std::snprintf(define_id, sizeof(define_id), "graphics%d",
                  op.block_number); // default id="outN"
    op.file_id = pin->GetOrAddString(op.block_name, "id", define_id);
    op.file_type = "hdf5";
    // read ghost cell option
    op.include_ghost_zones = pin->GetOrAddBoolean(op.block_name, "ghost_zones", false);
    pnew_type = new PHDF5Output(op);
    pfirst_type_ = pnew_type;
    plast = pnew_type;
  }

  // loop over input block names.  Find those that start with "output", read parameters,
  // and construct singly linked list of OutputTypes.
  while (pib != nullptr) {
    if (pib->block_name.compare(0, 6, "output") == 0) {
      OutputParameters op; // define temporary OutputParameters struct

      // extract integer number of output block.  Save name and number
      std::string outn = pib->block_name.substr(6); // 6 because counting starts at 0!
      op.block_number = atoi(outn.c_str());
      op.block_name.assign(pib->block_name);

      // set time of last output, time between outputs
      if (tm != nullptr) {
        op.next_time = pin->GetOrAddReal(op.block_name, "next_time", tm->time);
        op.dt = pin->GetOrAddReal(op.block_name, "dt", tm->tlim);
      }

      if (op.dt > 0.0) { // only add output if dt>0
        // set file number, basename, id, and format
        op.file_number = pin->GetOrAddInteger(op.block_name, "file_number", 0);
        op.file_basename = pin->GetOrAddString("job", "problem_id", "parthenon");
        char define_id[10];
        std::snprintf(define_id, sizeof(define_id), "out%d",
                      op.block_number); // default id="outN"
        op.file_id = pin->GetOrAddString(op.block_name, "id", define_id);
        op.file_type = pin->GetString(op.block_name, "file_type");

        // read slicing options.  Check that slice is within mesh
        if (pin->DoesParameterExist(op.block_name, "x1_slice")) {
          Real x1 = pin->GetReal(op.block_name, "x1_slice");
          if (x1 >= pm->mesh_size.x1min && x1 < pm->mesh_size.x1max) {
            op.x1_slice = x1;
            op.output_slicex1 = true;
          } else {
            msg << "### FATAL ERROR in Outputs constructor" << std::endl
                << "Slice at x1=" << x1 << " in output block '" << op.block_name
                << "' is out of range of Mesh" << std::endl;
            ATHENA_ERROR(msg);
          }
        }

        if (pin->DoesParameterExist(op.block_name, "x2_slice")) {
          Real x2 = pin->GetReal(op.block_name, "x2_slice");
          if (x2 >= pm->mesh_size.x2min && x2 < pm->mesh_size.x2max) {
            op.x2_slice = x2;
            op.output_slicex2 = true;
          } else {
            msg << "### FATAL ERROR in Outputs constructor" << std::endl
                << "Slice at x2=" << x2 << " in output block '" << op.block_name
                << "' is out of range of Mesh" << std::endl;
            ATHENA_ERROR(msg);
          }
        }

        if (pin->DoesParameterExist(op.block_name, "x3_slice")) {
          Real x3 = pin->GetReal(op.block_name, "x3_slice");
          if (x3 >= pm->mesh_size.x3min && x3 < pm->mesh_size.x3max) {
            op.x3_slice = x3;
            op.output_slicex3 = true;
          } else {
            msg << "### FATAL ERROR in Outputs constructor" << std::endl
                << "Slice at x3=" << x3 << " in output block '" << op.block_name
                << "' is out of range of Mesh" << std::endl;
            ATHENA_ERROR(msg);
          }
        }

        // read sum options.  Check for conflicts with slicing.
        op.output_sumx1 = pin->GetOrAddBoolean(op.block_name, "x1_sum", false);
        if ((op.output_slicex1) && (op.output_sumx1)) {
          msg << "### FATAL ERROR in Outputs constructor" << std::endl
              << "Cannot request both slice and sum along x1-direction"
              << " in output block '" << op.block_name << "'" << std::endl;
          ATHENA_ERROR(msg);
        }
        op.output_sumx2 = pin->GetOrAddBoolean(op.block_name, "x2_sum", false);
        if ((op.output_slicex2) && (op.output_sumx2)) {
          msg << "### FATAL ERROR in Outputs constructor" << std::endl
              << "Cannot request both slice and sum along x2-direction"
              << " in output block '" << op.block_name << "'" << std::endl;
          ATHENA_ERROR(msg);
        }
        op.output_sumx3 = pin->GetOrAddBoolean(op.block_name, "x3_sum", false);
        if ((op.output_slicex3) && (op.output_sumx3)) {
          msg << "### FATAL ERROR in Outputs constructor" << std::endl
              << "Cannot request both slice and sum along x3-direction"
              << " in output block '" << op.block_name << "'" << std::endl;
          ATHENA_ERROR(msg);
        }

        // read ghost cell option
        op.include_ghost_zones =
            pin->GetOrAddBoolean(op.block_name, "ghost_zones", false);

        // read cartesian mapping option
        op.cartesian_vector = false;

        // set output variable and optional data format string used in formatted writes
        if (op.file_type.compare("hst") != 0 && op.file_type.compare("rst") != 0) {
          op.variable = pin->GetString(op.block_name, "variable");
        }
        op.data_format = pin->GetOrAddString(op.block_name, "data_format", "%12.5e");
        op.data_format.insert(0, " "); // prepend with blank to separate columns

        // Construct new OutputType according to file format
        // NEW_OUTPUT_TYPES: Add block to construct new types here
        if (op.file_type.compare("hst") == 0) {
          pnew_type = new HistoryOutput(op);
          num_hst_outputs++;
        } else if (op.file_type.compare("tab") == 0) {
          pnew_type = new FormattedTableOutput(op);
        } else if (op.file_type.compare("vtk") == 0) {
          pnew_type = new VTKOutput(op);
        } else if (op.file_type.compare("rst") == 0) {
          pnew_type = new RestartOutput(op);
          num_rst_outputs++;
        } else if (op.file_type.compare("ath5") == 0 ||
                   op.file_type.compare("hdf5") == 0) {
#ifdef HDF5OUTPUT
          pnew_type = new PHDF5Output(op);
#else
          msg << "### FATAL ERROR in Outputs constructor" << std::endl
              << "Executable not configured for HDF5 outputs, but HDF5 file format "
              << "is requested in output block '" << op.block_name << "'" << std::endl;
          ATHENA_ERROR(msg);
#endif
        } else {
          msg << "### FATAL ERROR in Outputs constructor" << std::endl
              << "Unrecognized file format = '" << op.file_type << "' in output block '"
              << op.block_name << "'" << std::endl;
          ATHENA_ERROR(msg);
        }

        // Append type as tail node in singly linked list
        if (pfirst_type_ == nullptr) {
          pfirst_type_ = pnew_type;
        } else {
          plast->pnext_type = pnew_type;
        }
        plast = pnew_type;
      }
    }
    pib = pib->pnext; // move to next input block name
  }

  // check there were no more than one history or restart files requested
  if (num_hst_outputs > 1 || num_rst_outputs > 1) {
    msg << "### FATAL ERROR in Outputs constructor" << std::endl
        << "More than one history or restart output block detected in input file"
        << std::endl;
    ATHENA_ERROR(msg);
  }

  // Move restarts to the tail end of the OutputType list, so file counters for other
  // output types are up-to-date in restart file
  int pos = 0, found = 0;
  OutputType *pot = pfirst_type_;
  OutputType *prst = pot;
  while (pot != nullptr) {
    if (pot->output_params.file_type.compare("rst") == 0) {
      prst = pot;
      found = 1;
      if (pot->pnext_type == nullptr) found = 2;
      break;
    }
    pos++;
    pot = pot->pnext_type;
  }
  if (found == 1) {
    // remove the restarting block
    pot = pfirst_type_;
    if (pos == 0) { // head node/first block
      pfirst_type_ = pfirst_type_->pnext_type;
    } else {
      for (int j = 0; j < pos - 1; j++) // seek the list
        pot = pot->pnext_type;
      pot->pnext_type = prst->pnext_type; // remove it
    }
    while (pot->pnext_type != nullptr)
      pot = pot->pnext_type; // find the tail node
    prst->pnext_type = nullptr;
    pot->pnext_type = prst;
  }
  // if found == 2, do nothing; it's already at the tail node/end of the list
}

// destructor - iterates through singly linked list of OutputTypes and deletes nodes

Outputs::~Outputs() {
  OutputType *ptype = pfirst_type_;
  while (ptype != nullptr) {
    OutputType *ptype_old = ptype;
    ptype = ptype->pnext_type;
    delete ptype_old;
  }
}

//----------------------------------------------------------------------------------------
//! \fn void OutputType::LoadOutputData(MeshBlock *pmb)
//  \brief Create doubly linked list of OutputData's containing requested variables

void OutputType::LoadOutputData(MeshBlock *pmb) {
  throw std::runtime_error(std::string(__func__) + " is not implemented");
}

//----------------------------------------------------------------------------------------
//! \fn void OutputData::AppendOutputDataNode(OutputData *pod)
//  \brief

void OutputType::AppendOutputDataNode(OutputData *pnew_data) {
  if (pfirst_data_ == nullptr) {
    pfirst_data_ = pnew_data;
  } else {
    pnew_data->pprev = plast_data_;
    plast_data_->pnext = pnew_data;
  }
  // make the input node the new tail node of the doubly linked list
  plast_data_ = pnew_data;
}

//----------------------------------------------------------------------------------------
//! \fn void OutputData::ReplaceOutputDataNode()
//  \brief

void OutputType::ReplaceOutputDataNode(OutputData *pold, OutputData *pnew) {
  if (pold == pfirst_data_) {
    pfirst_data_ = pnew;
    if (pold->pnext != nullptr) { // there is another node in the list
      pnew->pnext = pold->pnext;
      pnew->pnext->pprev = pnew;
    } else { // there is only one node in the list
      plast_data_ = pnew;
    }
  } else if (pold == plast_data_) {
    plast_data_ = pnew;
    pnew->pprev = pold->pprev;
    pnew->pprev->pnext = pnew;
  } else {
    pnew->pnext = pold->pnext;
    pnew->pprev = pold->pprev;
    pnew->pprev->pnext = pnew;
    pnew->pnext->pprev = pnew;
  }
  delete pold;
}

//----------------------------------------------------------------------------------------
//! \fn void OutputData::ClearOutputData()
//  \brief

void OutputType::ClearOutputData() {
  OutputData *pdata = pfirst_data_;
  while (pdata != nullptr) {
    OutputData *pdata_old = pdata;
    pdata = pdata->pnext;
    delete pdata_old;
  }
  // reset pointers to head and tail nodes of doubly linked list:
  pfirst_data_ = nullptr;
  plast_data_ = nullptr;
}

//----------------------------------------------------------------------------------------
//! \fn void Outputs::MakeOutputs(Mesh *pm, ParameterInput *pin, bool wtflag)
//  \brief scans through singly linked list of OutputTypes and makes any outputs needed.

void Outputs::MakeOutputs(Mesh *pm, ParameterInput *pin, SimTime *tm) {
  bool first = true;
  OutputType *ptype = pfirst_type_;
  while (ptype != nullptr) {
    if (tm == nullptr || (tm->time == tm->start_time) ||
        (tm->time >= ptype->output_params.next_time) || (tm->time >= tm->tlim)) {
      if (first && ptype->output_params.file_type != "hst") {
        pm->ApplyUserWorkBeforeOutput(pin);
        first = false;
      }
      ptype->WriteOutputFile(pm, pin, tm);
    }
    ptype = ptype->pnext_type; // move to next OutputType node in signly linked list
  }
}

//----------------------------------------------------------------------------------------
//! \fn void OutputType::TransformOutputData(MeshBlock *pmb)
//  \brief Calls sum and slice functions on each direction in turn, in order to allow
//  mulitple operations performed on the same data set

bool OutputType::TransformOutputData(MeshBlock *pmb) {
  bool flag = true;
  if (output_params.output_slicex3) {
    bool ret = SliceOutputData(pmb, 3);
    if (!ret) flag = false;
  }
  if (output_params.output_slicex2) {
    bool ret = SliceOutputData(pmb, 2);
    if (!ret) flag = false;
  }
  if (output_params.output_slicex1) {
    bool ret = SliceOutputData(pmb, 1);
    if (!ret) flag = false;
  }
  if (output_params.output_sumx3) {
    SumOutputData(pmb, 3);
  }
  if (output_params.output_sumx2) {
    SumOutputData(pmb, 2);
  }
  if (output_params.output_sumx1) {
    SumOutputData(pmb, 1);
  }
  return flag;
}

//----------------------------------------------------------------------------------------
//! \fn bool OutputType::SliceOutputData(MeshBlock *pmb, int dim)
//  \brief perform data slicing and update the data list

bool OutputType::SliceOutputData(MeshBlock *pmb, int dim) {
  int islice(0), jslice(0), kslice(0);

  // Compute i,j,k indices of slice; check if in range of data in this block
  const IndexDomain interior = IndexDomain::interior;
  if (dim == 1) {
    if (output_params.x1_slice >= pmb->block_size.x1min &&
        output_params.x1_slice < pmb->block_size.x1max) {
<<<<<<< HEAD
      for (int i=pmb->cellbounds.is(interior)+1; i<=pmb->cellbounds.ie(interior)+1; ++i) {
=======
      for (int i = pmb->is + 1; i <= pmb->ie + 1; ++i) {
>>>>>>> 45257b25
        if (pmb->pcoord->x1f(i) > output_params.x1_slice) {
          islice = i - 1;
          output_params.islice = islice;
          break;
        }
      }
    } else {
      return false;
    }
  } else if (dim == 2) {
    if (output_params.x2_slice >= pmb->block_size.x2min &&
        output_params.x2_slice < pmb->block_size.x2max) {
<<<<<<< HEAD
      for (int j=pmb->cellbounds.js(interior)+1; j<=pmb->cellbounds.je(interior)+1; ++j) {
=======
      for (int j = pmb->js + 1; j <= pmb->je + 1; ++j) {
>>>>>>> 45257b25
        if (pmb->pcoord->x2f(j) > output_params.x2_slice) {
          jslice = j - 1;
          output_params.jslice = jslice;
          break;
        }
      }
    } else {
      return false;
    }
  } else {
    if (output_params.x3_slice >= pmb->block_size.x3min &&
        output_params.x3_slice < pmb->block_size.x3max) {
<<<<<<< HEAD
      for (int k=pmb->cellbounds.ks(interior)+1; k<=pmb->cellbounds.ke(interior)+1; ++k) {
=======
      for (int k = pmb->ks + 1; k <= pmb->ke + 1; ++k) {
>>>>>>> 45257b25
        if (pmb->pcoord->x3f(k) > output_params.x3_slice) {
          kslice = k - 1;
          output_params.kslice = kslice;
          break;
        }
      }
    } else {
      return false;
    }
  }

  // For each node in OutputData doubly linked list, slice arrays containing output data
  OutputData *pdata, *pnew;
  pdata = pfirst_data_;

  while (pdata != nullptr) {
    pnew = new OutputData;
    pnew->type = pdata->type;
    pnew->name = pdata->name;
    int nx4 = pdata->data.GetDim(4);
    int nx3 = pdata->data.GetDim(3);
    int nx2 = pdata->data.GetDim(2);
    int nx1 = pdata->data.GetDim(1);

    // Loop over variables and dimensions, extract slice
    if (dim == 3) {
      pnew->data = ParArrayND<Real>(PARARRAY_TEMP, nx4, 1, nx2, nx1);
      for (int n = 0; n < nx4; ++n) {
        for (int j = out_js; j <= out_je; ++j) {
          for (int i = out_is; i <= out_ie; ++i) {
            pnew->data(n, 0, j, i) = pdata->data(n, kslice, j, i);
          }
        }
      }
    } else if (dim == 2) {
      pnew->data = ParArrayND<Real>(PARARRAY_TEMP, nx4, nx3, 1, nx1);
      for (int n = 0; n < nx4; ++n) {
        for (int k = out_ks; k <= out_ke; ++k) {
          for (int i = out_is; i <= out_ie; ++i) {
            pnew->data(n, k, 0, i) = pdata->data(n, k, jslice, i);
          }
        }
      }
    } else {
      pnew->data = ParArrayND<Real>(PARARRAY_TEMP, nx4, nx3, nx2, 1);
      for (int n = 0; n < nx4; ++n) {
        for (int k = out_ks; k <= out_ke; ++k) {
          for (int j = out_js; j <= out_je; ++j) {
            pnew->data(n, k, j, 0) = pdata->data(n, k, j, islice);
          }
        }
      }
    }

    ReplaceOutputDataNode(pdata, pnew);
    pdata = pnew->pnext;
  }

  // modify array indices
  if (dim == 3) {
    out_ks = 0;
    out_ke = 0;
  } else if (dim == 2) {
    out_js = 0;
    out_je = 0;
  } else {
    out_is = 0;
    out_ie = 0;
  }
  return true;
}

//----------------------------------------------------------------------------------------
//! \fn void OutputType::SumOutputData(OutputData* pod, int dim)
//  \brief perform data summation and update the data list

void OutputType::SumOutputData(MeshBlock *pmb, int dim) {
  // For each node in OutputData doubly linked list, sum arrays containing output data
  OutputData *pdata = pfirst_data_;

  while (pdata != nullptr) {
    OutputData *pnew = new OutputData;
    pnew->type = pdata->type;
    pnew->name = pdata->name;
    int nx4 = pdata->data.GetDim(4);
    int nx3 = pdata->data.GetDim(3);
    int nx2 = pdata->data.GetDim(2);
    int nx1 = pdata->data.GetDim(1);

    // Loop over variables and dimensions, sum over specified dimension
    if (dim == 3) {
      pnew->data = ParArrayND<Real>(PARARRAY_TEMP, nx4, 1, nx2, nx1);
      for (int n = 0; n < nx4; ++n) {
        for (int k = out_ks; k <= out_ke; ++k) {
          for (int j = out_js; j <= out_je; ++j) {
            for (int i = out_is; i <= out_ie; ++i) {
              pnew->data(n, 0, j, i) += pdata->data(n, k, j, i);
            }
          }
        }
      }
    } else if (dim == 2) {
      pnew->data = ParArrayND<Real>(PARARRAY_TEMP, nx4, nx3, 1, nx1);
      for (int n = 0; n < nx4; ++n) {
        for (int k = out_ks; k <= out_ke; ++k) {
          for (int j = out_js; j <= out_je; ++j) {
            for (int i = out_is; i <= out_ie; ++i) {
              pnew->data(n, k, 0, i) += pdata->data(n, k, j, i);
            }
          }
        }
      }
    } else {
      pnew->data = ParArrayND<Real>(PARARRAY_TEMP, nx4, nx3, nx2, 1);
      for (int n = 0; n < nx4; ++n) {
        for (int k = out_ks; k <= out_ke; ++k) {
          for (int j = out_js; j <= out_je; ++j) {
            for (int i = out_is; i <= out_ie; ++i) {
              pnew->data(n, k, j, 0) += pdata->data(n, k, j, i);
            }
          }
        }
      }
    }

    ReplaceOutputDataNode(pdata, pnew);
    pdata = pdata->pnext;
  }

  // modify array indices
  if (dim == 3) {
    out_ks = 0;
    out_ke = 0;
  } else if (dim == 2) {
    out_js = 0;
    out_je = 0;
  } else {
    out_is = 0;
    out_ie = 0;
  }
  return;
}

//----------------------------------------------------------------------------------------
//! \fn void OutputType::CalculateCartesianVector(ParArrayND<Real> &src,
//                                ParArrayND<Real> &dst, Coordinates *pco)
//  \brief Convert vectors in curvilinear coordinates into Cartesian

void OutputType::CalculateCartesianVector(ParArrayND<Real> &src, ParArrayND<Real> &dst,
                                          Coordinates *pco) {}

} // namespace parthenon<|MERGE_RESOLUTION|>--- conflicted
+++ resolved
@@ -477,11 +477,7 @@
   if (dim == 1) {
     if (output_params.x1_slice >= pmb->block_size.x1min &&
         output_params.x1_slice < pmb->block_size.x1max) {
-<<<<<<< HEAD
       for (int i=pmb->cellbounds.is(interior)+1; i<=pmb->cellbounds.ie(interior)+1; ++i) {
-=======
-      for (int i = pmb->is + 1; i <= pmb->ie + 1; ++i) {
->>>>>>> 45257b25
         if (pmb->pcoord->x1f(i) > output_params.x1_slice) {
           islice = i - 1;
           output_params.islice = islice;
@@ -494,11 +490,7 @@
   } else if (dim == 2) {
     if (output_params.x2_slice >= pmb->block_size.x2min &&
         output_params.x2_slice < pmb->block_size.x2max) {
-<<<<<<< HEAD
       for (int j=pmb->cellbounds.js(interior)+1; j<=pmb->cellbounds.je(interior)+1; ++j) {
-=======
-      for (int j = pmb->js + 1; j <= pmb->je + 1; ++j) {
->>>>>>> 45257b25
         if (pmb->pcoord->x2f(j) > output_params.x2_slice) {
           jslice = j - 1;
           output_params.jslice = jslice;
@@ -511,11 +503,7 @@
   } else {
     if (output_params.x3_slice >= pmb->block_size.x3min &&
         output_params.x3_slice < pmb->block_size.x3max) {
-<<<<<<< HEAD
       for (int k=pmb->cellbounds.ks(interior)+1; k<=pmb->cellbounds.ke(interior)+1; ++k) {
-=======
-      for (int k = pmb->ks + 1; k <= pmb->ke + 1; ++k) {
->>>>>>> 45257b25
         if (pmb->pcoord->x3f(k) > output_params.x3_slice) {
           kslice = k - 1;
           output_params.kslice = kslice;
