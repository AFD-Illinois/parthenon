--- conflicted
+++ resolved
@@ -229,27 +229,6 @@
 enum class EdgeType { Lin, Log, List, Undefined };
 
 struct Histogram {
-<<<<<<< HEAD
-  int ndim;                             // 1D or 2D histogram
-  std::string x_var_name, y_var_name;   // variable(s) for bins
-  VarType x_var_type, y_var_type;       // type, e.g., coord related or actual field
-  int x_var_component, y_var_component; // components of bin variables (vector)
-  ParArray1D<Real> x_edges, y_edges;
-  EdgeType x_edges_type, y_edges_type;
-  // Lowest edge and difference between edges.
-  // Internally used to speed up lookup for log (and lin) bins as otherwise
-  // two more log10 calls would be required per index.
-  Real x_edge_min, x_edge_dbin, y_edge_min, y_edge_dbin;
-  std::string binned_var_name; // variable name of variable to be binned
-  // component of variable to be binned. If -1 means no variable is binned but the
-  // histgram is a sample count.
-  int binned_var_component;
-  bool weight_by_vol;          // use volume weighting
-  std::string weight_var_name; // variable name of variable used as weight
-  // component of variable to be used as weight. If -1 means no weighting
-  int weight_var_component;
-  ParArray2D<Real> result; // resulting histogram
-=======
   std::string name_;                      // name (id) of histogram
   int ndim_;                              // 1D or 2D histogram
   std::string x_var_name_, y_var_name_;   // variable(s) for bins
@@ -271,18 +250,12 @@
   // component of variable to be used as weight. If -1 means no weighting
   int weight_var_component_;
   ParArray2D<Real> result_; // resulting histogram
->>>>>>> e23cf99d
 
   // temp view for histogram reduction for better performance (switches
   // between atomics and data duplication depending on the platform)
   Kokkos::Experimental::ScatterView<Real **, LayoutWrapper> scatter_result;
-<<<<<<< HEAD
-  Histogram(ParameterInput *pin, const std::string &block_name,
-            const std::string &prefix);
-=======
   Histogram(ParameterInput *pin, const std::string &block_name, const std::string &name);
   void CalcHist(Mesh *pm);
->>>>>>> e23cf99d
 };
 
 } // namespace HistUtil
@@ -296,11 +269,7 @@
  private:
   std::string GenerateFilename_(ParameterInput *pin, SimTime *tm,
                                 const SignalHandler::OutputSignal signal);
-<<<<<<< HEAD
-  int num_histograms_; // number of different histograms to compute
-=======
   std::vector<std::string> hist_names_; // names (used as id) for different histograms
->>>>>>> e23cf99d
   std::vector<HistUtil::Histogram> histograms_;
 };
 #endif // ifdef ENABLE_HDF5
