--- conflicted
+++ resolved
@@ -90,72 +90,10 @@
   // Gets data for all blocks on current rank.
   // Assumes blocks are contiguous
   // fills internal data for given pointer
-<<<<<<< HEAD
-  template <typename T>
-  void ReadBlocks(const std::string &name, IndexRange range, std::vector<T> &dataVec,
-                  const std::vector<size_t> &bsize, int file_output_format_version,
-                  MetadataFlag where, const std::vector<int> &shape = {}) const {
-#ifndef ENABLE_HDF5
-    PARTHENON_FAIL("Restart functionality is not available because HDF5 is disabled");
-#else  // HDF5 enabled
-    auto hdl = OpenDataset<T>(name);
-
-    constexpr int CHUNK_MAX_DIM = 7;
-
-    /** Select hyperslab in dataset **/
-    hsize_t offset[CHUNK_MAX_DIM] = {static_cast<hsize_t>(range.s), 0, 0, 0, 0, 0, 0};
-    hsize_t count[CHUNK_MAX_DIM];
-    int total_dim = 0;
-    if (file_output_format_version == HDF5::OUTPUT_VERSION_FORMAT) {
-      count[0] = static_cast<hsize_t>(range.e - range.s + 1);
-      const int ndim = shape.size();
-      if (where == MetadataFlag(Metadata::Cell)) {
-        for (int i = 0; i < ndim; i++) {
-          count[1 + i] = shape[ndim - i - 1];
-        }
-        count[ndim + 1] = bsize[2];
-        count[ndim + 2] = bsize[1];
-        count[ndim + 3] = bsize[0];
-        total_dim = 3 + ndim + 1;
-      } else if (where == MetadataFlag(Metadata::None)) {
-        for (int i = 0; i < ndim; i++) {
-          count[1 + i] = shape[ndim - i - 1];
-        }
-        total_dim = ndim + 1;
-      } else {
-        PARTHENON_THROW("Only Cell and None locations supported!");
-      }
-    } else {
-      PARTHENON_THROW("Unsupported output format version in restart file.")
-    }
-
-    hsize_t total_count = 1;
-    for (int i = 0; i < total_dim; ++i) {
-      total_count *= count[i];
-    }
-
-    PARTHENON_REQUIRE_THROWS(dataVec.size() >= total_count,
-                             "Buffer (size " + std::to_string(dataVec.size()) +
-                                 ") is too small for dataset " + name + " (size " +
-                                 std::to_string(total_count) + ")");
-    PARTHENON_HDF5_CHECK(
-        H5Sselect_hyperslab(hdl.dataspace, H5S_SELECT_SET, offset, NULL, count, NULL));
-
-    const H5S memspace = H5S::FromHIDCheck(H5Screate_simple(total_dim, count, NULL));
-    PARTHENON_HDF5_CHECK(
-        H5Sselect_hyperslab(hdl.dataspace, H5S_SELECT_SET, offset, NULL, count, NULL));
-
-    // Read data from file
-    PARTHENON_HDF5_CHECK(H5Dread(hdl.dataset, hdl.type, memspace, hdl.dataspace,
-                                 H5P_DEFAULT, dataVec.data()));
-#endif // ENABLE_HDF5
-  }
-=======
   virtual void ReadBlocks(const std::string &name, IndexRange range,
                           std::vector<Real> &dataVec, const std::vector<size_t> &bsize,
                           int file_output_format_version, MetadataFlag where,
                           const std::vector<int> &shape = {}) const = 0;
->>>>>>> aa315cc4
 
   // Gets the data from a swarm var on current rank. Assumes all
   // blocks are contiguous. Fills dataVec based on shape from swarmvar
