//========================================================================================
// Athena++ astrophysical MHD code
// Copyright(C) 2014 James M. Stone <jmstone@princeton.edu> and other code contributors
// Licensed under the 3-clause BSD License, see LICENSE file for details
//========================================================================================
// (C) (or copyright) 2020-2021. Triad National Security, LLC. All rights reserved.
//
// This program was produced under U.S. Government contract 89233218CNA000001 for Los
// Alamos National Laboratory (LANL), which is operated by Triad National Security, LLC
// for the U.S. Department of Energy/National Nuclear Security Administration. All rights
// in the program are reserved by Triad National Security, LLC, and the U.S. Department
// of Energy/National Nuclear Security Administration. The Government is granted for
// itself and others acting on its behalf a nonexclusive, paid-up, irrevocable worldwide
// license in this material to reproduce, prepare derivative works, distribute copies to
// the public, perform publicly and display publicly, and to permit others to do so.
//========================================================================================
//! \file restart.cpp
//  \brief writes restart files

#include <memory>
#include <string>
#include <utility>

#include "globals.hpp"
#include "mesh/mesh.hpp"
#include "mesh/meshblock.hpp"
#include "outputs/outputs.hpp"
#ifdef ENABLE_HDF5
#include "outputs/parthenon_hdf5.hpp"
#endif
#include "outputs/restart.hpp"
#include "utils/error_checking.hpp"

namespace parthenon {

//----------------------------------------------------------------------------------------
//! \fn void RestartReader::RestartReader(const std::string filename)
//  \brief Opens the restart file and stores appropriate file handle in fh_
RestartReader::RestartReader(const char *filename) : filename_(filename) {
#ifndef ENABLE_HDF5
  std::stringstream msg;
  msg << "### FATAL ERROR in Restart (Reader) constructor" << std::endl
      << "Executable not configured for HDF5 outputs, but HDF5 file format "
      << "is required for restarts" << std::endl;
  PARTHENON_FAIL(msg);
#else  // HDF5 enabled
  // Open the HDF file in read only mode
  fh_ = H5F::FromHIDCheck(H5Fopen(filename, H5F_ACC_RDONLY, H5P_DEFAULT));

  hasGhost = GetAttr<int>("Info", "IncludesGhost");
#endif // ENABLE_HDF5
}

RestartReader::SparseInfo RestartReader::GetSparseInfo() const {
#ifndef ENABLE_HDF5
  PARTHENON_FAIL("Restart functionality is not available because HDF5 is disabled");
#else  // HDF5 enabled
  SparseInfo info;

  // check if SparseInfo exists, if not, return the default-constructed SparseInfo
  // instance
<<<<<<< HEAD
  auto status = 0; //PARTHENON_HDF5_CHECK(H5Oexists_by_name(fh_, "SparseInfo", H5P_DEFAULT));
=======
  auto status = PARTHENON_HDF5_CHECK(H5Lexists(fh_, "SparseInfo", H5P_DEFAULT));
>>>>>>> 334894e8
  if (status > 0) {
    // SparseInfo exists, read its contents
    auto hdl = OpenDataset<bool>("SparseInfo");
    PARTHENON_REQUIRE_THROWS(hdl.rank == 2, "SparseInfo expected to have rank 2");

    info.labels = HDF5ReadAttributeVec<std::string>(hdl.dataset, "SparseFields");
    info.num_sparse = static_cast<int>(info.labels.size());
    PARTHENON_REQUIRE_THROWS(info.num_sparse == static_cast<int>(hdl.dims[1]),
                             "Mismatch in number of sparse fields");

    // Note: We cannot use ReadData, because std::vector<bool> doesn't have a data()
    // member
    info.allocated.reset(new hbool_t[hdl.count]);
    info.num_blocks = static_cast<int>(hdl.dims[0]);

    const H5S memspace =
        H5S::FromHIDCheck(H5Screate_simple(hdl.rank, hdl.dims.data(), NULL));

    // Read data from file
    PARTHENON_HDF5_CHECK(H5Dread(hdl.dataset, hdl.type, memspace, hdl.dataspace,
                                 H5P_DEFAULT, static_cast<void *>(info.allocated.get())));
  }

  return info;
#endif // ENABLE_HDF5
}

} // namespace parthenon<|MERGE_RESOLUTION|>--- conflicted
+++ resolved
@@ -59,11 +59,7 @@
 
   // check if SparseInfo exists, if not, return the default-constructed SparseInfo
   // instance
-<<<<<<< HEAD
-  auto status = 0; //PARTHENON_HDF5_CHECK(H5Oexists_by_name(fh_, "SparseInfo", H5P_DEFAULT));
-=======
   auto status = PARTHENON_HDF5_CHECK(H5Lexists(fh_, "SparseInfo", H5P_DEFAULT));
->>>>>>> 334894e8
   if (status > 0) {
     // SparseInfo exists, read its contents
     auto hdl = OpenDataset<bool>("SparseInfo");
