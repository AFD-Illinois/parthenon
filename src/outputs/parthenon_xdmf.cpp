//========================================================================================
// Parthenon performance portable AMR framework
// Copyright(C) 2023-2024 The Parthenon collaboration
// Licensed under the 3-clause BSD License, see LICENSE file for details
//========================================================================================
// (C) (or copyright) 2020-2024. Triad National Security, LLC. All rights reserved.
//
// This program was produced under U.S. Government contract 89233218CNA000001 for Los
// Alamos National Laboratory (LANL), which is operated by Triad National Security, LLC
// for the U.S. Department of Energy/National Nuclear Security Administration. All rights
// in the program are reserved by Triad National Security, LLC, and the U.S. Department
// of Energy/National Nuclear Security Administration. The Government is granted for
// itself and others acting on its behalf a nonexclusive, paid-up, irrevocable worldwide
// license in this material to reproduce, prepare derivative works, distribute copies to
// the public, perform publicly and display publicly, and to permit others to do so.
//========================================================================================

// options for building
#include "config.hpp"
#include "globals.hpp"
#include "interface/swarm_default_names.hpp"
#include "utils/error_checking.hpp"

// only proceed if HDF5 output enabled
#ifdef ENABLE_HDF5

// HDF5
#include <hdf5.h>

// C++
#include <iostream>
#include <string>

// Parthenon
#include "basic_types.hpp"
#include "mesh/mesh.hpp"
#include "outputs/output_utils.hpp"
#include "outputs/parthenon_hdf5.hpp"
#include "outputs/parthenon_xdmf.hpp"
#include "utils/utils.hpp"

namespace parthenon {
using namespace OutputUtils;

namespace XDMF {
namespace impl {
// XDMF subroutine to write a dataitem that refers to an HDF array
static std::string stringXdmfArrayRef(const std::string &prefix,
                                      const std::string &hdfPath,
                                      const std::string &label, const hsize_t *dims,
                                      const int &ndims, const std::string &theType,
                                      const int &precision);
static void writeXdmfArrayRef(std::ofstream &fid, const std::string &prefix,
                              const std::string &hdfPath, const std::string &label,
                              const hsize_t *dims, const int &ndims,
                              const std::string &theType, const int &precision);
static void writeXdmfSlabVariableRef(std::ofstream &fid, const std::string &name,
                                     const std::vector<std::string> &component_labels,
                                     std::string &hdfFile, int iblock,
                                     const int &num_components, int &ndims, hsize_t *dims,
                                     const int nx3, const int nx2, const int nx1,
                                     const bool do_lowerd, const bool isVector,
                                     MetadataFlag where);
static std::string ParticlePositionRef(const std::string &prefix,
                                       const std::string &swmname,
                                       const std::string &varname,
                                       const std::string &hdffile,
                                       const std::string &datatype,
                                       const std::string &extradims, int particle_count);
static std::string ParticleDatasetRef(const std::string &prefix,
                                      const std::string &swmname,
                                      const std::string &varname,
                                      const std::string &hdffile,
                                      const std::string &datatype,
                                      const std::string &extradims, int particle_count);
static void ParticleVariableRef(std::ofstream &xdmf, const std::string &varname,
                                const SwarmVarInfo &varinfo, const std::string &swmname,
                                const std::string &hdffile, int particle_count);
static void BlockCoordRegularRef(std::ofstream &xdmf, int nbtot, int ib, int nx,
                                 const std::string &hdfFile, const std::string &dir);
static std::string LocationToStringRef(MetadataFlag where);
} // namespace impl

void genXDMF(std::string hdfFile, Mesh *pm, SimTime *tm, IndexDomain domain, int nx1,
             int nx2, int nx3, const std::vector<VarInfo> &var_list,
             const AllSwarmInfo &all_swarm_info, const bool mesh_xdmf,
             const bool swarm_xdmf) {
  using namespace HDF5;
  using namespace OutputUtils;
  using namespace impl;
  // using round robin generation.
  // must switch to MPIIO at some point

  // only rank 0 writes XDMF
  if (Globals::my_rank != 0) {
    return;
  }

  if (mesh_xdmf) {
    std::string filename_aux = hdfFile + ".xdmf";
    std::ofstream xdmf;
    hsize_t dims[H5_NDIM] = {0}; // zero-initialized

    // check whether or not coordinates field is provided and find it if it is present
    auto coords_it = std::find_if(var_list.begin(), var_list.end(),
                                  [](const auto &v) { return v.is_coordinate_field; });
    const int ndim_mesh = (nx3 > 1) + (nx2 > 1) + (nx1 > 1);
    const bool output_coords = (ndim_mesh > 1) && (coords_it != var_list.end());
    if ((coords_it != var_list.end()) && (ndim_mesh < 2) && (Globals::my_rank == 0)) {
      PARTHENON_WARN(
          "Custom coordinates not supported in XDMF for 1D meshes. Reverting to "
          "3DRectMesh");
    }
<<<<<<< HEAD

    // open file
    xdmf = std::ofstream(filename_aux.c_str(), std::ofstream::trunc);

=======

    // open file
    xdmf = std::ofstream(filename_aux.c_str(), std::ofstream::trunc);

>>>>>>> ea1039f4
    // Write header
    xdmf << R"(<?xml version="1.0" ?>)" << std::endl;
    xdmf << R"(<!DOCTYPE Xdmf SYSTEM "Xdmf.dtd">)" << std::endl;
    xdmf << R"(<Xdmf Version="3.0">)" << std::endl;
    xdmf << R"(<Information Name="TimeVaryingMetaData" Value="True"/>)" << std::endl;
    xdmf << "  <Domain>" << std::endl;
    xdmf << R"(  <Grid Name="Mesh" GridType="Collection">)" << std::endl;
    if (tm != nullptr) {
      xdmf << R"(    <Information Name="Cycle" Value=")" << tm->ncycle << R"("/>)"
           << std::endl;
      xdmf << R"(    <Time Value=")" << tm->time << R"("/>)" << std::endl;
    }

    // Now write Grid for each block
    int ndim;
    dims[0] = pm->nbtotal;
    const int n3_offset = output_coords ? (nx3 > 1) : 1;
    const int n2_offset = output_coords ? (nx2 > 1) : 1;
    std::string mesh_type, dimstring;
    if (output_coords) {
      if (nx3 > 1) {
        mesh_type = "3DSMesh";
        dimstring = StringPrintf("%d %d %d", nx3 + n3_offset, nx2 + n2_offset, nx1 + 1);
      } else if (nx2 > 1) {
        mesh_type = "2DSMesh";
        dimstring = StringPrintf("%d %d", nx2 + n2_offset, nx1 + 1);
      } else {
        PARTHENON_FAIL("Custom coordinates not supported in XDMF for 1D meshes.");
      }
<<<<<<< HEAD

=======
>>>>>>> ea1039f4
    } else {
      mesh_type = "3DRectMesh";
      dimstring = StringPrintf("%d %d %d", nx3 + n3_offset, nx2 + n2_offset, nx1 + 1);
    }
    for (int ib = 0; ib < pm->nbtotal; ib++) {
      xdmf << StringPrintf("    <Grid GridType=\"Uniform\" Name=\"%d\">\n", ib);
      xdmf << StringPrintf("      <Topology TopologyType=\"%s\" Dimensions=\"%s\"/>\n",
                           mesh_type.c_str(), dimstring.c_str());
      xdmf << StringPrintf("      <Geometry GeometryType=\"%s\">\n",
                           output_coords ? "X_Y_Z" : "VXVYVZ");
      if (output_coords) {
        ndim = coords_it->FillShape<hsize_t>(domain, &(dims[1])) + 1;
        for (int d = 0; d < 3; ++d) {
          xdmf << StringPrintf(
                      "        <DataItem ItemType=\"Hyperslab\" Dimensions=\"%s\">\n"
                      "          <DataItem Dimensions=\"3 5\" NumberType=\"Int\" "
                      "Format=\"XML\">\n"
                      "            %d %d 0 0 0\n"
                      "            1 1 1 1 1\n"
                      "            1 1 %d %d %d\n"
                      "          </DataItem>\n",
                      dimstring.c_str(), ib, d, nx3 + (nx3 > 1), nx2 + (nx2 > 1),
                      nx1 + (nx1 > 1))
               << stringXdmfArrayRef("          ", hdfFile + ":/", coords_it->label, dims,
                                     ndim, "Float", 8)
               << "        </DataItem>\n";
        }
      } else {
        BlockCoordRegularRef(xdmf, pm->nbtotal, ib, nx1, hdfFile, "x");
        BlockCoordRegularRef(xdmf, pm->nbtotal, ib, nx2, hdfFile, "y");
        BlockCoordRegularRef(xdmf, pm->nbtotal, ib, nx3, hdfFile, "z");
      }
      xdmf << "      </Geometry>" << std::endl;

      // write graphics variables
      for (const auto &vinfo : var_list) {
        // Skip coordinates field. This is output elsewhere.
        if (output_coords && vinfo.is_coordinate_field) continue;
        // JMM: Faces/Edges in xdmf appear to be not fully supported by
        // Visit/Paraview.
        if ((vinfo.where != MetadataFlag({Metadata::Cell})) &&
            (vinfo.where != MetadataFlag({Metadata::Node}))) {
          continue;
        }
        ndim = vinfo.FillShape<hsize_t>(domain, &(dims[1])) + 1;
        const int num_components = vinfo.num_components;
        nx3 = dims[ndim - 3];
        nx2 = dims[ndim - 2];
        nx1 = dims[ndim - 1];
        writeXdmfSlabVariableRef(xdmf, vinfo.label, vinfo.component_labels, hdfFile, ib,
                                 num_components, ndim, dims, nx3, nx2, nx1, output_coords,
                                 vinfo.is_vector, vinfo.where);
      }
      xdmf << "    </Grid>" << std::endl;
    }

    // Cleanup
    xdmf << "    </Grid>" << std::endl;
    xdmf << "  </Domain>" << std::endl;
    xdmf << "</Xdmf>" << std::endl;
    xdmf.close();
  }

  // Particles are defined as their own "mesh"
  if (swarm_xdmf && all_swarm_info.all_info.size() > 0) {
    std::string sfilename_aux = hdfFile + ".swarm.xdmf";
    std::ofstream pxdmf;
    hsize_t dims[H5_NDIM] = {0}; // zero-initialized

    // open file
    pxdmf = std::ofstream(sfilename_aux.c_str(), std::ofstream::trunc);

    // Write header
    pxdmf << R"(<?xml version="1.0" ?>)" << std::endl;
    pxdmf << R"(<!DOCTYPE Xdmf SYSTEM "Xdmf.dtd">)" << std::endl;
    pxdmf << R"(<Xdmf Version="3.0">)" << std::endl;
    pxdmf << R"(<Information Name="TimeVaryingMetaData" Value="True"/>)" << std::endl;
    pxdmf << "  <Domain>" << std::endl;
    pxdmf << R"(  <Grid Name="Mesh" GridType="Collection">)" << std::endl;
    if (tm != nullptr) {
      pxdmf << R"(    <Information Name="Cycle" Value=")" << tm->ncycle << R"("/>)"
            << std::endl;
      pxdmf << R"(    <Time Value=")" << tm->time << R"("/>)" << std::endl;
    }

    for (const auto &[swmname, swminfo] : all_swarm_info.all_info) {
      pxdmf << StringPrintf("    <Grid GridType=\"Uniform\" Name=\"%s\">\n"
                            "      <Topology TopologyType=\"Polyvertex\" "
                            "NodesPerElement=\"%d\">\n"
                            "      </Topology>\n"
                            "      <Geometry GeometryType=\"XYZ\">\n",
                            swmname.c_str(), swminfo.global_count, swminfo.global_count,
                            swminfo.global_count, hdfFile.c_str(), swmname.c_str());
      pxdmf << ParticlePositionRef("        ", swmname, "swarm_positions", hdfFile,
                                   "Float", "", swminfo.global_count);
      pxdmf << "      </Geometry>" << std::endl;
      for (const auto &[varname, varinfo] : swminfo.var_info) {
        if ((varname == swarm_position::x::name()) ||
            (varname == swarm_position::y::name()) ||
            (varname == swarm_position::z::name())) {
          continue; // We already did this one!
        }
        ParticleVariableRef(pxdmf, varname, varinfo, swmname, hdfFile,
                            swminfo.global_count);
      }
      if (swminfo.var_info.count("id") == 0) {
        auto swid = SwarmVarInfo(1, 1, 1, 1, 1, 0, "Int", false);
        ParticleVariableRef(pxdmf, "id", swid, swmname, hdfFile, swminfo.global_count);
      }
      pxdmf << "    </Grid>" << std::endl;
    }

    // Cleanup
    pxdmf << "    </Grid>" << std::endl;
    pxdmf << "  </Domain>" << std::endl;
    pxdmf << "</Xdmf>" << std::endl;
    pxdmf.close();
  }
}

namespace impl {
// XDMF subroutine to write a dataitem that refers to an HDF array
static std::string stringXdmfArrayRef(const std::string &prefix,
                                      const std::string &hdfPath,
                                      const std::string &label, const hsize_t *dims,
                                      const int &ndims, const std::string &theType,
                                      const int &precision) {
  std::string mystr = prefix + R"(<DataItem Format="HDF" Dimensions=")";
  mystr += std::to_string(dims[0]);
  for (int i = 1; i < ndims; i++) {
    mystr += " " + std::to_string(dims[i]);
  }
  mystr += "\" Name=\"" + label + "\"";
  mystr += " NumberType=\"" + theType + "\"";
  mystr += R"( Precision=")" + std::to_string(precision) + R"(">)" + '\n';
  mystr += prefix + "  " + hdfPath + label + '\n' + prefix + "</DataItem>" + '\n';
  return mystr;
}

static void writeXdmfArrayRef(std::ofstream &fid, const std::string &prefix,
                              const std::string &hdfPath, const std::string &label,
                              const hsize_t *dims, const int &ndims,
                              const std::string &theType, const int &precision) {
  fid << stringXdmfArrayRef(prefix, hdfPath, label, dims, ndims, theType, precision)
      << std::flush;
}

static void writeXdmfSlabVariableRef(std::ofstream &fid, const std::string &name,
                                     const std::vector<std::string> &component_labels,
                                     std::string &hdfFile, int iblock,
                                     const int &num_components, int &ndims, hsize_t *dims,
                                     const int nx3, const int nx2, const int nx1,
                                     const bool do_lowerd, const bool isVector,
                                     MetadataFlag where) {
  // writes a slab reference to file
  std::vector<std::string> names;
  int nentries = 1;
  // TODO(JMM): Metadata::Vector seems like it had special treatment
  // at one point in xdmf's history. But the version I picked up when
  // looking at this PR had something wrong with it. I'm punting on
  // this and simply having XDMF record each vector component as a
  // separate variable.
  bool is_cell_vector = false;
  if (num_components == 1 || is_cell_vector) {
    // we only make one entry, because either num_components == 1, or we write this as a
    // vector
    names.push_back(name);
  } else {
    nentries = num_components;
    for (int i = 0; i < num_components; i++) {
      names.push_back(component_labels[i]);
    }
  }

  std::string dims321 = std::to_string(nx1);
  if (!do_lowerd || (nx2 > 1)) {
    dims321 = std::to_string(nx2) + " " + dims321;
  }
  if (!do_lowerd || (nx3 > 1)) {
    dims321 = std::to_string(nx3) + " " + dims321;
  }

  const int tensor_dims = ndims - 1 - 3;
  auto wherestring = LocationToStringRef(where);
  if (tensor_dims == 0) {
    const std::string prefix = "      ";
    fid << prefix << R"(<Attribute Name=")" << names[0] << wherestring;
    fid << ">" << std::endl;
    fid << prefix << "  "
        << R"(<DataItem ItemType="HyperSlab" Dimensions=")";
    fid << dims321 << R"(">)" << std::endl;
    // "3" rows for START, STRIDE, and COUNT for each slab with "4" entries.
    // START: iblock 0   0   0
    // STRIDE: 1     1   1   1
    // COUNT:  1     nx3 nx2 nx1
    fid << prefix << "    "
        << R"(<DataItem Dimensions="3 4" NumberType="Int" Format="XML">)"
        << "\n"
        << prefix << "      " << iblock << " 0 0 0\n"
        << prefix << "      1 1 1 1\n"
        << prefix << "      1 " << nx3 << " " << nx2 << " " << nx1 << "\n"
        << prefix << "    </DataItem>" << std::endl;
    writeXdmfArrayRef(fid, prefix + "    ", hdfFile + ":/", name, dims, ndims, "Float",
                      8);
    fid << prefix << "  "
        << "</DataItem>" << std::endl;
    fid << prefix << "</Attribute>" << std::endl;
  } else if (tensor_dims == 1) {
    const std::string prefix = "      ";
    for (int i = 0; i < nentries; i++) {
      fid << prefix << R"(<Attribute Name=")" << names[i] << wherestring;
      if (is_cell_vector) {
        fid << R"( AttributeType="Vector")"
            << R"( Dimensions=")" << dims[1] << " " << dims321 << R"(")";
      }
      fid << ">" << std::endl;
      fid << prefix << "  "
          << R"(<DataItem ItemType="HyperSlab" Dimensions=")" << dims321 << R"(">)"
          << std::endl;
      // "3" rows for START, STRIDE, and COUNT for each slab with "5" entries.
      // START: iblock variable(_component)  0   0   0
      // STRIDE: 1               1           1   1   1
      // COUNT:  1               dims[1]     nx3 nx2 nx1
      fid << prefix << "    "
          << R"(<DataItem Dimensions="3 5" NumberType="Int" Format="XML">)"
          << "\n"
          << prefix << "      " << iblock << " " << i << " 0 0 0\n"
          << prefix << "      "
          << "1 1 1 1 1\n"
          << prefix << "      "
          << "1 1 " << nx3 << " " << nx2 << " " << nx1 << "\n"
          << prefix << "    </DataItem>" << std::endl;
      writeXdmfArrayRef(fid, prefix + "    ", hdfFile + ":/", name, dims, ndims, "Float",
                        8);
      fid << prefix << "  "
          << "</DataItem>" << std::endl;
      fid << prefix << "</Attribute>" << std::endl;
    }
  }
  // TODO(BRR) Support tensor dims 2 and 3
}
static std::string ParticlePositionRef(const std::string &prefix,
                                       const std::string &swmname,
                                       const std::string &varname,
                                       const std::string &hdffile,
                                       const std::string &datatype,
                                       const std::string &extradims, int particle_count) {
  std::string precision_string = (datatype == "Float") ? " Precision=\"8\"" : "";
  auto part =
      StringPrintf("%s<DataItem Format=\"HDF\" Dimensions=\"%s%d 3\" Name=\"%s\" "
                   "NumberType=\"%s\"%s>\n"
                   "%s  %s:/%s/SwarmVars/%s\n"
                   "%s</DataItem>\n",
                   prefix.c_str(), extradims.c_str(), particle_count, varname.c_str(),
                   datatype.c_str(), precision_string.c_str(), prefix.c_str(),
                   hdffile.c_str(), swmname.c_str(), varname.c_str(), prefix.c_str());
  return part;
}
static std::string ParticleDatasetRef(const std::string &prefix,
                                      const std::string &swmname,
                                      const std::string &varname,
                                      const std::string &hdffile,
                                      const std::string &datatype,
                                      const std::string &extradims, int particle_count) {
  std::string precision_string = (datatype == "Float") ? " Precision=\"8\"" : "";
  auto part =
      StringPrintf("%s<DataItem Format=\"HDF\" Dimensions=\"%s%d\" Name=\"%s\" "
                   "NumberType=\"%s\"%s>\n"
                   "%s  %s:/%s/SwarmVars/%s\n"
                   "%s</DataItem>\n",
                   prefix.c_str(), extradims.c_str(), particle_count, varname.c_str(),
                   datatype.c_str(), precision_string.c_str(), prefix.c_str(),
                   hdffile.c_str(), swmname.c_str(), varname.c_str(), prefix.c_str());
  return part;
}
static void ParticleVariableRef(std::ofstream &xdmf, const std::string &varname,
                                const SwarmVarInfo &varinfo, const std::string &swmname,
                                const std::string &hdffile, int particle_count) {
  const char fmt[] =
      "      <Attribute Name=\"%s\" AttributeType=\"%s\" Center=\"Node\">\n";
  if (varinfo.vector) { // vector logic
    std::string name = swmname + "/" + varname;
    xdmf << StringPrintf(fmt, name.c_str(), "Vector");
    xdmf << StringPrintf("        <DataItem Dimensions=\"%d 3\" Function=\"JOIN($0, $1, "
                         "$2)\" ItemType=\"Function\">\n",
                         particle_count);
    for (int d = 0; d < 3; ++d) {
      xdmf << StringPrintf(
          "          <DataItem ItemType=\"HyperSlab\" Dimensions=\"%d\">\n"
          "            <DataItem Dimensions=\"3 2\" Format=\"XML\">\n"
          "              %d 0\n"
          "              1 1\n"
          "              1 %d\n"
          "            </DataItem>\n",
          particle_count, d, particle_count);
      xdmf << ParticleDatasetRef("            ", swmname, varname, hdffile,
                                 varinfo.swtype, "3 ", particle_count);
      xdmf << "          </DataItem>" << std::endl;
    }
    xdmf << "        </DataItem>" << std::endl;
    xdmf << "      </Attribute>" << std::endl;
  } else {
    const int rank = varinfo.tensor_rank;
    std::string extradims;
    for (int i = 6; i >= 2; --i) {
      extradims += StringPrintf("%d ", varinfo.GetN(i));
    }
    for (int n6 = 0; n6 < varinfo.GetN(6); ++n6) {
      for (int n5 = 0; n5 < varinfo.GetN(5); ++n5) {
        for (int n4 = 0; n4 < varinfo.GetN(4); ++n4) {
          for (int n3 = 0; n3 < varinfo.GetN(3); ++n3) {
            for (int n2 = 0; n2 < varinfo.GetN(2); ++n2) {
              std::string name = swmname + "/" + varname;
              if (rank > 4) name += StringPrintf("_%03d", n6);
              if (rank > 3) name += StringPrintf("_%03d", n5);
              if (rank > 2) name += StringPrintf("_%03d", n4);
              if (rank > 1) name += StringPrintf("_%03d", n3);
              if (rank > 0) name += StringPrintf("_%03d", n2);
              xdmf << StringPrintf(fmt, name.c_str(), "Scalar");
              if (rank > 0) {
                std::string starts = "";
                int n[5] = {n2, n3, n4, n5, n6};
                for (int i = 0; i < rank; ++i) {
                  starts = std::to_string(n[i]) + " " + starts;
                }
                std::string strides = "";
                for (int i = 0; i < rank; ++i) {
                  strides += " 1";
                }
                std::string counts = "";
                for (int i = 0; i < rank; ++i) {
                  counts += "1 ";
                }
                xdmf << StringPrintf(
                    "        <DataItem ItemType=\"HyperSlab\" Dimensions=\"%d\">\n"
                    "          <DataItem Dimensions=\"3 %d\" Format=\"XML\">\n"
                    "            %s1\n"
                    "            1%s\n"
                    "            %s%d\n"
                    "          </DataItem>\n"
                    "        </DataItem>\n",
                    particle_count, rank + 1, starts.c_str(), strides.c_str(),
                    counts.c_str(), particle_count);
                xdmf << ParticleDatasetRef("        ", swmname, varname, hdffile,
                                           varinfo.swtype, extradims.c_str(),
                                           particle_count);
              } else {
                xdmf << ParticleDatasetRef("        ", swmname, varname, hdffile,
                                           varinfo.swtype, "", particle_count);
              }
              xdmf << "      </Attribute>" << std::endl;
            }
          }
        }
      }
    }
  }
}

static void BlockCoordRegularRef(std::ofstream &xdmf, int nbtot, int ib, int nx,
                                 const std::string &hdfFile, const std::string &dir) {
  hsize_t dims[] = {static_cast<hsize_t>(nbtot), static_cast<hsize_t>(nx + 1)};
  xdmf << StringPrintf(
      "        <DataItem ItemType=\"HyperSlab\" Dimensions=\"%d\">\n"
      "          <DataItem Dimensions=\"3 2\" NumberType=\"Int\" Format=\"XML\">\n"
      "            %d 0 1\n"
      "            1 1 %d\n"
      "          </DataItem>\n",
      nx + 1, ib, nx + 1);
  writeXdmfArrayRef(xdmf, "          ", hdfFile + ":/Locations/", dir, dims, 2, "Float",
                    8);
  xdmf << "        </DataItem>" << std::endl;
}

static std::string LocationToStringRef(MetadataFlag where) {
  if (where == MetadataFlag({Metadata::Node})) {
    return R"(" Center="Node")";
  } else if (where == MetadataFlag({Metadata::Cell})) {
    return R"(" Center="Cell")";
  } else if (where == MetadataFlag({Metadata::Face})) {
    return R"(" Center="Face")";
  } else if (where == MetadataFlag({Metadata::Edge})) {
    return R"(" Center="Edge")";
  } else { // if (where == MetadataFlag({Metadata::None})) {
    return R"(" Center="Other")";
  }
}

} // namespace impl
} // namespace XDMF
} // namespace parthenon

#endif // ENABLE_HDF5<|MERGE_RESOLUTION|>--- conflicted
+++ resolved
@@ -111,17 +111,10 @@
           "Custom coordinates not supported in XDMF for 1D meshes. Reverting to "
           "3DRectMesh");
     }
-<<<<<<< HEAD
 
     // open file
     xdmf = std::ofstream(filename_aux.c_str(), std::ofstream::trunc);
 
-=======
-
-    // open file
-    xdmf = std::ofstream(filename_aux.c_str(), std::ofstream::trunc);
-
->>>>>>> ea1039f4
     // Write header
     xdmf << R"(<?xml version="1.0" ?>)" << std::endl;
     xdmf << R"(<!DOCTYPE Xdmf SYSTEM "Xdmf.dtd">)" << std::endl;
@@ -151,10 +144,6 @@
       } else {
         PARTHENON_FAIL("Custom coordinates not supported in XDMF for 1D meshes.");
       }
-<<<<<<< HEAD
-
-=======
->>>>>>> ea1039f4
     } else {
       mesh_type = "3DRectMesh";
       dimstring = StringPrintf("%d %d %d", nx3 + n3_offset, nx2 + n2_offset, nx1 + 1);
