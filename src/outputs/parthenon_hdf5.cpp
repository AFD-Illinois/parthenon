//========================================================================================
// Parthenon performance portable AMR framework
// Copyright(C) 2020-2023 The Parthenon collaboration
// Licensed under the 3-clause BSD License, see LICENSE file for details
//========================================================================================
// (C) (or copyright) 2020-2024. Triad National Security, LLC. All rights reserved.
//
// This program was produced under U.S. Government contract 89233218CNA000001 for Los
// Alamos National Laboratory (LANL), which is operated by Triad National Security, LLC
// for the U.S. Department of Energy/National Nuclear Security Administration. All rights
// in the program are reserved by Triad National Security, LLC, and the U.S. Department
// of Energy/National Nuclear Security Administration. The Government is granted for
// itself and others acting on its behalf a nonexclusive, paid-up, irrevocable worldwide
// license in this material to reproduce, prepare derivative works, distribute copies to
// the public, perform publicly and display publicly, and to permit others to do so.
//========================================================================================

// options for building
#include "config.hpp"
#include "globals.hpp"
#include "utils/error_checking.hpp"

// Only proceed if HDF5 output enabled
#ifdef ENABLE_HDF5

#include <algorithm>
#include <limits>
#include <memory>
#include <numeric>
#include <set>
#include <tuple>
#include <type_traits>
#include <unordered_map>

#include "driver/driver.hpp"
#include "interface/metadata.hpp"
#include "mesh/mesh.hpp"
#include "mesh/meshblock.hpp"
#include "outputs/output_utils.hpp"
#include "outputs/outputs.hpp"
#include "outputs/parthenon_hdf5.hpp"
#include "outputs/parthenon_xdmf.hpp"
#include "utils/string_utils.hpp"

namespace parthenon {

void PHDF5Output::WriteOutputFile(Mesh *pm, ParameterInput *pin, SimTime *tm,
                                  const SignalHandler::OutputSignal signal) {
  using namespace HDF5;
  if (output_params.single_precision_output) {
    this->template WriteOutputFileImpl<true>(pm, pin, tm, signal);
  } else {
    this->template WriteOutputFileImpl<false>(pm, pin, tm, signal);
  }
}

//----------------------------------------------------------------------------------------
//! \fn void PHDF5Output:::WriteOutputFileImpl(Mesh *pm, ParameterInput *pin, bool flag)
//  \brief Cycles over all MeshBlocks and writes OutputData in the Parthenon HDF5 format,
//         one file per output using parallel IO.
template <bool WRITE_SINGLE_PRECISION>
void PHDF5Output::WriteOutputFileImpl(Mesh *pm, ParameterInput *pin, SimTime *tm,
                                      const SignalHandler::OutputSignal signal) {
  using namespace HDF5;
  using namespace OutputUtils;

  if constexpr (WRITE_SINGLE_PRECISION) {
    Kokkos::Profiling::pushRegion("PHDF5::WriteOutputFileSinglePrec");
  } else {
    Kokkos::Profiling::pushRegion("PHDF5::WriteOutputFileRealPrec");
  }

  // writes all graphics variables to hdf file
  // HDF5 structures
  // Also writes companion xdmf file

  const int max_blocks_global = pm->nbtotal;
  const int num_blocks_local = static_cast<int>(pm->block_list.size());

  const IndexDomain theDomain =
      (output_params.include_ghost_zones ? IndexDomain::entire : IndexDomain::interior);

  auto const &first_block = *(pm->block_list.front());

  const IndexRange out_ib = first_block.cellbounds.GetBoundsI(theDomain);
  const IndexRange out_jb = first_block.cellbounds.GetBoundsJ(theDomain);
  const IndexRange out_kb = first_block.cellbounds.GetBoundsK(theDomain);

  auto const nx1 = out_ib.e - out_ib.s + 1;
  auto const nx2 = out_jb.e - out_jb.s + 1;
  auto const nx3 = out_kb.e - out_kb.s + 1;

  const int rootLevel = pm->GetRootLevel();
  const int max_level = pm->GetCurrentLevel() - rootLevel;
  const auto &nblist = pm->GetNbList();

  // open HDF5 file
  // Define output filename
  auto filename = GenerateFilename_(pin, tm, signal);

  // set file access property list
  H5P const acc_file = H5P::FromHIDCheck(HDF5::GenerateFileAccessProps());

  // now create the file
  H5F file;
  try {
    file = H5F::FromHIDCheck(
        H5Fcreate(filename.c_str(), H5F_ACC_TRUNC, H5P_DEFAULT, acc_file));
  } catch (std::exception &ex) {
    std::stringstream err;
    err << "### ERROR: Failed to create HDF5 output file '" << filename
        << "' with the following error:" << std::endl
        << ex.what() << std::endl;
    PARTHENON_THROW(err)
  }

  // -------------------------------------------------------------------------------- //
  //   WRITING ATTRIBUTES                                                             //
  // -------------------------------------------------------------------------------- //
  Kokkos::Profiling::pushRegion("write Attributes");
  {
    Kokkos::Profiling::pushRegion("write input");
    // write input key-value pairs
    std::ostringstream oss;
    pin->ParameterDump(oss);

    // Mesh information
    const H5G input_group = MakeGroup(file, "/Input");

    HDF5WriteAttribute("File", oss.str().c_str(), input_group);
    Kokkos::Profiling::popRegion(); // write input
  }                                 // Input section

  // we'll need this again at the end
  const H5G info_group = MakeGroup(file, "/Info");
  {
    Kokkos::Profiling::pushRegion("write Info");
    HDF5WriteAttribute("OutputFormatVersion", OUTPUT_VERSION_FORMAT, info_group);

    if (tm != nullptr) {
      HDF5WriteAttribute("NCycle", tm->ncycle, info_group);
      HDF5WriteAttribute("Time", tm->time, info_group);
      HDF5WriteAttribute("dt", tm->dt, info_group);
    }

    HDF5WriteAttribute("WallTime", Driver::elapsed_main(), info_group);
    HDF5WriteAttribute("NumDims", pm->ndim, info_group);
    HDF5WriteAttribute("NumMeshBlocks", pm->nbtotal, info_group);
    HDF5WriteAttribute("MaxLevel", max_level, info_group);
    // write whether we include ghost cells or not
    HDF5WriteAttribute("IncludesGhost", output_params.include_ghost_zones ? 1 : 0,
                       info_group);
    // write number of ghost cells in simulation
    HDF5WriteAttribute("NGhost", Globals::nghost, info_group);
    HDF5WriteAttribute("Coordinates", std::string(first_block.coords.Name()).c_str(),
                       info_group);

    // restart info, write always
    HDF5WriteAttribute("NBNew", pm->nbnew, info_group);
    HDF5WriteAttribute("NBDel", pm->nbdel, info_group);
    HDF5WriteAttribute("RootLevel", rootLevel, info_group);
    HDF5WriteAttribute("Refine", pm->adaptive ? 1 : 0, info_group);
    HDF5WriteAttribute("Multilevel", pm->multilevel ? 1 : 0, info_group);

    HDF5WriteAttribute("BlocksPerPE", nblist, info_group);

    // Mesh block size
    HDF5WriteAttribute("MeshBlockSize", std::vector<int>{nx1, nx2, nx3}, info_group);

    // RootGridDomain - float[9] array with xyz mins, maxs, rats (dx(i)/dx(i-1))
    HDF5WriteAttribute(
        "RootGridDomain",
        std::vector<Real>{pm->mesh_size.xmin(X1DIR), pm->mesh_size.xmax(X1DIR),
                          pm->mesh_size.xrat(X1DIR), pm->mesh_size.xmin(X2DIR),
                          pm->mesh_size.xmax(X2DIR), pm->mesh_size.xrat(X2DIR),
                          pm->mesh_size.xmin(X3DIR), pm->mesh_size.xmax(X3DIR),
                          pm->mesh_size.xrat(X3DIR)},
        info_group);

    // Root grid size (number of cells at root level)
    HDF5WriteAttribute("RootGridSize",
                       std::vector<int>{pm->mesh_size.nx(X1DIR), pm->mesh_size.nx(X2DIR),
                                        pm->mesh_size.nx(X3DIR)},
                       info_group);

    // Boundary conditions
    std::vector<std::string> boundary_condition_str(BOUNDARY_NFACES);
    for (size_t i = 0; i < boundary_condition_str.size(); i++) {
      boundary_condition_str[i] = GetBoundaryString(pm->mesh_bcs[i]);
    }

    HDF5WriteAttribute("BoundaryConditions", boundary_condition_str, info_group);
    Kokkos::Profiling::popRegion(); // write Info
  }                                 // Info section

  // write Params
  {
    Kokkos::Profiling::pushRegion("behold: write Params");
    const H5G params_group = MakeGroup(file, "/Params");

    for (const auto &package : pm->packages.AllPackages()) {
      const auto state = package.second;
      // Write all params that can be written as HDF5 attributes
      state->AllParams().WriteAllToHDF5(state->label(), params_group);
    }
    Kokkos::Profiling::popRegion(); // behold: write Params
  }                                 // Params section
  Kokkos::Profiling::popRegion();   // write Attributes

  // -------------------------------------------------------------------------------- //
  //   WRITING MESHBLOCK METADATA                                                     //
  // -------------------------------------------------------------------------------- //

  // set local offset, always the same for all data sets
  hsize_t my_offset = 0;
  for (int i = 0; i < Globals::my_rank; i++) {
    my_offset += nblist[i];
  }

<<<<<<< HEAD
  const std::array<hsize_t, H5_NDIM> local_offset({my_offset, 0, 0, 0, 0, 0, 0, 0});

  // these can vary by data set, except index 0 is always the same
  std::array<hsize_t, H5_NDIM> local_count(
      {static_cast<hsize_t>(num_blocks_local), 1, 1, 1, 1, 1, 1, 1});
  std::array<hsize_t, H5_NDIM> global_count(
      {static_cast<hsize_t>(max_blocks_global), 1, 1, 1, 1, 1, 1, 1});

  // for convenience
  const hsize_t *const p_loc_offset = local_offset.data();
  const hsize_t *const p_loc_cnt = local_count.data();
  const hsize_t *const p_glob_cnt = global_count.data();

=======
>>>>>>> aa39eff2
  H5P const pl_xfer = H5P::FromHIDCheck(H5Pcreate(H5P_DATASET_XFER));
  H5P const pl_dcreate = H5P::FromHIDCheck(H5Pcreate(H5P_DATASET_CREATE));

  // Never write fill values to the dataset
  PARTHENON_HDF5_CHECK(H5Pset_fill_time(pl_dcreate, H5D_FILL_TIME_NEVER));

#ifdef MPI_PARALLEL
  PARTHENON_HDF5_CHECK(H5Pset_dxpl_mpio(pl_xfer, H5FD_MPIO_COLLECTIVE));
#endif

  WriteBlocksMetadata_(pm, file, pl_xfer, my_offset, max_blocks_global);
  WriteCoordinates_(pm, theDomain, file, pl_xfer, my_offset, max_blocks_global);
  WriteLevelsAndLocs_(pm, file, pl_xfer, my_offset, max_blocks_global);

  // -------------------------------------------------------------------------------- //
  //   WRITING VARIABLES DATA                                                         //
  // -------------------------------------------------------------------------------- //
  Kokkos::Profiling::pushRegion("write all variable data");

  // All blocks have the same list of variable metadata that exist in the entire
  // simulation, but not all variables may be allocated on all blocks

  auto get_vars = [=](const std::shared_ptr<MeshBlock> pmb) {
    auto &var_vec = pmb->meshblock_data.Get()->GetVariableVector();
    if (restart_) {
      // get all vars with flag Independent OR restart
      return GetAnyVariables(
          var_vec, {parthenon::Metadata::Independent, parthenon::Metadata::Restart});
    } else {
      return GetAnyVariables(var_vec, output_params.variables);
    }
  };

  // get list of all vars, just use the first block since the list is the same for all
  // blocks
  std::vector<VarInfo> all_vars_info;
  const auto vars = get_vars(pm->block_list.front());
  for (auto &v : vars) {
    all_vars_info.emplace_back(v);
  }

  // sort alphabetically
  std::sort(all_vars_info.begin(), all_vars_info.end(),
            [](const VarInfo &a, const VarInfo &b) { return a.label < b.label; });

  // We need to add information about the sparse variables to the HDF5 file, namely:
  // 1) Which variables are sparse
  // 2) Is a sparse id of a particular sparse variable allocated on a given block
  //
  // This information is stored in the dataset called "SparseInfo". The data set
  // contains an attribute "SparseFields" that is a vector of strings with the names
  // of the sparse fields (field name with sparse id, i.e. "bar_28", "bar_7", foo_1",
  // "foo_145"). The field names are in alphabetical order, which is the same order
  // they show up in all_unique_vars (because it's a sorted set).
  //
  // The dataset SparseInfo itself is a 2D array of bools. The first index is the
  // global block index and the second index is the sparse field (same order as the
  // SparseFields attribute). SparseInfo[b][v] is true if the sparse field with index
  // v is allocated on the block with index b, otherwise the value is false

  std::vector<std::string> sparse_names;
  std::unordered_map<std::string, size_t> sparse_field_idx;
  for (auto &vinfo : all_vars_info) {
    if (vinfo.is_sparse) {
      sparse_field_idx.insert({vinfo.label, sparse_names.size()});
      sparse_names.push_back(vinfo.label);
    }
  }

  hsize_t num_sparse = sparse_names.size();
  // can't use std::vector here because std::vector<hbool_t> is the same as
  // std::vector<bool> and it doesn't have .data() member
  std::unique_ptr<hbool_t[]> sparse_allocated(new hbool_t[num_blocks_local * num_sparse]);

  // allocate space for largest size variable
  int varSize_max = 0;
  for (auto &vinfo : all_vars_info) {
<<<<<<< HEAD
    // Faces & edges have an extra dimension with size == mesh ndim
    const bool ndim_loc = vinfo.where == MetadataFlag(Metadata::Face) ||
                           vinfo.where == MetadataFlag(Metadata::Edge);
    const int varSize = (ndim_loc ? 3 : 1) *
        vinfo.nx6 * vinfo.nx5 * vinfo.nx4 * vinfo.nx3 * vinfo.nx2 * vinfo.nx1;
=======
    const int varSize = vinfo.Size();
>>>>>>> aa39eff2
    varSize_max = std::max(varSize_max, varSize);
  }

  using OutT = typename std::conditional<WRITE_SINGLE_PRECISION, float, Real>::type;
  // TODO(BSP) why does this need padding?
  std::vector<OutT> tmpData(varSize_max * num_blocks_local * 2);

<<<<<<< HEAD
  // create persistent spaces
  local_count[0] = num_blocks_local;
  global_count[0] = max_blocks_global;

=======
>>>>>>> aa39eff2
  // for each variable we write
  for (auto &vinfo : all_vars_info) {
    Kokkos::Profiling::pushRegion("write variable loop");
    // not really necessary, but doesn't hurt
    memset(tmpData.data(), 0, tmpData.size() * sizeof(OutT));

    const std::string var_name = vinfo.label;
    const hsize_t nx6 = vinfo.nx6;
    const hsize_t nx5 = vinfo.nx5;
    const hsize_t nx4 = vinfo.nx4;

    hsize_t local_offset[H5_NDIM] = {my_offset, 0, 0, 0, 0, 0, 0};
    hsize_t local_count[H5_NDIM] = {static_cast<hsize_t>(num_blocks_local),
                                    static_cast<hsize_t>(nx6),
                                    static_cast<hsize_t>(nx5),
                                    static_cast<hsize_t>(nx4),
                                    static_cast<hsize_t>(nx3),
                                    static_cast<hsize_t>(nx2),
                                    static_cast<hsize_t>(nx1)};
    hsize_t global_count[H5_NDIM] = {static_cast<hsize_t>(max_blocks_global),
                                     static_cast<hsize_t>(nx6),
                                     static_cast<hsize_t>(nx5),
                                     static_cast<hsize_t>(nx4),
                                     static_cast<hsize_t>(nx3),
                                     static_cast<hsize_t>(nx2),
                                     static_cast<hsize_t>(nx1)};

    std::vector<hsize_t> alldims({nx6, nx5, nx4, static_cast<hsize_t>(vinfo.nx3),
                                  static_cast<hsize_t>(vinfo.nx2),
                                  static_cast<hsize_t>(vinfo.nx1)});

    int ndim = -1;
#ifndef PARTHENON_DISABLE_HDF5_COMPRESSION
    // we need chunks to enable compression
    std::array<hsize_t, H5_NDIM> chunk_size({1, 1, 1, 1, 1, 1, 1, 1});
#endif
    if (vinfo.where == MetadataFlag(Metadata::Cell)) {
      ndim = 3 + vinfo.tensor_rank + 1;
      for (int i = 0; i < vinfo.tensor_rank; i++) {
        local_count[1 + i] = global_count[1 + i] = alldims[3 - vinfo.tensor_rank + i];
      }
      local_count[vinfo.tensor_rank + 1] = global_count[vinfo.tensor_rank + 1] = nx3;
      local_count[vinfo.tensor_rank + 2] = global_count[vinfo.tensor_rank + 2] = nx2;
      local_count[vinfo.tensor_rank + 3] = global_count[vinfo.tensor_rank + 3] = nx1;

#ifndef PARTHENON_DISABLE_HDF5_COMPRESSION
      if (output_params.hdf5_compression_level > 0) {
        for (int i = ndim - 3; i < ndim; i++) {
          chunk_size[i] = local_count[i];
        }
      }
#endif
    } else if (vinfo.where == MetadataFlag(Metadata::Face) || vinfo.where == MetadataFlag(Metadata::Edge)) {
      // indices, field rank, location, block ID
      ndim = 3 + vinfo.tensor_rank + 1 + 1;
      // Put element index just after block index
      local_count[1] = global_count[1] = pm->ndim;
      // Shift everything else after the element index
      for (int i = 0; i < vinfo.tensor_rank; i++) {
        local_count[2 + i] = global_count[2 + i] = alldims[3 - vinfo.tensor_rank + i];
      }
      local_count[vinfo.tensor_rank + 1 + 1] = global_count[vinfo.tensor_rank + 1 + 1] = nx3 + (!pm->mesh_size.symmetry(X3DIR));
      local_count[vinfo.tensor_rank + 1 + 2] = global_count[vinfo.tensor_rank + 1 + 2] = nx2 + (!pm->mesh_size.symmetry(X2DIR));
      local_count[vinfo.tensor_rank + 1 + 3] = global_count[vinfo.tensor_rank + 1 + 3] = nx1 + (!pm->mesh_size.symmetry(X1DIR));

#ifndef PARTHENON_DISABLE_HDF5_COMPRESSION
      if (output_params.hdf5_compression_level > 0) {
        for (int i = ndim - 3; i < ndim; i++) {
          chunk_size[i] = local_count[i];
        }
      }
#endif
    } else if (vinfo.where == MetadataFlag(Metadata::Node)) {
      ndim = 3 + vinfo.tensor_rank + 1;
      for (int i = 0; i < vinfo.tensor_rank; i++) {
        local_count[1 + i] = global_count[1 + i] = alldims[3 - vinfo.tensor_rank + i];
      }
      // Not sure this is 100% write in parallel
      // Might not own all nodes, but probably does want to write them?
      local_count[vinfo.tensor_rank + 1] = global_count[vinfo.tensor_rank + 1] = nx3 + (!pm->mesh_size.symmetry(X3DIR));
      local_count[vinfo.tensor_rank + 2] = global_count[vinfo.tensor_rank + 2] = nx2 + (!pm->mesh_size.symmetry(X2DIR));
      local_count[vinfo.tensor_rank + 3] = global_count[vinfo.tensor_rank + 3] = nx1 + (!pm->mesh_size.symmetry(X1DIR));

#ifndef PARTHENON_DISABLE_HDF5_COMPRESSION
      if (output_params.hdf5_compression_level > 0) {
        for (int i = ndim - 3; i < ndim; i++) {
          chunk_size[i] = local_count[i];
        }
      }
#endif
    } else if (vinfo.where == MetadataFlag(Metadata::None)) {
      ndim = vinfo.tensor_rank + 1;
      for (int i = 0; i < vinfo.tensor_rank; i++) {
        local_count[1 + i] = global_count[1 + i] = alldims[6 - vinfo.tensor_rank + i];
      }

#ifndef PARTHENON_DISABLE_HDF5_COMPRESSION
      if (output_params.hdf5_compression_level > 0) {
        int nchunk_indices = std::min<int>(vinfo.tensor_rank, 3);
        for (int i = ndim - nchunk_indices; i < ndim; i++) {
          chunk_size[i] = alldims[6 - nchunk_indices + i];
        }
      }
#endif
    } else {
      PARTHENON_THROW("Variable defined at unknown location!");
    }

#ifndef PARTHENON_DISABLE_HDF5_COMPRESSION
    PARTHENON_HDF5_CHECK(H5Pset_chunk(pl_dcreate, ndim, chunk_size.data()));
    // Do not run the pipeline if compression is soft disabled.
    // By default data would still be passed, which may result in slower output.
    if (output_params.hdf5_compression_level > 0) {
      PARTHENON_HDF5_CHECK(
          H5Pset_deflate(pl_dcreate, std::min(9, output_params.hdf5_compression_level)));
    }
#endif

    // load up data
    hsize_t index = 0;

    Kokkos::Profiling::pushRegion("fill host output buffer");
    // for each local mesh block
    for (size_t b_idx = 0; b_idx < num_blocks_local; ++b_idx) {
      const auto &pmb = pm->block_list[b_idx];
      bool is_allocated = false;

      // for each variable that this local meshblock actually has
      const auto vars = get_vars(pmb);
      for (auto &v : vars) {
        // For reference, if we update the logic here, there's also
        // a similar block in parthenon_manager.cpp
        if (v->IsAllocated() && (var_name == v->label())) {
          auto v_h = v->data.GetHostMirrorAndCopy();
<<<<<<< HEAD
          // Face/Edge fields add an index in front of t,u,v so we handle them out here
          if (vinfo.where == MetadataFlag(Metadata::Face) || vinfo.where == MetadataFlag(Metadata::Edge)) {
            for (int e = 0; e < pm->ndim; e++) {
              for (int t = 0; t < nx6; ++t) {
                for (int u = 0; u < nx5; ++u) {
                  for (int v = 0; v < nx4; ++v) {
                    for (int k = out_kb.s; k <= out_kb.e + (!pm->mesh_size.symmetry(X3DIR)); ++k) {
                      for (int j = out_jb.s; j <= out_jb.e + (!pm->mesh_size.symmetry(X2DIR)); ++j) {
                        for (int i = out_ib.s; i <= out_ib.e + (!pm->mesh_size.symmetry(X1DIR)); ++i) {
                          tmpData[index++] = static_cast<OutT>(v_h(e, t, u, v, k, j, i));
                        }
                      }
                    }
                  }
                }
              }
            }
          } else {
            for (int t = 0; t < nx6; ++t) {
              for (int u = 0; u < nx5; ++u) {
                for (int v = 0; v < nx4; ++v) {
                  if (vinfo.where == MetadataFlag(Metadata::Cell)) {
                    for (int k = out_kb.s; k <= out_kb.e; ++k) {
                      for (int j = out_jb.s; j <= out_jb.e; ++j) {
                        for (int i = out_ib.s; i <= out_ib.e; ++i) {
                          tmpData[index++] = static_cast<OutT>(v_h(t, u, v, k, j, i));
                        }
                      }
                    }
                  } else if (vinfo.where == MetadataFlag(Metadata::Node)) {
                    for (int k = out_kb.s; k <= out_kb.e + (!pm->mesh_size.symmetry(X3DIR)); ++k) {
                      for (int j = out_jb.s; j <= out_jb.e + (!pm->mesh_size.symmetry(X2DIR)); ++j) {
                        for (int i = out_ib.s; i <= out_ib.e + (!pm->mesh_size.symmetry(X1DIR)); ++i) {
                          tmpData[index++] = static_cast<OutT>(v_h(t, u, v, k, j, i));
                        }
                      }
                    }
                  } else {
                    for (int k = 0; k < vinfo.nx3; ++k) {
                      for (int j = 0; j < vinfo.nx2; ++j) {
                        for (int i = 0; i < vinfo.nx1; ++i) {
                          tmpData[index++] = static_cast<OutT>(v_h(t, u, v, k, j, i));
                        }
                      }
                    }
                  }
                }
              }
            }
          }
=======
          OutputUtils::PackOrUnpackVar(
              pmb.get(), v.get(), output_params.include_ghost_zones, index, tmpData,
              [&](auto index, int t, int u, int v, int k, int j, int i) {
                tmpData[index] = static_cast<OutT>(v_h(t, u, v, k, j, i));
              });
>>>>>>> aa39eff2

          is_allocated = true;
          break;
        }
      }

      if (vinfo.is_sparse) {
        size_t sparse_idx = sparse_field_idx.at(vinfo.label);
        sparse_allocated[b_idx * num_sparse + sparse_idx] = is_allocated;
      }

      if (!is_allocated) {
        if (vinfo.is_sparse) {
          hsize_t varSize{};
          if (vinfo.where == MetadataFlag(Metadata::Cell)) {
            varSize = vinfo.nx6 * vinfo.nx5 * vinfo.nx4 * (out_kb.e - out_kb.s + 1) *
                      (out_jb.e - out_jb.s + 1) * (out_ib.e - out_ib.s + 1);
          } else if (vinfo.where == MetadataFlag(Metadata::Node)) {
            varSize = vinfo.nx6 * vinfo.nx5 * vinfo.nx4 * (out_kb.e - out_kb.s + 2) *
                      (out_jb.e - out_jb.s + 2) * (out_ib.e - out_ib.s + 2);
          } else if (vinfo.where == MetadataFlag(Metadata::Edge) || vinfo.where == MetadataFlag(Metadata::Face)) {
            varSize = 3 * vinfo.nx6 * vinfo.nx5 * vinfo.nx4 * (out_kb.e - out_kb.s + 2) *
                      (out_jb.e - out_jb.s + 2) * (out_ib.e - out_ib.s + 2);
          } else {
            varSize =
                vinfo.nx6 * vinfo.nx5 * vinfo.nx4 * vinfo.nx3 * vinfo.nx2 * vinfo.nx1;
          }
          auto fill_val =
              output_params.sparse_seed_nans ? std::numeric_limits<OutT>::quiet_NaN() : 0;
          std::fill(tmpData.data() + index, tmpData.data() + index + varSize, fill_val);
          index += varSize;
        } else {
          std::stringstream msg;
          msg << "### ERROR: Unable to find dense variable " << var_name << std::endl;
          PARTHENON_FAIL(msg);
        }
      }
    }
    Kokkos::Profiling::popRegion(); // fill host output buffer

    Kokkos::Profiling::pushRegion("write variable data");
    // write data to file
    HDF5WriteND(file, var_name, tmpData.data(), ndim, &local_offset[0], &local_count[0],
                &global_count[0], pl_xfer, pl_dcreate);
    Kokkos::Profiling::popRegion(); // write variable data
    Kokkos::Profiling::popRegion(); // write variable loop
  }
  Kokkos::Profiling::popRegion(); // write all variable data

  // names of variables
  std::vector<std::string> var_names;
  var_names.reserve(all_vars_info.size());

  // number of components within each dataset
  std::vector<size_t> num_components;
  num_components.reserve(all_vars_info.size());

  // names of components within each dataset
  std::vector<std::string> component_names;
  component_names.reserve(all_vars_info.size()); // may be larger

  for (const auto &vi : all_vars_info) {
    var_names.push_back(vi.label);

    const auto &component_labels = vi.component_labels;
    PARTHENON_REQUIRE_THROWS(component_labels.size() > 0, "Got 0 component labels");

    num_components.push_back(component_labels.size());
    for (const auto &label : component_labels) {
      component_names.push_back(label);
    }
  }

  HDF5WriteAttribute("NumComponents", num_components, info_group);
  HDF5WriteAttribute("ComponentNames", component_names, info_group);
  HDF5WriteAttribute("OutputDatasetNames", var_names, info_group);

  // write SparseInfo and SparseFields (we can't write a zero-size dataset, so only
  // write this if we have sparse fields)
  if (num_sparse > 0) {
    WriteSparseInfo_(pm, sparse_allocated.get(), sparse_names, num_sparse, file, pl_xfer,
                     my_offset, max_blocks_global);
  } // SparseInfo and SparseFields sections

  // -------------------------------------------------------------------------------- //
  //   WRITING PARTICLE DATA                                                          //
  // -------------------------------------------------------------------------------- //

  Kokkos::Profiling::pushRegion("write particle data");
  AllSwarmInfo swarm_info(pm->block_list, output_params.swarms, restart_);
  for (auto &[swname, swinfo] : swarm_info.all_info) {
    const H5G g_swm = MakeGroup(file, swname);
    // offsets/counts are NOT the same here vs the grid data
    hsize_t local_offset[6] = {static_cast<hsize_t>(my_offset), 0, 0, 0, 0, 0};
    hsize_t local_count[6] = {static_cast<hsize_t>(num_blocks_local), 0, 0, 0, 0, 0};
    hsize_t global_count[6] = {static_cast<hsize_t>(max_blocks_global), 0, 0, 0, 0, 0};
    // These indicate particles/meshblock and location in global index
    // space where each meshblock starts
    HDF5Write1D(g_swm, "counts", swinfo.counts.data(), local_offset, local_count,
                global_count, pl_xfer);
    HDF5Write1D(g_swm, "offsets", swinfo.offsets.data(), local_offset, local_count,
                global_count, pl_xfer);

    const H5G g_var = MakeGroup(g_swm, "SwarmVars");
    if (swinfo.global_count == 0) {
      continue;
    }
    auto SetCounts = [&](const SwarmInfo &swinfo, const SwarmVarInfo &vinfo) {
      const int rank = vinfo.tensor_rank;
      for (int i = 0; i < 6; ++i) {
        local_offset[i] = 0; // reset everything
        local_count[i] = 0;
        global_count[i] = 0;
      }
      for (int i = 0; i < rank; ++i) {
        local_count[i] = global_count[i] = vinfo.GetN(rank + 1 - i);
      }
      local_offset[rank] = swinfo.global_offset;
      local_count[rank] = swinfo.count_on_rank;
      global_count[rank] = swinfo.global_count;
    };
    auto &int_vars = std::get<SwarmInfo::MapToVarVec<int>>(swinfo.vars);
    for (auto &[vname, swmvarvec] : int_vars) {
      const auto &vinfo = swinfo.var_info.at(vname);
      auto host_data = swinfo.FillHostBuffer(vname, swmvarvec);
      SetCounts(swinfo, vinfo);
      HDF5WriteND(g_var, vname, host_data.data(), vinfo.tensor_rank + 1, local_offset,
                  local_count, global_count, pl_xfer, H5P_DEFAULT);
    }
    auto &rvars = std::get<SwarmInfo::MapToVarVec<Real>>(swinfo.vars);
    for (auto &[vname, swmvarvec] : rvars) {
      const auto &vinfo = swinfo.var_info.at(vname);
      auto host_data = swinfo.FillHostBuffer(vname, swmvarvec);
      SetCounts(swinfo, vinfo);
      HDF5WriteND(g_var, vname, host_data.data(), vinfo.tensor_rank + 1, local_offset,
                  local_count, global_count, pl_xfer, H5P_DEFAULT);
    }
    // If swarm does not contain an "id" object, generate a sequential
    // one for vis.
    if (swinfo.var_info.count("id") == 0) {
      std::vector<int> ids(swinfo.global_count);
      std::iota(std::begin(ids), std::end(ids), swinfo.global_offset);
      local_offset[0] = swinfo.global_offset;
      local_count[0] = swinfo.count_on_rank;
      global_count[0] = swinfo.global_count;
      HDF5Write1D(g_var, "id", ids.data(), local_offset, local_count, global_count,
                  pl_xfer);
    }
  }
  Kokkos::Profiling::popRegion(); // write particle data

  if (output_params.write_xdmf) {
    Kokkos::Profiling::pushRegion("genXDMF");
    // generate XDMF companion file
    XDMF::genXDMF(filename, pm, tm, nx1, nx2, nx3, all_vars_info, swarm_info);
    Kokkos::Profiling::popRegion(); // genXDMF
  }

  Kokkos::Profiling::popRegion(); // WriteOutputFile???Prec
}
// explicit template instantiation
template void PHDF5Output::WriteOutputFileImpl<false>(Mesh *, ParameterInput *, SimTime *,
                                                      SignalHandler::OutputSignal);
template void PHDF5Output::WriteOutputFileImpl<true>(Mesh *, ParameterInput *, SimTime *,
                                                     SignalHandler::OutputSignal);

std::string PHDF5Output::GenerateFilename_(ParameterInput *pin, SimTime *tm,
                                           const SignalHandler::OutputSignal signal) {
  using namespace HDF5;

  auto filename = std::string(output_params.file_basename);
  filename.append(".");
  filename.append(output_params.file_id);
  filename.append(".");
  if (signal == SignalHandler::OutputSignal::now) {
    filename.append("now");
  } else if (signal == SignalHandler::OutputSignal::final &&
             output_params.file_label_final) {
    filename.append("final");
    // default time based data dump
  } else {
    std::stringstream file_number;
    file_number << std::setw(output_params.file_number_width) << std::setfill('0')
                << output_params.file_number;
    filename.append(file_number.str());
  }
  filename.append(restart_ ? ".rhdf" : ".phdf");

  if (signal == SignalHandler::OutputSignal::none) {
    // After file has been opened with the current number, already advance output
    // parameters so that for restarts the file is not immediatly overwritten again.
    // Only applies to default time-based data dumps, so that writing "now" and "final"
    // outputs does not change the desired output numbering.
    output_params.file_number++;
    output_params.next_time += output_params.dt;
    pin->SetInteger(output_params.block_name, "file_number", output_params.file_number);
    pin->SetReal(output_params.block_name, "next_time", output_params.next_time);
  }
  return filename;
}

void PHDF5Output::WriteBlocksMetadata_(Mesh *pm, hid_t file, const HDF5::H5P &pl,
                                       hsize_t offset, hsize_t max_blocks_global) const {
  using namespace HDF5;
  Kokkos::Profiling::pushRegion("I/O HDF5: write block metadata");
  const H5G gBlocks = MakeGroup(file, "/Blocks");
  const hsize_t num_blocks_local = pm->block_list.size();
  const hsize_t ndim = pm->ndim;
  const hsize_t loc_offset[2] = {offset, 0};

  // write Xmin[ndim] for blocks
  {
    // JMM: These arrays chould be shared, but I think this is clearer
    // as to what's going on.
    hsize_t loc_cnt[2] = {num_blocks_local, ndim};
    hsize_t glob_cnt[2] = {max_blocks_global, ndim};

    std::vector<Real> tmpData = OutputUtils::ComputeXminBlocks(pm);
    HDF5Write2D(gBlocks, "xmin", tmpData.data(), &loc_offset[0], &loc_cnt[0],
                &glob_cnt[0], pl);
  }

  {
    // LOC.lx1,2,3
    hsize_t loc_cnt[2] = {num_blocks_local, 3};
    hsize_t glob_cnt[2] = {max_blocks_global, 3};
    std::vector<int64_t> tmpLoc = OutputUtils::ComputeLocs(pm);
    HDF5Write2D(gBlocks, "loc.lx123", tmpLoc.data(), &loc_offset[0], &loc_cnt[0],
                &glob_cnt[0], pl);
  }

  {
    // (LOC.)level, GID, LID, cnghost, gflag
    hsize_t loc_cnt[2] = {num_blocks_local, 5};
    hsize_t glob_cnt[2] = {max_blocks_global, 5};
    std::vector<int> tmpID = OutputUtils::ComputeIDsAndFlags(pm);
    HDF5Write2D(gBlocks, "loc.level-gid-lid-cnghost-gflag", tmpID.data(), &loc_offset[0],
                &loc_cnt[0], &glob_cnt[0], pl);
  }
  Kokkos::Profiling::popRegion(); // write block metadata
}

void PHDF5Output::WriteCoordinates_(Mesh *pm, const IndexDomain &domain, hid_t file,
                                    const HDF5::H5P &pl, hsize_t offset,
                                    hsize_t max_blocks_global) const {
  using namespace HDF5;
  Kokkos::Profiling::pushRegion("write mesh coords");
  const IndexShape &shape = pm->GetLeafBlockCellBounds();
  const IndexRange ib = shape.GetBoundsI(domain);
  const IndexRange jb = shape.GetBoundsJ(domain);
  const IndexRange kb = shape.GetBoundsK(domain);

  const hsize_t num_blocks_local = pm->block_list.size();
  const hsize_t loc_offset[2] = {offset, 0};
  hsize_t loc_cnt[2] = {num_blocks_local, 1};
  hsize_t glob_cnt[2] = {max_blocks_global, 1};

  for (const bool face : {true, false}) {
    const H5G gLocations = MakeGroup(file, face ? "/Locations" : "/VolumeLocations");

    std::vector<Real> loc_x, loc_y, loc_z;
    OutputUtils::ComputeCoords(pm, face, ib, jb, kb, loc_x, loc_y, loc_z);

    loc_cnt[1] = glob_cnt[1] = (ib.e - ib.s + 1) + face;
    HDF5Write2D(gLocations, "x", loc_x.data(), &loc_offset[0], &loc_cnt[0], &glob_cnt[0],
                pl);

    loc_cnt[1] = glob_cnt[1] = (jb.e - jb.s + 1) + face;
    HDF5Write2D(gLocations, "y", loc_y.data(), &loc_offset[0], &loc_cnt[0], &glob_cnt[0],
                pl);

    loc_cnt[1] = glob_cnt[1] = (kb.e - kb.s + 1) + face;
    HDF5Write2D(gLocations, "z", loc_z.data(), &loc_offset[0], &loc_cnt[0], &glob_cnt[0],
                pl);
  }
  Kokkos::Profiling::popRegion(); // write mesh coords
}

void PHDF5Output::WriteLevelsAndLocs_(Mesh *pm, hid_t file, const HDF5::H5P &pl,
                                      hsize_t offset, hsize_t max_blocks_global) const {
  using namespace HDF5;
  Kokkos::Profiling::pushRegion("write levels and locations");
  auto [levels, logicalLocations] = pm->GetLevelsAndLogicalLocationsFlat();

  // Only write levels on rank 0 since it has data for all ranks
  const hsize_t num_blocks_local = pm->block_list.size();
  const hsize_t loc_offset[2] = {offset, 0};
  const hsize_t loc_cnt[2] = {(Globals::my_rank == 0) ? max_blocks_global : 0, 3};
  const hsize_t glob_cnt[2] = {max_blocks_global, 3};

  HDF5Write1D(file, "Levels", levels.data(), &loc_offset[0], &loc_cnt[0], &glob_cnt[0],
              pl);
  HDF5Write2D(file, "LogicalLocations", logicalLocations.data(), &loc_offset[0],
              &loc_cnt[0], &glob_cnt[0], pl);

  Kokkos::Profiling::popRegion(); // write levels and locations
}

void PHDF5Output::WriteSparseInfo_(Mesh *pm, hbool_t *sparse_allocated,
                                   const std::vector<std::string> &sparse_names,
                                   hsize_t num_sparse, hid_t file, const HDF5::H5P &pl,
                                   size_t offset, hsize_t max_blocks_global) const {
  using namespace HDF5;
  Kokkos::Profiling::pushRegion("write sparse info");

  const hsize_t num_blocks_local = pm->block_list.size();
  const hsize_t loc_offset[2] = {offset, 0};
  const hsize_t loc_cnt[2] = {num_blocks_local, num_sparse};
  const hsize_t glob_cnt[2] = {max_blocks_global, num_sparse};

  HDF5Write2D(file, "SparseInfo", sparse_allocated, &loc_offset[0], &loc_cnt[0],
              &glob_cnt[0], pl);

  // write names of sparse fields as attribute, first convert to vector of const char*
  std::vector<const char *> names(num_sparse);
  for (size_t i = 0; i < num_sparse; ++i)
    names[i] = sparse_names[i].c_str();

  const H5D dset = H5D::FromHIDCheck(H5Dopen2(file, "SparseInfo", H5P_DEFAULT));
  HDF5WriteAttribute("SparseFields", names, dset);
  Kokkos::Profiling::popRegion(); // write sparse info
}

// Utility functions implemented
namespace HDF5 {
std::tuple<int, std::vector<hsize_t>, std::size_t>
HDF5GetAttributeInfo(hid_t location, const std::string &name, H5A &attr) {
  // check if attribute exists
  auto status = PARTHENON_HDF5_CHECK(H5Aexists(location, name.c_str()));
  PARTHENON_REQUIRE_THROWS(status > 0, "Attribute '" + name + "' does not exist");

  // Open attribute
  attr = H5A::FromHIDCheck(H5Aopen(location, name.c_str(), H5P_DEFAULT));

  // Get attribute shape
  const H5S dataspace = H5S::FromHIDCheck(H5Aget_space(attr));
  int rank = PARTHENON_HDF5_CHECK(H5Sget_simple_extent_ndims(dataspace));
  std::size_t size = 1;
  std::vector<hsize_t> dim;
  if (rank > 0) {
    dim.resize(rank);
    PARTHENON_HDF5_CHECK(H5Sget_simple_extent_dims(dataspace, dim.data(), NULL));
    for (int d = 0; d < rank; ++d) {
      size *= dim[d];
    }
    if (size == 0) {
      PARTHENON_THROW("Attribute " + name + " has no value");
    }
  } else { // scalar quantity
    dim.resize(1);
    dim[0] = 1;
  }
  // JMM: H5Handle doesn't play nice with returning a tuple/structured
  // binding, which is why it's not in the tuple. I think the issue is
  // that H5Handle doesn't have a copy assignment operator, only a
  // move operator. That probably implies not great things about the
  // performance of returning the dim array by value here, but
  // whatever. This isn't performance critical code.
  return std::make_tuple(rank, dim, size);
}

// template specializations for std::string and bool
void HDF5WriteAttribute(const std::string &name, const std::string &value,
                        hid_t location) {
  HDF5WriteAttribute(name, value.c_str(), location);
}

template <>
void HDF5WriteAttribute(const std::string &name, const std::vector<std::string> &values,
                        hid_t location) {
  std::vector<const char *> char_ptrs(values.size());
  for (size_t i = 0; i < values.size(); ++i) {
    char_ptrs[i] = values[i].c_str();
  }
  HDF5WriteAttribute(name, char_ptrs, location);
}

template <>
std::vector<std::string> HDF5ReadAttributeVec(hid_t location, const std::string &name) {
  // get strings as char pointers, HDF5 will allocate the memory and we need to free it
  auto char_ptrs = HDF5ReadAttributeVec<char *>(location, name);

  // make strings out of char pointers, which copies the memory and then free the
  // memeory
  std::vector<std::string> res(char_ptrs.size());
  for (size_t i = 0; i < res.size(); ++i) {
    res[i] = std::string(char_ptrs[i]);
    free(char_ptrs[i]);
  }

  return res;
}

// JMM: A little circular but it works.
template <>
std::vector<bool> HDF5ReadAttributeVec(hid_t location, const std::string &name) {
  HostArray1D<bool> temp;
  HDF5ReadAttribute(location, name, temp);
  std::vector<bool> out(temp.size());
  for (int i = 0; i < temp.size(); ++i) {
    out[i] = temp[i];
  }
  return out;
}

template <>
void HDF5WriteAttribute(const std::string &name, const std::vector<bool> &values,
                        hid_t location) {
  // can't use std::vector here because std::vector<bool>  doesn't have .data() member
  std::unique_ptr<hbool_t[]> data(new hbool_t[values.size()]);
  for (size_t i = 0; i < values.size(); ++i) {
    data[i] = values[i];
  }
  HDF5WriteAttribute(name, values.size(), data.get(), location);
}

void HDF5ReadAttribute(hid_t location, const std::string &name, std::string &val) {
  std::vector<std::string> vec = HDF5ReadAttributeVec<std::string>(location, name);
  val = vec[0];
}

hid_t GenerateFileAccessProps() {
#ifdef MPI_PARALLEL
  /* set the file access template for parallel IO access */
  hid_t acc_file = H5Pcreate(H5P_FILE_ACCESS);

  /* ---------------------------------------------------------------------
     platform dependent code goes here -- the access template must be
     tuned for a particular filesystem blocksize.  some of these
     numbers are guesses / experiments, others come from the file system
     documentation.

     ---------------------------------------------------------------------- */

  // use collective metadata optimizations
#if H5_VERSION_GE(1, 10, 0)
  PARTHENON_HDF5_CHECK(H5Pset_coll_metadata_write(acc_file, true));
  PARTHENON_HDF5_CHECK(H5Pset_all_coll_metadata_ops(acc_file, true));
#endif

  bool exists, exists2;

  // Set the HDF5 format versions used when creating objects
  // Note, introducing API calls that create objects or features that are
  // only available to versions of the library greater than 1.8.x release will fail.
  // For that case, the highest version value will need to be increased.
  H5Pset_libver_bounds(acc_file, H5F_LIBVER_V18, H5F_LIBVER_V18);

  // Sets the maximum size of the data sieve buffer, in bytes.
  // The sieve_buf_size should be equal to a multiple of the disk block size
  // Default: Disabled
  size_t sieve_buf_size = Env::get<size_t>("H5_sieve_buf_size", 256 * KiB, exists);
  if (exists) {
    PARTHENON_HDF5_CHECK(H5Pset_sieve_buf_size(acc_file, sieve_buf_size));
  }

  // Sets the minimum metadata block size, in bytes.
  // Default: Disabled
  hsize_t meta_block_size = Env::get<hsize_t>("H5_meta_block_size", 8 * MiB, exists);
  if (exists) {
    PARTHENON_HDF5_CHECK(H5Pset_meta_block_size(acc_file, meta_block_size));
  }

  // Sets alignment properties of a file access property list.
  // Choose an alignment which is a multiple of the disk block size.
  // Default: Disabled
  hsize_t threshold; // Threshold value. Setting to 0 forces everything to be aligned.
  hsize_t alignment; // Alignment value.

  threshold = Env::get<hsize_t>("H5_alignment_threshold", 0, exists);
  alignment = Env::get<hsize_t>("H5_alignment_alignment", 8 * MiB, exists2);
  if (exists || exists2) {
    PARTHENON_HDF5_CHECK(H5Pset_alignment(acc_file, threshold, alignment));
  }

  // Defer metadata flush
  // Default: Disabled
  bool defer_metadata_flush = Env::get<bool>("H5_defer_metadata_flush", false, exists);
  if (defer_metadata_flush) {
    H5AC_cache_config_t cache_config;
    cache_config.version = H5AC__CURR_CACHE_CONFIG_VERSION;
    PARTHENON_HDF5_CHECK(H5Pget_mdc_config(acc_file, &cache_config));
    cache_config.set_initial_size = 1;
    cache_config.initial_size = 16 * MiB;
    cache_config.evictions_enabled = 0;
    cache_config.incr_mode = H5C_incr__off;
    cache_config.flash_incr_mode = H5C_flash_incr__off;
    cache_config.decr_mode = H5C_decr__off;
    PARTHENON_HDF5_CHECK(H5Pset_mdc_config(acc_file, &cache_config));
  }

  /* create an MPI_INFO object -- on some platforms it is useful to
     pass some information onto the underlying MPI_File_open call */
  MPI_Info FILE_INFO_TEMPLATE;
  PARTHENON_MPI_CHECK(MPI_Info_create(&FILE_INFO_TEMPLATE));

  // Free MPI_Info on error on return or throw
  struct MPI_InfoDeleter {
    MPI_Info info;
    ~MPI_InfoDeleter() { MPI_Info_free(&info); }
  } delete_info{FILE_INFO_TEMPLATE};

  // Hint specifies the manner in which the file will be accessed until the file is
  // closed
  const auto access_style =
      Env::get<std::string>("MPI_access_style", "write_once", exists);
  PARTHENON_MPI_CHECK(
      MPI_Info_set(FILE_INFO_TEMPLATE, "access_style", access_style.c_str()));

  // Specifies whether the application may benefit from collective buffering
  // Default :: collective_buffering is disabled
  bool collective_buffering = Env::get<bool>("MPI_collective_buffering", false, exists);
  if (exists) {
    PARTHENON_MPI_CHECK(MPI_Info_set(FILE_INFO_TEMPLATE, "collective_buffering", "true"));
    // Specifies the block size to be used for collective buffering file acces
    const auto cb_block_size =
        Env::get<std::string>("MPI_cb_block_size", "1048576", exists);
    PARTHENON_MPI_CHECK(
        MPI_Info_set(FILE_INFO_TEMPLATE, "cb_block_size", cb_block_size.c_str()));
    // Specifies the total buffer space that can be used for collective buffering on
    // each target node, usually a multiple of cb_block_size
    const auto cb_buffer_size =
        Env::get<std::string>("MPI_cb_buffer_size", "4194304", exists);
    PARTHENON_MPI_CHECK(
        MPI_Info_set(FILE_INFO_TEMPLATE, "cb_buffer_size", cb_buffer_size.c_str()));
  }

  /* tell the HDF5 library that we want to use MPI-IO to do the writing */
  PARTHENON_HDF5_CHECK(H5Pset_fapl_mpio(acc_file, MPI_COMM_WORLD, FILE_INFO_TEMPLATE));
#else
  hid_t acc_file = H5P_DEFAULT;
#endif // ifdef MPI_PARALLEL
  return acc_file;
}
} // namespace HDF5
} // namespace parthenon

#endif // ifdef ENABLE_HDF5<|MERGE_RESOLUTION|>--- conflicted
+++ resolved
@@ -217,22 +217,6 @@
     my_offset += nblist[i];
   }
 
-<<<<<<< HEAD
-  const std::array<hsize_t, H5_NDIM> local_offset({my_offset, 0, 0, 0, 0, 0, 0, 0});
-
-  // these can vary by data set, except index 0 is always the same
-  std::array<hsize_t, H5_NDIM> local_count(
-      {static_cast<hsize_t>(num_blocks_local), 1, 1, 1, 1, 1, 1, 1});
-  std::array<hsize_t, H5_NDIM> global_count(
-      {static_cast<hsize_t>(max_blocks_global), 1, 1, 1, 1, 1, 1, 1});
-
-  // for convenience
-  const hsize_t *const p_loc_offset = local_offset.data();
-  const hsize_t *const p_loc_cnt = local_count.data();
-  const hsize_t *const p_glob_cnt = global_count.data();
-
-=======
->>>>>>> aa39eff2
   H5P const pl_xfer = H5P::FromHIDCheck(H5Pcreate(H5P_DATASET_XFER));
   H5P const pl_dcreate = H5P::FromHIDCheck(H5Pcreate(H5P_DATASET_CREATE));
 
@@ -310,15 +294,7 @@
   // allocate space for largest size variable
   int varSize_max = 0;
   for (auto &vinfo : all_vars_info) {
-<<<<<<< HEAD
-    // Faces & edges have an extra dimension with size == mesh ndim
-    const bool ndim_loc = vinfo.where == MetadataFlag(Metadata::Face) ||
-                           vinfo.where == MetadataFlag(Metadata::Edge);
-    const int varSize = (ndim_loc ? 3 : 1) *
-        vinfo.nx6 * vinfo.nx5 * vinfo.nx4 * vinfo.nx3 * vinfo.nx2 * vinfo.nx1;
-=======
     const int varSize = vinfo.Size();
->>>>>>> aa39eff2
     varSize_max = std::max(varSize_max, varSize);
   }
 
@@ -326,13 +302,6 @@
   // TODO(BSP) why does this need padding?
   std::vector<OutT> tmpData(varSize_max * num_blocks_local * 2);
 
-<<<<<<< HEAD
-  // create persistent spaces
-  local_count[0] = num_blocks_local;
-  global_count[0] = max_blocks_global;
-
-=======
->>>>>>> aa39eff2
   // for each variable we write
   for (auto &vinfo : all_vars_info) {
     Kokkos::Profiling::pushRegion("write variable loop");
@@ -467,64 +436,11 @@
         // a similar block in parthenon_manager.cpp
         if (v->IsAllocated() && (var_name == v->label())) {
           auto v_h = v->data.GetHostMirrorAndCopy();
-<<<<<<< HEAD
-          // Face/Edge fields add an index in front of t,u,v so we handle them out here
-          if (vinfo.where == MetadataFlag(Metadata::Face) || vinfo.where == MetadataFlag(Metadata::Edge)) {
-            for (int e = 0; e < pm->ndim; e++) {
-              for (int t = 0; t < nx6; ++t) {
-                for (int u = 0; u < nx5; ++u) {
-                  for (int v = 0; v < nx4; ++v) {
-                    for (int k = out_kb.s; k <= out_kb.e + (!pm->mesh_size.symmetry(X3DIR)); ++k) {
-                      for (int j = out_jb.s; j <= out_jb.e + (!pm->mesh_size.symmetry(X2DIR)); ++j) {
-                        for (int i = out_ib.s; i <= out_ib.e + (!pm->mesh_size.symmetry(X1DIR)); ++i) {
-                          tmpData[index++] = static_cast<OutT>(v_h(e, t, u, v, k, j, i));
-                        }
-                      }
-                    }
-                  }
-                }
-              }
-            }
-          } else {
-            for (int t = 0; t < nx6; ++t) {
-              for (int u = 0; u < nx5; ++u) {
-                for (int v = 0; v < nx4; ++v) {
-                  if (vinfo.where == MetadataFlag(Metadata::Cell)) {
-                    for (int k = out_kb.s; k <= out_kb.e; ++k) {
-                      for (int j = out_jb.s; j <= out_jb.e; ++j) {
-                        for (int i = out_ib.s; i <= out_ib.e; ++i) {
-                          tmpData[index++] = static_cast<OutT>(v_h(t, u, v, k, j, i));
-                        }
-                      }
-                    }
-                  } else if (vinfo.where == MetadataFlag(Metadata::Node)) {
-                    for (int k = out_kb.s; k <= out_kb.e + (!pm->mesh_size.symmetry(X3DIR)); ++k) {
-                      for (int j = out_jb.s; j <= out_jb.e + (!pm->mesh_size.symmetry(X2DIR)); ++j) {
-                        for (int i = out_ib.s; i <= out_ib.e + (!pm->mesh_size.symmetry(X1DIR)); ++i) {
-                          tmpData[index++] = static_cast<OutT>(v_h(t, u, v, k, j, i));
-                        }
-                      }
-                    }
-                  } else {
-                    for (int k = 0; k < vinfo.nx3; ++k) {
-                      for (int j = 0; j < vinfo.nx2; ++j) {
-                        for (int i = 0; i < vinfo.nx1; ++i) {
-                          tmpData[index++] = static_cast<OutT>(v_h(t, u, v, k, j, i));
-                        }
-                      }
-                    }
-                  }
-                }
-              }
-            }
-          }
-=======
           OutputUtils::PackOrUnpackVar(
               pmb.get(), v.get(), output_params.include_ghost_zones, index, tmpData,
               [&](auto index, int t, int u, int v, int k, int j, int i) {
                 tmpData[index] = static_cast<OutT>(v_h(t, u, v, k, j, i));
               });
->>>>>>> aa39eff2
 
           is_allocated = true;
           break;
