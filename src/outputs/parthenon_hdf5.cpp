--- conflicted
+++ resolved
@@ -950,15 +950,8 @@
     HDF5WriteAttribute("SparseFields", names, dset);
   } // SparseInfo and SparseFields sections
 
-<<<<<<< HEAD
-  if (0) {
-    // generate XDMF companion file
-    genXDMF(filename, pm, tm, nx1, nx2, nx3, all_vars_info);
-  }
-=======
   // generate XDMF companion file
   genXDMF(filename, pm, tm, nx1, nx2, nx3, all_vars_info);
->>>>>>> fd3492c7
 }
 
 // explicit template instantiation
