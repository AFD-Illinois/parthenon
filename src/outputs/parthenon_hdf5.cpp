--- conflicted
+++ resolved
@@ -335,14 +335,6 @@
   }
   filename.append(restart_ ? ".rhdf" : ".phdf");
 
-<<<<<<< HEAD
-  // After file has been opened with the current number, already advance output
-  // parameters so that for restarts the file is not immediately overwritten again.
-  output_params.file_number++;
-  output_params.next_time += output_params.dt;
-  pin->SetInteger(output_params.block_name, "file_number", output_params.file_number);
-  pin->SetReal(output_params.block_name, "next_time", output_params.next_time);
-=======
   if (signal == SignalHandler::OutputSignal::none) {
     // After file has been opened with the current number, already advance output
     // parameters so that for restarts the file is not immediatly overwritten again.
@@ -353,7 +345,6 @@
     pin->SetInteger(output_params.block_name, "file_number", output_params.file_number);
     pin->SetReal(output_params.block_name, "next_time", output_params.next_time);
   }
->>>>>>> 7004d786
 
   // set file access property list
 #ifdef MPI_PARALLEL
