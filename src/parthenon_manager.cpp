--- conflicted
+++ resolved
@@ -313,10 +313,6 @@
                                "Dense field " + label +
                                    " is marked as sparse in restart file");
     }
-<<<<<<< HEAD
-
-=======
->>>>>>> ea1039f4
     max_vlen = std::max(max_vlen, v_info.num_components);
     IndexRange out_ib = v_info.cellbounds.GetBoundsI(theDomain);
     IndexRange out_jb = v_info.cellbounds.GetBoundsJ(theDomain);
