//========================================================================================
// Parthenon performance portable AMR framework
// Copyright(C) 2020-2023 The Parthenon collaboration
// Licensed under the 3-clause BSD License, see LICENSE file for details
//========================================================================================
// (C) (or copyright) 2020-2024. Triad National Security, LLC. All rights reserved.
//
// This program was produced under U.S. Government contract 89233218CNA000001 for Los
// Alamos National Laboratory (LANL), which is operated by Triad National Security, LLC
// for the U.S. Department of Energy/National Nuclear Security Administration. All rights
// in the program are reserved by Triad National Security, LLC, and the U.S. Department
// of Energy/National Nuclear Security Administration. The Government is granted for
// itself and others acting on its behalf a nonexclusive, paid-up, irrevocable worldwide
// license in this material to reproduce, prepare derivative works, distribute copies to
// the public, perform publicly and display publicly, and to permit others to do so.
//========================================================================================

#include "parthenon_manager.hpp"

#include <algorithm>
#include <exception>
#include <string>
#include <unordered_map>
#include <utility>
#include <vector>

#include <Kokkos_Core.hpp>

#include "amr_criteria/refinement_package.hpp"
#include "config.hpp"
#include "driver/driver.hpp"
#include "globals.hpp"
#include "interface/update.hpp"
#include "mesh/domain.hpp"
#include "mesh/meshblock.hpp"
#include "outputs/output_utils.hpp"
#include "outputs/parthenon_hdf5.hpp"
#include "utils/error_checking.hpp"
#include "utils/utils.hpp"

namespace parthenon {

ParthenonStatus ParthenonManager::ParthenonInitEnv(int argc, char *argv[]) {
  if (called_init_env_) {
    PARTHENON_THROW("ParthenonInitEnv called twice!");
  }
  called_init_env_ = true;

  // initialize MPI
#ifdef MPI_PARALLEL
  if (MPI_SUCCESS != MPI_Init(&argc, &argv)) {
    std::cout << "### FATAL ERROR in ParthenonInit" << std::endl
              << "MPI Initialization failed." << std::endl;
    return ParthenonStatus::error;
  }
  // Get process id (rank) in MPI_COMM_WORLD
  if (MPI_SUCCESS != MPI_Comm_rank(MPI_COMM_WORLD, &(Globals::my_rank))) {
    std::cout << "### FATAL ERROR in ParthenonInit" << std::endl
              << "MPI_Comm_rank failed." << std::endl;
    // MPI_Finalize();
    return ParthenonStatus::error;
  }

  // Get total number of MPI processes (ranks)
  if (MPI_SUCCESS != MPI_Comm_size(MPI_COMM_WORLD, &Globals::nranks)) {
    std::cout << "### FATAL ERROR in main" << std::endl
              << "MPI_Comm_size failed." << std::endl;
    // MPI_Finalize();
    return ParthenonStatus::error;
  }
#else  // no MPI
  Globals::my_rank = 0;
  Globals::nranks = 1;
#endif // MPI_PARALLEL

  Kokkos::initialize(argc, argv);

  // pgrete: This is a hack to disable allocation tracking until the Kokkos
  // tools provide a more fine grained control out of the box.
  bool unused;
  if (Env::get<bool>("KOKKOS_TRACK_ALLOC_OFF", false, unused)) {
    Kokkos::Profiling::Experimental::set_allocate_data_callback(nullptr);
    Kokkos::Profiling::Experimental::set_deallocate_data_callback(nullptr);
  }

  // parse the input arguments
  ArgStatus arg_status = arg.parse(argc, argv);
  if (arg_status == ArgStatus::error) {
    return ParthenonStatus::error;
  } else if (arg_status == ArgStatus::complete) {
    return ParthenonStatus::complete;
  }

  // Set up the signal handler
  SignalHandler::SignalHandlerInit();
  if (Globals::my_rank == 0 && arg.wtlim > 0) SignalHandler::SetWallTimeAlarm(arg.wtlim);

  // Populate the ParameterInput object
  if (arg.input_filename != nullptr) {
    pinput = std::make_unique<ParameterInput>(arg.input_filename);
  } else if (arg.res_flag != 0) {
    // Read input from restart file
    restartReader = std::make_unique<RestartReader>(arg.restart_filename);

    // Load input stream
    pinput = std::make_unique<ParameterInput>();
    auto inputString = restartReader->GetAttr<std::string>("Input", "File");
    std::istringstream is(inputString);
    pinput->LoadFromStream(is);
  }

  // Modify based on command line inputs
  pinput->ModifyFromCmdline(argc, argv);
  // Set the global number of ghost zones
  Globals::nghost = pinput->GetOrAddInteger("parthenon/mesh", "nghost", 2);

  // set sparse config
  Globals::sparse_config.enabled = pinput->GetOrAddBoolean(
      "parthenon/sparse", "enable_sparse", Globals::sparse_config.enabled);
#ifndef ENABLE_SPARSE
  PARTHENON_REQUIRE_THROWS(
      !Globals::sparse_config.enabled,
      "Sparse is compile-time disabled but was requested to be enabled in input file");
#endif
  Globals::sparse_config.allocation_threshold = pinput->GetOrAddReal(
      "parthenon/sparse", "alloc_threshold", Globals::sparse_config.allocation_threshold);
  Globals::sparse_config.deallocation_threshold =
      pinput->GetOrAddReal("parthenon/sparse", "dealloc_threshold",
                           Globals::sparse_config.deallocation_threshold);
  Globals::sparse_config.deallocation_count = pinput->GetOrAddInteger(
      "parthenon/sparse", "dealloc_count", Globals::sparse_config.deallocation_count);

  // set timeout config
  Globals::receive_boundary_buffer_timeout =
      pinput->GetOrAddReal("parthenon/time", "recv_bdry_buf_timeout_sec", -1.0);

  // set boundary comms buffer switch trigger
  Globals::refinement::min_num_bufs =
      pinput->GetOrAddReal("parthenon/mesh", "refinement_in_one_min_nbufs", 64);

  return ParthenonStatus::ok;
}

void ParthenonManager::ParthenonInitPackagesAndMesh() {
  if (called_init_packages_and_mesh_) {
    PARTHENON_THROW("Called ParthenonInitPackagesAndMesh twice!");
  }
  called_init_packages_and_mesh_ = true;

  // Allow for user overrides to default Parthenon functions
  if (app_input->ProcessPackages != nullptr) {
    ProcessPackages = app_input->ProcessPackages;
  }

  // set up all the packages in the application
  auto packages = ProcessPackages(pinput);
  // always add the Refinement package
  packages.Add(Refinement::Initialize(pinput.get()));

  if (arg.res_flag == 0) {
    pmesh =
        std::make_unique<Mesh>(pinput.get(), app_input.get(), packages, arg.mesh_flag);
    pmesh->analysis_flag = false;
  } else {
    // Open restart file
    // Read Mesh from restart file and create meshblocks
    pmesh =
        std::make_unique<Mesh>(pinput.get(), app_input.get(), *restartReader, packages);

    // Read simulation time and cycle from restart file and set in input
    Real tNow = restartReader->GetAttr<Real>("Info", "Time");
    pinput->SetReal("parthenon/time", "start_time", tNow);

    Real dt = restartReader->GetAttr<Real>("Info", "dt");
    pinput->SetReal("parthenon/time", "dt", dt);

    int ncycle = restartReader->GetAttr<int>("Info", "NCycle");
    pinput->SetInteger("parthenon/time", "ncycle", ncycle);

    // Read package data from restart file
    RestartPackages(*pmesh, *restartReader);

    // close hdf5 file to prevent HDF5 hangs and corrupted files
    // if code dies after restart
    restartReader = nullptr;

    if (arg.analysis_flag == 1) {
      pmesh->analysis_flag = true;
    } else {
      pmesh->analysis_flag = false;
    }
  }

  // add root_level to all max_level
  for (auto const &ph : packages.AllPackages()) {
    for (auto &amr : ph.second->amr_criteria) {
      amr->max_level += pmesh->GetRootLevel();
    }
  }

  pmesh->Initialize(!IsRestart(), pinput.get(), app_input.get());

  ChangeRunDir(arg.prundir);
}

ParthenonStatus ParthenonManager::ParthenonFinalize() {
  pmesh.reset();
  Kokkos::finalize();
#ifdef MPI_PARALLEL
  MPI_Finalize();
#endif
  return ParthenonStatus::complete;
}

Packages_t
ParthenonManager::ProcessPackagesDefault(std::unique_ptr<ParameterInput> &pin) {
  // In practice, this function should almost always be replaced by a version
  // that sets relevant things for the application.
  Packages_t packages;
  return packages;
}

void ParthenonManager::RestartPackages(Mesh &rm, RestartReader &resfile) {
#ifndef ENABLE_HDF5
  PARTHENON_FAIL("Restart functionality is not available because HDF5 is disabled");
#else  // HDF5 enabled
  // Restart packages with information for blocks in ids from the restart file
  // Assumption: blocks are contiguous in restart file, may have to revisit this.
  const IndexDomain theDomain =
      (resfile.hasGhost ? IndexDomain::entire : IndexDomain::interior);
  // Get block list and temp array size
  auto &mb = *(rm.block_list.front());
  int nb = rm.GetNumMeshBlocksThisRank(Globals::my_rank);
  int nbs = mb.gid;
  int nbe = nbs + nb - 1;
  IndexRange myBlocks{nbs, nbe};

  // TODO(cleanup) why is this code here and not contained in the restart reader?
  std::cout << "Blocks assigned to rank " << Globals::my_rank << ": " << nbs << ":" << nbe
            << std::endl;

  const auto file_output_format_ver = resfile.GetOutputFormatVersion();
  if (file_output_format_ver == -1) {
    // Being extra stringent here so that we don't forget to update the machinery when
    // another change happens.
    PARTHENON_REQUIRE_THROWS(
        HDF5::OUTPUT_VERSION_FORMAT == 2 || HDF5::OUTPUT_VERSION_FORMAT == 3,
        "Auto conversion from original to format 2 or 3 not implemented yet.")

    if (Globals::my_rank == 0) {
      PARTHENON_WARN("Restarting from a old output file format. New outputs written with "
                     "this binary will use new format.")
    }
  }

  // Get an iterator on block 0 for variable listing
  IndexRange out_ib = mb.cellbounds.GetBoundsI(theDomain);
  IndexRange out_jb = mb.cellbounds.GetBoundsJ(theDomain);
  IndexRange out_kb = mb.cellbounds.GetBoundsK(theDomain);

  std::vector<size_t> bsize;
  bsize.push_back(out_ib.e - out_ib.s + 1);
  bsize.push_back(out_jb.e - out_jb.s + 1);
  bsize.push_back(out_kb.e - out_kb.s + 1);

  // Get list of variables, they are the same for all blocks (since all blocks have the
  // same variable metadata)
  const auto indep_restart_vars =
      GetAnyVariables(mb.meshblock_data.Get()->GetVariableVector(),
                      {parthenon::Metadata::Independent, parthenon::Metadata::Restart});

  const auto sparse_info = resfile.GetSparseInfo();
  // create map of sparse field labels to index in the SparseInfo table
  std::unordered_map<std::string, int> sparse_idxs;
  for (int i = 0; i < sparse_info.num_sparse; ++i) {
    sparse_idxs.insert({sparse_info.labels[i], i});
  }

  // Allocate space based on largest vector
  int max_blocksize = 0;
  int num_sparse = 0;
  for (auto &v_info : indep_restart_vars) {
    const auto &label = v_info->label();

    // check that variable is in the list of sparse fields if and only if it is sparse
    if (v_info->IsSparse()) {
      ++num_sparse;
      PARTHENON_REQUIRE_THROWS(sparse_idxs.count(label) == 1,
                               "Sparse field " + label +
                                   " is not marked as sparse in restart file");
    } else {
      PARTHENON_REQUIRE_THROWS(sparse_idxs.count(label) == 0,
                               "Dense field " + label +
                                   " is marked as sparse in restart file");
    }

    const int te_length = (v_info->metadata().Where() == MetadataFlag(Metadata::Face) ||
                           v_info->metadata().Where() == MetadataFlag(Metadata::Edge)) ? rm.ndim : 1;
    const int te_offset = (v_info->metadata().Where() == MetadataFlag(Metadata::Face) ||
                         v_info->metadata().Where() == MetadataFlag(Metadata::Edge) ||
                         v_info->metadata().Where() == MetadataFlag(Metadata::Node)) ? 1 : 0;
    const int nPoints = (bsize[0] + te_offset) * (bsize[1] + te_offset) * (bsize[2] + te_offset);
    max_blocksize = std::max(max_blocksize, nPoints * v_info->NumComponents() * te_length);
  }

  // make sure we have all sparse variables that are in the restart file
  PARTHENON_REQUIRE_THROWS(
      num_sparse == sparse_info.num_sparse,
      "Mismatch between sparse fields in simulation and restart file");

  std::vector<Real> tmp(static_cast<size_t>(nb) * max_blocksize);
  for (auto &v_info : indep_restart_vars) {
    const auto vlen = v_info->NumComponents();
    const auto &label = v_info->label();
    const auto &nx4 = v_info->GetDim(4);
    const auto &nx5 = v_info->GetDim(5);
    const auto &nx6 = v_info->GetDim(6);

    if (Globals::my_rank == 0) {
      std::cout << "Var: " << label << ":" << vlen << std::endl;
    }
    // Read relevant data from the hdf file, this works for dense and sparse variables
    try {
      resfile.ReadBlocks(label, myBlocks, tmp, bsize, rm.ndim, file_output_format_ver,
                         v_info->metadata().Where(), v_info->metadata().Shape());
    } catch (std::exception &ex) {
      std::cout << "[" << Globals::my_rank << "] WARNING: Failed to read variable "
                << label << " from restart file:" << std::endl
                << ex.what() << std::endl;
      continue;
    }

    size_t index = 0;
    for (auto &pmb : rm.block_list) {
      if (v_info->IsSparse()) {
        // check if the sparse variable is allocated on this block
        if (sparse_info.IsAllocated(pmb->gid, sparse_idxs.at(label))) {
          pmb->AllocateSparse(label);
        } else {
          // nothing to read for this block, advance reading index
          const int te_length = (v_info->metadata().Where() == MetadataFlag(Metadata::Face) ||
                                v_info->metadata().Where() == MetadataFlag(Metadata::Edge)) ? rm.ndim : 1;
          const int te_offset = (v_info->metadata().Where() == MetadataFlag(Metadata::Face) ||
                              v_info->metadata().Where() == MetadataFlag(Metadata::Edge) ||
                              v_info->metadata().Where() == MetadataFlag(Metadata::Node)) ? 1 : 0;
          const int nPoints = (bsize[0] + te_offset) * (bsize[1] + te_offset) * (bsize[2] + te_offset);
          index += nPoints * vlen * te_length;
          continue;
        }
      }

      auto v = pmb->meshblock_data.Get()->GetVarPtr(label);
      auto v_h = v->data.GetHostMirror();

      // Double note that this also needs to be update in case
      // we update the HDF5 infrastructure!
      if (file_output_format_ver == -1) {
        PARTHENON_WARN("This file output format version is deprecrated and will be "
                       "removed in a future release.");
        for (int k = out_kb.s; k <= out_kb.e; ++k) {
          for (int j = out_jb.s; j <= out_jb.e; ++j) {
            for (int i = out_ib.s; i <= out_ib.e; ++i) {
              for (int l = 0; l < vlen; ++l) {
                v_h(l, k, j, i) = tmp[index++];
              }
            }
          }
        }
      } else if (file_output_format_ver == 2 ||
                 file_output_format_ver == HDF5::OUTPUT_VERSION_FORMAT) {
<<<<<<< HEAD
          MetadataFlag where = v_info->metadata().Where();
          // Face/Edge fields add an index in front of t,u,v so we handle them out here
          if (where == MetadataFlag(Metadata::Face) || where == MetadataFlag(Metadata::Edge)) {
            for (int e = 0; e < rm.ndim; e++) {
              for (int t = 0; t < nx6; ++t) {
                for (int u = 0; u < nx5; ++u) {
                  for (int v = 0; v < nx4; ++v) {
                    for (int k = out_kb.s; k <= out_kb.e + (!rm.mesh_size.symmetry(X3DIR)); ++k) {
                      for (int j = out_jb.s; j <= out_jb.e + (!rm.mesh_size.symmetry(X2DIR)); ++j) {
                        for (int i = out_ib.s; i <= out_ib.e + (!rm.mesh_size.symmetry(X1DIR)); ++i) {
                          v_h(e, t, u, v, k, j, i) = tmp[index++];
                        }
                      }
                    }
                  }
                }
              }
            }
          } else {
            for (int t = 0; t < nx6; ++t) {
              for (int u = 0; u < nx5; ++u) {
                for (int v = 0; v < nx4; ++v) {
                  if (where == MetadataFlag(Metadata::Cell)) {
                    for (int k = out_kb.s; k <= out_kb.e; ++k) {
                      for (int j = out_jb.s; j <= out_jb.e; ++j) {
                        for (int i = out_ib.s; i <= out_ib.e; ++i) {
                          v_h(t, u, v, k, j, i) = tmp[index++];
                        }
                      }
                    }
                  } else if (where == MetadataFlag(Metadata::Node)) {
                    for (int k = out_kb.s; k <= out_kb.e + (!rm.mesh_size.symmetry(X3DIR)); ++k) {
                      for (int j = out_jb.s; j <= out_jb.e + (!rm.mesh_size.symmetry(X2DIR)); ++j) {
                        for (int i = out_ib.s; i <= out_ib.e + (!rm.mesh_size.symmetry(X1DIR)); ++i) {
                          v_h(t, u, v, k, j, i) = tmp[index++];
                        }
                      }
                    }
                  } else {
                    for (int k = 0; k < v_info->GetDim(3); ++k) {
                      for (int j = 0; j < v_info->GetDim(2); ++j) {
                        for (int i = 0; i < v_info->GetDim(1); ++i) {
                          v_h(t, u, v, k, j, i) = tmp[index++];
                        }
                      }
                    }
                  }
                }
              }
            }
          }
=======
        OutputUtils::PackOrUnpackVar(pmb.get(), v.get(), resfile.hasGhost, index, tmp,
                                     [&](auto index, int t, int u, int v, int k, int j,
                                         int i) { v_h(t, u, v, k, j, i) = tmp[index]; });
>>>>>>> aa39eff2
      } else {
        PARTHENON_THROW("Unknown output format version in restart file.")
      }

      v->data.DeepCopy(v_h);
    }
  }

  // Swarm data
  using FC = parthenon::Metadata::FlagCollection;
  auto flags = FC({parthenon::Metadata::Independent, parthenon::Metadata::Restart}, true);
  auto swarms = (mb.swarm_data.Get())->GetSwarmsByFlag(flags);
  for (auto &swarm : swarms) {
    auto swarmname = swarm->label();
    if (Globals::my_rank == 0) {
      std::cout << "Swarm: " << swarmname << std::endl;
    }
    std::vector<std::size_t> counts, offsets;
    std::size_t count_on_rank =
        resfile.GetSwarmCounts(swarmname, myBlocks, counts, offsets);
    // Compute total count and skip this swarm if total count is zero.
    std::size_t total_count = OutputUtils::MPISum(count_on_rank);
    if (total_count == 0) {
      continue;
    }
    std::size_t block_index = 0;
    // only want to do this once per block
    for (auto &pmb : rm.block_list) {
      auto pswarm_blk = (pmb->swarm_data.Get())->Get(swarmname);
      pswarm_blk->AddEmptyParticles(counts[block_index]);
      block_index++;
    }
    ReadSwarmVars_<int>(swarm, rm.block_list, count_on_rank, offsets[0]);
    ReadSwarmVars_<Real>(swarm, rm.block_list, count_on_rank, offsets[0]);
  }

  // Params
  // ============================================================
  // packages and params are owned by shared pointer, so reading from
  // the mesh updates on all meshblocks.
  for (auto &[name, pkg] : rm.packages.AllPackages()) {
    auto &params = pkg->AllParams();
    resfile.ReadParams(name, params);
  }
#endif // ifdef ENABLE_HDF5
}

} // namespace parthenon<|MERGE_RESOLUTION|>--- conflicted
+++ resolved
@@ -368,63 +368,9 @@
         }
       } else if (file_output_format_ver == 2 ||
                  file_output_format_ver == HDF5::OUTPUT_VERSION_FORMAT) {
-<<<<<<< HEAD
-          MetadataFlag where = v_info->metadata().Where();
-          // Face/Edge fields add an index in front of t,u,v so we handle them out here
-          if (where == MetadataFlag(Metadata::Face) || where == MetadataFlag(Metadata::Edge)) {
-            for (int e = 0; e < rm.ndim; e++) {
-              for (int t = 0; t < nx6; ++t) {
-                for (int u = 0; u < nx5; ++u) {
-                  for (int v = 0; v < nx4; ++v) {
-                    for (int k = out_kb.s; k <= out_kb.e + (!rm.mesh_size.symmetry(X3DIR)); ++k) {
-                      for (int j = out_jb.s; j <= out_jb.e + (!rm.mesh_size.symmetry(X2DIR)); ++j) {
-                        for (int i = out_ib.s; i <= out_ib.e + (!rm.mesh_size.symmetry(X1DIR)); ++i) {
-                          v_h(e, t, u, v, k, j, i) = tmp[index++];
-                        }
-                      }
-                    }
-                  }
-                }
-              }
-            }
-          } else {
-            for (int t = 0; t < nx6; ++t) {
-              for (int u = 0; u < nx5; ++u) {
-                for (int v = 0; v < nx4; ++v) {
-                  if (where == MetadataFlag(Metadata::Cell)) {
-                    for (int k = out_kb.s; k <= out_kb.e; ++k) {
-                      for (int j = out_jb.s; j <= out_jb.e; ++j) {
-                        for (int i = out_ib.s; i <= out_ib.e; ++i) {
-                          v_h(t, u, v, k, j, i) = tmp[index++];
-                        }
-                      }
-                    }
-                  } else if (where == MetadataFlag(Metadata::Node)) {
-                    for (int k = out_kb.s; k <= out_kb.e + (!rm.mesh_size.symmetry(X3DIR)); ++k) {
-                      for (int j = out_jb.s; j <= out_jb.e + (!rm.mesh_size.symmetry(X2DIR)); ++j) {
-                        for (int i = out_ib.s; i <= out_ib.e + (!rm.mesh_size.symmetry(X1DIR)); ++i) {
-                          v_h(t, u, v, k, j, i) = tmp[index++];
-                        }
-                      }
-                    }
-                  } else {
-                    for (int k = 0; k < v_info->GetDim(3); ++k) {
-                      for (int j = 0; j < v_info->GetDim(2); ++j) {
-                        for (int i = 0; i < v_info->GetDim(1); ++i) {
-                          v_h(t, u, v, k, j, i) = tmp[index++];
-                        }
-                      }
-                    }
-                  }
-                }
-              }
-            }
-          }
-=======
         OutputUtils::PackOrUnpackVar(pmb.get(), v.get(), resfile.hasGhost, index, tmp,
                                      [&](auto index, int t, int u, int v, int k, int j,
                                          int i) { v_h(t, u, v, k, j, i) = tmp[index]; });
->>>>>>> aa39eff2
       } else {
         PARTHENON_THROW("Unknown output format version in restart file.")
       }
