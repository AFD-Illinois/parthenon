//========================================================================================
// Parthenon performance portable AMR framework
// Copyright(C) 2022 The Parthenon collaboration
// Licensed under the 3-clause BSD License, see LICENSE file for details
//========================================================================================
// (C) (or copyright) 2020-2022. Triad National Security, LLC. All rights reserved.
//
// This program was produced under U.S. Government contract 89233218CNA000001 for Los
// Alamos National Laboratory (LANL), which is operated by Triad National Security, LLC
// for the U.S. Department of Energy/National Nuclear Security Administration. All rights
// in the program are reserved by Triad National Security, LLC, and the U.S. Department
// of Energy/National Nuclear Security Administration. The Government is granted for
// itself and others acting on its behalf a nonexclusive, paid-up, irrevocable worldwide
// license in this material to reproduce, prepare derivative works, distribute copies to
// the public, perform publicly and display publicly, and to permit others to do so.
//========================================================================================
#ifndef PARTHENON_ARRAY_GENERIC_HPP_
#define PARTHENON_ARRAY_GENERIC_HPP_

#include <string>
#include <type_traits>
#include <utility>

#include "utils/concepts_lite.hpp"

namespace parthenon {

namespace impl {
template <class T>
bool all_greater_than(T) {
  return true;
}
template <class T, class Arg, class... Args>
bool all_greater_than(T val, Arg v, Args... args) {
  return (v > val) && all_greater_than(val, args...);
}
} // namespace impl

using namespace impl;

struct empty_state_t {
  // LFR: We can't easily have virtual destructors on device, see Kokkos issue #1591.
  // It is non-ideal for there not to be a virtual destructor on this and other
  // state structs that ParArrayGeneric ends up inheriting from, but it is unlikely
  // that there will be a need to use these with runtime polymorphism.
  // KOKKOS_INLINE_FUNCTION
  // virtual ~empty_state_t() {};
};

// The State class should be small and contain metadata that might be
// useful to store, along with the array that will be (const) available
// on device
template <typename Data, typename State = empty_state_t,
          class = ENABLEIF(implements<kokkos_view(Data)>::value)>
class ParArrayGeneric : public State {
 public:
  using index_pair_t = std::pair<size_t, size_t>;
  using base_t = Data;
  using state_t = State;
  using HostMirror = ParArrayGeneric<typename Data::HostMirror, State>;
  using host_mirror_type = HostMirror;
  using value_type = typename Data::value_type; // To conform to vector and View types

  ParArrayGeneric() = default;
  __attribute__((nothrow)) ~ParArrayGeneric() = default;
  __attribute__((nothrow)) ParArrayGeneric(const ParArrayGeneric &t) = default;
  __attribute__((nothrow)) ParArrayGeneric &operator=(const ParArrayGeneric &t) = default;
  __attribute__((nothrow)) ParArrayGeneric(ParArrayGeneric &&t) = default;
  __attribute__((nothrow)) ParArrayGeneric &operator=(ParArrayGeneric &&t) = default;

  KOKKOS_INLINE_FUNCTION
  explicit ParArrayGeneric(const Data &v, const State &state = State())
      : State(state), data_(v) {}

  template <class Data2, class State2>
  KOKKOS_INLINE_FUNCTION explicit ParArrayGeneric(
      const ParArrayGeneric<Data2, State2> &arr_in)
      : State(static_cast<State2>(arr_in)), data_(arr_in.data_) {}

  template <class State2, class... Ts>
  operator ParArrayGeneric<Kokkos::View<Ts...>, State2>() const {
    return ParArrayGeneric<Kokkos::View<Ts...>, State2>(
        data_, State2(static_cast<State>(*this)));
  }

  // Allow a ParArrayGeneric to be cast to any compatible Kokkos view
  template <class... Ts>
  operator Kokkos::View<Ts...>() const {
    return data_;
  }

  // Throughout this chunk of code we use std::index_sequence to fill in default
  // arguments where none were given up to the rank of the input View. The
  // basic trick look is to use the comma operator and parameter pack unpacking
  // to create a list of the required size but just containing a single value repeated.
  // For example, if we had a function that takes six arguments but we wanted to allow
  // for calling it with six or less arguments and fill in the missing arguments at the
  // beginning with a default value of VAL, we would write
  //
  // public:
  //  template <class... Ts>
  //  std::vector<int> OurFunc(Ts... args) {
  //    return OurFuncImpl(args..., std::make_index_sequence<6 - sizeof...(Ts)>{});
  //  }
  // private:
  //  template <class... Ts, std::size_t... I>
  //  std::vector<int> OurFuncImpl(Ts... args, std::index_sequence<I...>) {
  //    return {(void) I, VAL)..., args...};
  //  }
  //
  // The (void) cast is just to suppress compiler warnings about unused variables.

  // Construct with an unallocated view when no shape arguments are given
  // Rank zero arrays are a special case, so should not be set up with default
  // constructor. The first template parameter here is to get Data into the
  // immediate context of the function template so that it can be used in the
  // enable_if sfinae
  template <class D = Data, REQUIRES(D::rank > 0)>
  explicit ParArrayGeneric(const std::string & /*label*/, const State &state = State())
      : State(state), data_() {}

  template <class D = Data, REQUIRES(D::rank > 0)>
  KOKKOS_INLINE_FUNCTION explicit ParArrayGeneric(const State &state)
      : State(state), data_() {}

  // Otherwise, assume leading dimensions are not given and set sizes of them to one
  template <class... Args, REQUIRES((sizeof...(Args) > 0) || (Data::rank == 0)),
            REQUIRES(Data::rank - sizeof...(Args) >= 0),
            REQUIRES(all_implement<integral(Args...)>::value)>
  ParArrayGeneric(const std::string &label, Args... args)
      : ParArrayGeneric(label, State(),
                        std::make_index_sequence<Data::rank - sizeof...(Args)>{},
                        args...) {}

  template <class... Args, REQUIRES((sizeof...(Args) > 0) || (Data::rank == 0)),
            REQUIRES(Data::rank - sizeof...(Args) >= 0),
            REQUIRES(all_implement<integral(Args...)>::value)>
  ParArrayGeneric(const std::string &label, const State &state, Args... args)
      : ParArrayGeneric(label, state,
                        std::make_index_sequence<Data::rank - sizeof...(Args)>{},
                        args...) {}

  template <class... Args, REQUIRES(all_implement<integral(Args...)>::value),
            REQUIRES(Data::rank - sizeof...(Args) >= 0)>
  void NewParArrayND(Args... args, const std::string &label = "ParArrayND") {
    NewParArrayND(std::make_index_sequence<Data::rank - sizeof...(Args)>{}, args...,
                  label);
  }

  template <class... Args, REQUIRES(all_implement<integral_or_enum(Args...)>::value),
            REQUIRES(Data::rank - sizeof...(Args) >= 0)>
  KOKKOS_FORCEINLINE_FUNCTION auto Get(Args... args) const {
    return Get(std::make_index_sequence<Data::rank - sizeof...(Args)>{},
               static_cast<typename UnderlyingType<Args>::type>(args)...);
    // This cast is required to be able to take enum classes
    // with integral base types as arguments. I think it should
    // result in a no op for integral types
  }

  // call me as Get<D>();
  template <std::size_t N>
  KOKKOS_INLINE_FUNCTION auto Get() const {
    return Get_TemplateVersion_impl(std::make_index_sequence<Data::rank - N>{});
  }

  template <class... Args, REQUIRES(all_implement<integral(Args...)>::value),
            REQUIRES(Data::rank - sizeof...(Args) >= 0)>
  void Resize(Args... args) {
    Resize(std::make_index_sequence<Data::rank - sizeof...(Args)>{}, args...);
  }

  template <class... Args, REQUIRES(all_implement<integral_or_enum(Args...)>::value),
            REQUIRES(Data::rank - sizeof...(Args) >= 0)>
  KOKKOS_FORCEINLINE_FUNCTION auto &operator()(Args... args) const {
    return _operator_impl(std::make_index_sequence<Data::rank - sizeof...(Args)>{},
                          static_cast<typename UnderlyingType<Args>::type>(args)...);
    // This cast is required to be able to take enum classes
    // with integral base types as arguments. I think it should
    // result in a no op for integral types
  }

  // This operator is only defined for one dimensional Kokkos arrays
  template <typename I0>
  KOKKOS_INLINE_FUNCTION auto &operator[](const I0 &i0) const {
    return data_[i0];
  }

  // function to get the label
  std::string label() const { return data_.label(); }

  // functions to get array dimensions
  KOKKOS_INLINE_FUNCTION int GetDim(const int i) const {
    assert(0 < i && i <= Data::rank);
    return data_.extent_int(Data::rank - i);
  }
  template <class INTEGRAL_T>
  KOKKOS_INLINE_FUNCTION auto extent(const INTEGRAL_T i) const {
    return data_.extent(i);
  }

  template <class INTEGRAL_T>
  KOKKOS_INLINE_FUNCTION auto extent_int(const INTEGRAL_T i) const {
    return data_.extent_int(i);
  }

  // Return pointer to the underlying allocated memory
  KOKKOS_INLINE_FUNCTION auto data() const { return data_.data(); }

  KOKKOS_INLINE_FUNCTION auto &KokkosView() { return data_; }

  KOKKOS_INLINE_FUNCTION auto size() const { return data_.size(); }

  // a function to get the total size of the array
  KOKKOS_INLINE_FUNCTION int GetSize() const {
    return data_.size();
    // TODO(LFR) : Make sure there is no inconsistency here
    // return GetDim(1) * GetDim(2) * GetDim(3) * GetDim(4) * GetDim(5) * GetDim(6);
  }

  template <typename MemSpace>
  auto GetMirror(MemSpace const &memspace) {
    auto mirror = Kokkos::create_mirror_view(memspace, data_);
    return ParArrayGeneric<decltype(mirror), State>(mirror, *this);
  }
  auto GetHostMirror() { return GetMirror(Kokkos::HostSpace()); }
  auto GetDeviceMirror() { return GetMirror(Kokkos::DefaultExecutionSpace()); }

  template <typename Other>
  void DeepCopy(const Other &src) {
    Kokkos::deep_copy(data_, src.data_);
  }

  template <typename MemSpace>
  auto GetMirrorAndCopy(MemSpace const &memspace) {
    auto mirror = Kokkos::create_mirror_view_and_copy(memspace, data_);
    return ParArrayGeneric<decltype(mirror), State>(mirror, *this);
  }
  auto GetHostMirrorAndCopy() { return GetMirrorAndCopy(Kokkos::HostSpace()); }

  template <typename... Args>
  KOKKOS_INLINE_FUNCTION auto Slice(Args... args) const {
    auto v = Kokkos::subview(data_, std::forward<Args>(args)...);
    return ParArrayGeneric<decltype(v), State>(v, *this);
  }

  // translates into auto dest = src.SliceD<dim>(std::make_pair(indx,indx+nvar))
  template <std::size_t N = Data::rank>
  auto SliceD(index_pair_t slc) const {
<<<<<<< HEAD
    static_assert(N <= Data::rank, "Slice is out of range");
    static_assert(N > 0, "Slice is out of range");
=======
    static_assert(N <= Data::rank, "Slice dim larger than data rank");
    static_assert(N > 0, "Slice dimension negative");
>>>>>>> 9a5fa0c0
    return SliceD(std::make_index_sequence<Data::rank - N>{},
                  std::make_index_sequence<N - 1>{}, slc);
  }

  // translates into auto dest = src.SliceD<dim>(indx,nvar)
  template <std::size_t N = Data::rank>
  auto SliceD(const int indx, const int nvar) {
    return SliceD<N>(std::make_pair(indx, indx + nvar));
  }

  // Reset size to 0
  // Note: Copies of this array won't be affected
  void Reset() { data_ = Data(); }

  KOKKOS_INLINE_FUNCTION
  bool IsAllocated() const { return data_.is_allocated(); }

  KOKKOS_INLINE_FUNCTION
  bool is_allocated() const { return data_.is_allocated(); }

  // Want to be friends with all other specializations of ParArrayGeneric
  template <class Data2, class State2, class enable_if_type>
  friend class ParArrayGeneric;

 private:
  // The stupid void casts below are to suppress compiler warnings about
  // an unused value. Found this trick buried deep in the gcc documentation
  template <class... Args, std::size_t... I>
  ParArrayGeneric(const std::string &label, const State &state, std::index_sequence<I...>,
                  Args... args)
      : State(state), data_(label, ((void)I, 1)..., args...) {}

  template <class... Args, std::size_t... I>
  void NewParArrayND(std::index_sequence<I...>, Args... args, const std::string &label) {
    data_ = Data(label, ((void)I, 1)..., args...);
  }

  template <class... Args, std::size_t... I>
  KOKKOS_FORCEINLINE_FUNCTION auto Get(std::index_sequence<I...>, Args... args) const {
    using view_t = decltype(Kokkos::subview(data_, args..., ((void)I, Kokkos::ALL())...));
    if (IsAllocated()) {
      return ParArrayGeneric<view_t, State>(
          Kokkos::subview(data_, args..., ((void)I, Kokkos::ALL())...), *this);
    } else {
      return ParArrayGeneric<view_t, State>(static_cast<State>(*this));
    }
  }

  template <std::size_t... I>
  KOKKOS_FORCEINLINE_FUNCTION auto
  Get_TemplateVersion_impl(std::index_sequence<I...>) const {
    return Get(((void)I, 0)...);
  }

  template <class... Args, std::size_t... I>
  void Resize(std::index_sequence<I...>, Args... args) {
    Kokkos::resize(data_, ((void)I, 1)..., args...);
  }

  template <class... Args, std::size_t... I>
  KOKKOS_FORCEINLINE_FUNCTION auto &_operator_impl(std::index_sequence<I...>,
                                                   Args... args) const {
    return data_(((void)I, 0)..., args...);
  }

  template <std::size_t... I, std::size_t... J>
  auto SliceD(std::index_sequence<I...>, std::index_sequence<J...>,
              index_pair_t slc) const {
    return Slice(((void)I, std::make_pair(0, 1))..., slc, ((void)J, Kokkos::ALL())...);
  }

  Data data_;

  template <class PA>
  friend inline bool UseSameResource(const PA &pa1, const PA &pa2);
};

template <class PA>
inline bool UseSameResource(const PA &pa1, const PA &pa2) {
  // This should just check to see if the underlying data pointers are the same
  // need to test how this work on device
  return pa1.data_.data() == pa2.data_.data();
}

} // namespace parthenon

// Overload utility functions in the Kokkos namespace on ParArrays so old code that
// assumed ParArrayGeneric = Kokkos::View does not need to be changed
namespace Kokkos {

template <class Space, class U, class SU>
inline auto create_mirror_view_and_copy(Space const &space,
                                        const parthenon::ParArrayGeneric<U, SU> &arr) {
  return parthenon::ParArrayGeneric<
      decltype(Kokkos::create_mirror_view_and_copy(space, static_cast<U>(arr))), SU>(
      Kokkos::create_mirror_view_and_copy(space, static_cast<U>(arr)), arr);
}

template <class U, class SU>
inline auto create_mirror_view_and_copy(const parthenon::ParArrayGeneric<U, SU> &arr) {
  return parthenon::ParArrayGeneric<
      decltype(Kokkos::create_mirror_view_and_copy(static_cast<U>(arr))), SU>(
      Kokkos::create_mirror_view_and_copy(static_cast<U>(arr)), arr);
}

template <class Space, class U, class SU>
inline auto create_mirror_view(Space const &space,
                               const parthenon::ParArrayGeneric<U, SU> &arr) {
  return parthenon::ParArrayGeneric<
      decltype(Kokkos::create_mirror_view(space, static_cast<U>(arr))), SU>(
      Kokkos::create_mirror_view(space, static_cast<U>(arr)), arr);
}

template <class U, class SU>
inline auto create_mirror_view(const parthenon::ParArrayGeneric<U, SU> &arr) {
  return parthenon::ParArrayGeneric<
      decltype(Kokkos::create_mirror_view(static_cast<U>(arr))), SU>(
      Kokkos::create_mirror_view(static_cast<U>(arr)), arr);
}

template <class Space, class U, class SU>
inline auto create_mirror(Space const &space,
                          const parthenon::ParArrayGeneric<U, SU> &arr) {
  return parthenon::ParArrayGeneric<
      decltype(Kokkos::create_mirror(space, static_cast<U>(arr))), SU>(
      Kokkos::create_mirror(space, static_cast<U>(arr)), arr);
}

template <class U, class SU>
inline auto create_mirror(const parthenon::ParArrayGeneric<U, SU> &arr) {
  return parthenon::ParArrayGeneric<decltype(Kokkos::create_mirror(static_cast<U>(arr))),
                                    SU>(Kokkos::create_mirror(static_cast<U>(arr)), arr);
}

template <class T, class U, class SU>
inline void deep_copy(const T &dest, const parthenon::ParArrayGeneric<U, SU> &src) {
  Kokkos::deep_copy(dest, static_cast<U>(src));
}

template <class T, class ST, class U>
inline void deep_copy(const parthenon::ParArrayGeneric<T, ST> &dest, const U &src) {
  Kokkos::deep_copy(static_cast<T>(dest), src);
}

template <class T, class ST, class U, class SU>
inline void deep_copy(const parthenon::ParArrayGeneric<T, ST> &dest,
                      const parthenon::ParArrayGeneric<U, SU> &src) {
  Kokkos::deep_copy(static_cast<T>(dest), static_cast<U>(src));
}

template <class Space, class T, class U, class SU>
inline void deep_copy(Space const &space, const T &dest,
                      const parthenon::ParArrayGeneric<U, SU> &src) {
  Kokkos::deep_copy(space, dest, static_cast<U>(src));
}

template <class Space, class T, class ST, class U>
inline void deep_copy(Space const &space, const parthenon::ParArrayGeneric<T, ST> &dest,
                      const U &src) {
  Kokkos::deep_copy(space, static_cast<T>(dest), src);
}

template <class Space, class T, class ST, class U, class SU>
inline void deep_copy(Space const &space, const parthenon::ParArrayGeneric<T, ST> &dest,
                      const parthenon::ParArrayGeneric<U, SU> &src) {
  Kokkos::deep_copy(space, static_cast<T>(dest), static_cast<U>(src));
}

template <class T, class ST, class... Args>
inline void resize(parthenon::ParArrayGeneric<T, ST> &arr, Args &&...args) {
  Kokkos::resize(arr.KokkosView(), std::forward<Args>(args)...);
}

} // namespace Kokkos

#endif // PARTHENON_ARRAY_GENERIC_HPP_<|MERGE_RESOLUTION|>--- conflicted
+++ resolved
@@ -246,13 +246,8 @@
   // translates into auto dest = src.SliceD<dim>(std::make_pair(indx,indx+nvar))
   template <std::size_t N = Data::rank>
   auto SliceD(index_pair_t slc) const {
-<<<<<<< HEAD
-    static_assert(N <= Data::rank, "Slice is out of range");
-    static_assert(N > 0, "Slice is out of range");
-=======
     static_assert(N <= Data::rank, "Slice dim larger than data rank");
     static_assert(N > 0, "Slice dimension negative");
->>>>>>> 9a5fa0c0
     return SliceD(std::make_index_sequence<Data::rank - N>{},
                   std::make_index_sequence<N - 1>{}, slc);
   }
