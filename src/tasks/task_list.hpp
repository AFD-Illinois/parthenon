--- conflicted
+++ resolved
@@ -255,10 +255,6 @@
   }
   void DoAvailable() {
     auto task = task_list_.begin();
-<<<<<<< HEAD
-    // for (auto &task : task_list_) {
-=======
->>>>>>> ab9d1671
     while (task != task_list_.end()) {
       // first skip task if it's complete.  Possible for iterative tasks
       if (task->GetStatus() != TaskStatus::incomplete) {
@@ -335,11 +331,7 @@
   IterativeTasks &AddIteration(const std::string &label) {
     int key = iter_tasks.size();
     iter_tasks[key] = IterativeTasks(this, key);
-<<<<<<< HEAD
-    iter_labels[key] = label; //.push_back(label);
-=======
     iter_labels[key] = label;
->>>>>>> ab9d1671
     return iter_tasks[key];
   }
 
@@ -392,11 +384,7 @@
   }
   void AddRegionalDependencies(const std::string &reg_dep_id, const int list_index,
                                const TaskID &id) {
-<<<<<<< HEAD
-    AddDepdencies(reg_dep_id, list_index, id);
-=======
     AddDependencies(reg_dep_id, list_index, id);
->>>>>>> ab9d1671
     global[reg_dep_id] = false;
   }
   void AddGlobalDependencies(const int reg_dep_id, const int list_index,
@@ -405,11 +393,7 @@
   }
   void AddGlobalDependencies(const std::string &reg_dep_id, const int list_index,
                              const TaskID &id) {
-<<<<<<< HEAD
-    AddDepdencies(reg_dep_id, list_index, id);
-=======
     AddDependencies(reg_dep_id, list_index, id);
->>>>>>> ab9d1671
     global[reg_dep_id] = true;
   }
 
@@ -485,11 +469,7 @@
   }
 
  private:
-<<<<<<< HEAD
-  void AddDepdencies(const std::string &label, const int list_id, const TaskID &tid) {
-=======
   void AddDependencies(const std::string &label, const int list_id, const TaskID &tid) {
->>>>>>> ab9d1671
     id_for_reg[label][list_id] = tid;
     lists[list_id].MarkRegional(tid);
     all_done[label].val = 0;
@@ -521,10 +501,6 @@
     return n_finished == n_to_finish;
   }
 
-<<<<<<< HEAD
-  // id_for_reg[region_id] = std::pair<>(task_list_index, task_id_of_regional_task)
-=======
->>>>>>> ab9d1671
   std::unordered_map<std::string, std::map<int, TaskID>> id_for_reg;
   std::vector<TaskList> lists;
   std::unordered_map<std::string, AllReduce<int>> all_done;
