//========================================================================================
// Parthenon performance portable AMR framework
// Copyright(C) 2020 The Parthenon collaboration
// Licensed under the 3-clause BSD License, see LICENSE file for details
//========================================================================================
// (C) (or copyright) 2022. Triad National Security, LLC. All rights reserved.
//
// This program was produced under U.S. Government contract 89233218CNA000001 for Los
// Alamos National Laboratory (LANL), which is operated by Triad National Security, LLC
// for the U.S. Department of Energy/National Nuclear Security Administration. All rights
// in the program are reserved by Triad National Security, LLC, and the U.S. Department
// of Energy/National Nuclear Security Administration. The Government is granted for
// itself and others acting on its behalf a nonexclusive, paid-up, irrevocable worldwide
// license in this material to reproduce, prepare derivative works, distribute copies to
// the public, perform publicly and display publicly, and to permit others to do so.
//========================================================================================

#include <algorithm>
#include <iostream> // debug
#include <memory>
#include <random>
#include <string>
#include <vector>

#include "bvals_cc_in_one.hpp"
#include "bvals_utils.hpp"
#include "config.hpp"
#include "globals.hpp"
#include "interface/variable.hpp"
#include "kokkos_abstraction.hpp"
#include "mesh/mesh.hpp"
#include "mesh/mesh_refinement.hpp"
#include "mesh/meshblock.hpp"
#include "mesh/refinement_cc_in_one.hpp"
#include "utils/error_checking.hpp"

namespace parthenon {
namespace cell_centered_bvars {

using namespace impl;

// pmesh->boundary_comm_map.clear() after every remesh
// in InitializeBlockTimeStepsAndBoundaries()
TaskStatus BuildSparseBoundaryBuffers(std::shared_ptr<MeshData<Real>> &md) {
  Kokkos::Profiling::pushRegion("Task_BuildSendBoundBufs");
  Mesh *pmesh = md->GetMeshPointer();
  auto &all_caches = md->GetBvarsCache();
  auto &tag_map = pmesh->tag_map;

  // Clear the fast access vectors for this block since they are no longer valid
  // after all MeshData call BuildSparseBoundaryBuffers
  all_caches.clear();

  // Build buffers for all boundaries, both local and nonlocal
  ForEachBoundary(md, [&](sp_mb_t pmb, sp_mbd_t rc, nb_t &nb, const sp_cv_t v) {
    // Calculate the required size of the buffer for this boundary
    int buf_size = GetBufferSize(pmb, nb, v);

    // Add a buffer pool if one does not exist for this size
    if (pmesh->pool_map.count(buf_size) == 0) {
      pmesh->pool_map.emplace(std::make_pair(
          buf_size, buf_pool_t<Real>([buf_size](buf_pool_t<Real> *pool) {
            using buf_t = buf_pool_t<Real>::base_t;
            const int nbuf = 200;
            buf_t chunk("pool buffer", buf_size * nbuf);
            for (int i = 1; i < nbuf; ++i) {
              pool->AddFreeObjectToPool(
                  buf_t(chunk, std::make_pair(i * buf_size, (i + 1) * buf_size)));
            }
            return buf_t(chunk, std::make_pair(0, buf_size));
          })));
    }

    const int receiver_rank = nb.snb.rank;
    const int sender_rank = Globals::my_rank;

    int tag = 0;
#ifdef MPI_PARALLEL
    // Get a bi-directional mpi tag for this pair of blocks
    tag = tag_map.GetTag(pmb, nb);

    comm_t comm = pmesh->GetMPIComm(v->label());
    comm_t comm_reflux = comm;
    if (nb.snb.level != pmb->loc.level)
      comm_reflux = pmesh->GetMPIComm(v->label() + "_flcor");
#else
    // Setting to zero is fine here since this doesn't actually get used when everything
    // is on the same rank
    comm_t comm = 0;
    comm_t comm_reflux = 0;
#endif
    // Build send buffers
    auto s_key = SendKey(pmb, nb, v);
    PARTHENON_DEBUG_REQUIRE(pmesh->boundary_comm_map.count(s_key) == 0,
                            "Two communication buffers have the same key.");

    auto get_resource_method = [pmesh, buf_size]() {
      return buf_pool_t<Real>::owner_t(pmesh->pool_map.at(buf_size).Get());
    };

    bool use_sparse_buffers = v->IsSet(Metadata::Sparse);
    pmesh->boundary_comm_map[s_key] = CommBuffer<buf_pool_t<Real>::owner_t>(
        tag, sender_rank, receiver_rank, comm, get_resource_method, use_sparse_buffers);

    // Separate reflux buffer if needed
    if ((nb.snb.level == pmb->loc.level - 1) &&
        (std::abs(nb.ni.ox1) + std::abs(nb.ni.ox2) + std::abs(nb.ni.ox3) == 1))
      pmesh->boundary_comm_reflux_map[s_key] = CommBuffer<buf_pool_t<Real>::owner_t>(
          tag, sender_rank, receiver_rank, comm_reflux, get_resource_method,
          use_sparse_buffers);

    // Also build the non-local receive buffers here
    if (sender_rank != receiver_rank) {
      auto r_key = ReceiveKey(pmb, nb, v);
      pmesh->boundary_comm_map[r_key] = CommBuffer<buf_pool_t<Real>::owner_t>(
          tag, receiver_rank, sender_rank, comm, get_resource_method, use_sparse_buffers);
      // Separate reflux buffer if needed
      if ((nb.snb.level - 1 == pmb->loc.level) &&
          (std::abs(nb.ni.ox1) + std::abs(nb.ni.ox2) + std::abs(nb.ni.ox3) == 1))
        pmesh->boundary_comm_reflux_map[r_key] = CommBuffer<buf_pool_t<Real>::owner_t>(
            tag, receiver_rank, sender_rank, comm_reflux, get_resource_method,
            use_sparse_buffers);
    }
  });

  Kokkos::Profiling::popRegion();
  return TaskStatus::complete;
}

// Build a vector of pointers to all of the sending or receiving communication buffers on
// MeshData md. This cache is important for performance, since this elides a map look up
// for the buffer every time the bvals code iterates over boundaries.
//
// The buffers in the cache do not necessarily need to be in the same order as the
// sequential order of the ForEachBoundary iteration. Therefore, this also builds a vector
// for indexing from the sequential boundary index defined by the iteration pattern of
// ForEachBoundary to the index of the buffer corresponding to this boundary in the buffer
// cache. This allows for reordering the calls to send and receive on the buffers, so that
// MPI_Isends and MPI_Irecvs get posted in the same order (approximately, due to the
// possibility of multiple MeshData per rank) on the sending and receiving ranks. In
// simple tests, this did not have a big impact on performance but I think it is useful to
// leave the machinery here since it doesn't seem to have a big overhead associated with
// it (LFR).
template <BoundaryType bound_type, class V1, class V2, class F>
void BuildBufferCache(std::shared_ptr<MeshData<Real>> &md, V1 *pbuf_vec, V2 *pidx_vec,
                      F KeyFunc) {
  Mesh *pmesh = md->GetMeshPointer();

  using key_t = std::tuple<int, int, std::string, int>;
  std::vector<std::tuple<int, int, key_t>> key_order;

  int boundary_idx = 0;
  ForEachBoundary<bound_type>(
      md, [&](sp_mb_t pmb, sp_mbd_t rc, nb_t &nb, const sp_cv_t v) {
        auto key = KeyFunc(pmb, nb, v);
        PARTHENON_DEBUG_REQUIRE(pmesh->boundary_comm_map.count(key) > 0,
                                "Boundary communicator does not exist");
        // Create a unique index by combining receiver gid (second element of the key
        // tuple) and geometric element index (fourth element of the key tuple)
        int recvr_idx = 27 * std::get<1>(key) + std::get<3>(key);
        key_order.push_back({recvr_idx, boundary_idx, key});
        ++boundary_idx;
      });

  // If desired, sort the keys and boundary indices by receiver_idx
  // std::sort(key_order.begin(), key_order.end(),
  //          [](auto a, auto b) { return std::get<0>(a) < std::get<0>(b); });

  // Or, what the hell, you could put them in random order if you want, which
  // frighteningly seems to run faster in some cases
  std::random_device rd;
  std::mt19937 g(rd());
  std::shuffle(key_order.begin(), key_order.end(), g);

  int buff_idx = 0;
  pbuf_vec->clear();
  *pidx_vec = std::vector<std::size_t>(key_order.size());
  std::for_each(std::begin(key_order), std::end(key_order), [&](auto &t) {
    pbuf_vec->push_back(&(pmesh->boundary_comm_map[std::get<2>(t)]));
    (*pidx_vec)[std::get<1>(t)] = buff_idx++;
  });
}

template <BoundaryType bound_type>
TaskStatus SendBoundBufs(std::shared_ptr<MeshData<Real>> &md) {
  Kokkos::Profiling::pushRegion("Task_LoadAndSendBoundBufs");

  Mesh *pmesh = md->GetMeshPointer();
  auto &cache = md->GetBvarsCache()[bound_type];

  if (cache.send_buf_vec.size() == 0) {
    BuildBufferCache<bound_type>(md, &(cache.send_buf_vec), &(cache.send_idx_vec),
                                 SendKey);
    const int nbound = cache.send_buf_vec.size();
    if (nbound > 0) {
      cache.sending_non_zero_flags = ParArray1D<bool>("sending_nonzero_flags", nbound);
      cache.sending_non_zero_flags_h =
          Kokkos::create_mirror_view(cache.sending_non_zero_flags);
    }
  } else {
    assert(cache.send_buf_vec.size() == cache.sending_non_zero_flags.size());
    assert(cache.send_buf_vec.size() == cache.sending_non_zero_flags_h.size());
  }

  // Allocate channels sending from active data and then check to see if
  // if buffers have changed
  bool rebuild = false;
  bool other_communication_unfinished = false;
  int nbound = 0;
  ForEachBoundary<bound_type>(
      md, [&](sp_mb_t pmb, sp_mbd_t rc, nb_t &nb, const sp_cv_t v) {
        const std::size_t ibuf = cache.send_idx_vec[nbound];
        auto &buf = *(cache.send_buf_vec[ibuf]);

        if (!buf.IsAvailableForWrite()) other_communication_unfinished = true;

        if (v->IsAllocated()) {
          buf.Allocate();
        } else {
          buf.Free();
        }

        if (ibuf < cache.send_bnd_info_h.size()) {
          rebuild = rebuild ||
                    !UsingSameResource(cache.send_bnd_info_h(ibuf).buf, buf.buffer());
        } else {
          rebuild = true;
        }

        ++nbound;
      });
  if (nbound == 0) return TaskStatus::complete;
  if (other_communication_unfinished) return TaskStatus::incomplete;

  if (rebuild) {
    cache.send_bnd_info = BufferCache_t("send_boundary_info", nbound);
    cache.send_bnd_info_h = Kokkos::create_mirror_view(cache.send_bnd_info);

    int ibound = 0;
    ForEachBoundary<bound_type>(
        md, [&](sp_mb_t pmb, sp_mbd_t rc, nb_t &nb, const sp_cv_t v) {
          const std::size_t ibuf = cache.send_idx_vec[ibound];
          cache.send_bnd_info_h(ibuf).allocated = v->IsAllocated();
          if (v->IsAllocated()) {
            cache.send_bnd_info_h(ibuf) = BndInfo::GetSendBndInfo(pmb, nb, v);
            auto &buf = *cache.send_buf_vec[ibuf];
            cache.send_bnd_info_h(ibuf).buf = buf.buffer();
          }
          ++ibound;
        });
    Kokkos::deep_copy(cache.send_bnd_info, cache.send_bnd_info_h);
  }

  // Restrict
  auto &rc = md->GetBlockData(0);
  auto pmb = rc->GetBlockPointer();
  IndexShape cellbounds = pmb->cellbounds;
  IndexShape c_cellbounds = pmb->c_cellbounds;
  cell_centered_refinement::Restrict(cache.send_bnd_info, cellbounds, c_cellbounds);

  // Load buffer data
  auto &bnd_info = cache.send_bnd_info;
  PARTHENON_DEBUG_REQUIRE(bnd_info.size() == nbound, "Need same size for boundary info");
  auto &sending_nonzero_flags = cache.sending_non_zero_flags;
  auto &sending_nonzero_flags_h = cache.sending_non_zero_flags_h;
  Kokkos::parallel_for(
      "SendBoundBufs",
      Kokkos::TeamPolicy<>(parthenon::DevExecSpace(), nbound, Kokkos::AUTO),
      KOKKOS_LAMBDA(parthenon::team_mbr_t team_member) {
        const int b = team_member.league_rank();

        sending_nonzero_flags(b) = false;
        if (!bnd_info(b).allocated) return;

        const int &si = bnd_info(b).si;
        const int &ei = bnd_info(b).ei;
        const int &sj = bnd_info(b).sj;
        const int &ej = bnd_info(b).ej;
        const int &sk = bnd_info(b).sk;
        const int &ek = bnd_info(b).ek;
        const int Ni = ei + 1 - si;
        const int Nj = ej + 1 - sj;
        const int Nk = ek + 1 - sk;

        const int &Nt = bnd_info(b).Nt;
        const int &Nu = bnd_info(b).Nu;
        const int &Nv = bnd_info(b).Nv;

        const int NjNi = Nj * Ni;
        const int NkNjNi = Nk * NjNi;
        const int NvNkNjNi = Nv * NkNjNi;
        const int NuNvNkNjNi = Nu * NvNkNjNi;
        const int NtNuNvNkNjNi = Nt * NuNvNkNjNi;

<<<<<<< HEAD
        const Real threshold = bnd_info(b).var.allocation_threshold;

        Kokkos::parallel_for(
            Kokkos::TeamThreadRange<>(team_member, NtNuNvNkNjNi), [&](const int idx) {
              const int t = idx / NuNvNkNjNi;
              const int u = (idx % NuNvNkNjNi) / NvNkNjNi;
              const int v = (idx % NvNkNjNi) / NkNjNi;
              const int k = (idx % NkNjNi) / NjNi + sk;
              const int j = (idx % NjNi) / Ni + sj;
              const int i = idx % Ni + si;
              
              const Real& val = bnd_info(b).var(t, u, v, k, j, i);
              bnd_info(b).buf(idx) = val;
              if (std::abs(val) > threshold) sending_nonzero_flags(b) = true;
            });
=======
        Kokkos::parallel_for(Kokkos::TeamThreadRange<>(team_member, NtNuNvNkNjNi),
                             [&](const int idx) {
                               const int t = idx / NuNvNkNjNi;
                               const int u = (idx % NuNvNkNjNi) / NvNkNjNi;
                               const int v = (idx % NvNkNjNi) / NkNjNi;
                               const int k = (idx % NkNjNi) / NjNi + sk;
                               const int j = (idx % NjNi) / Ni + sj;
                               const int i = idx % Ni + si;

                               const Real &val = bnd_info(b).var(t, u, v, k, j, i);
                               bnd_info(b).buf(idx) = val;
                               if (std::abs(val) > threshold)
                                 sending_nonzero_flags(b) = true;
                             });
>>>>>>> 027f4d35
      });

  // Send buffers
  if (Globals::sparse_config.enabled)
    Kokkos::deep_copy(sending_nonzero_flags_h, sending_nonzero_flags);
#ifdef MPI_PARALLEL
  if (bound_type == BoundaryType::any || bound_type == BoundaryType::nonlocal)
    Kokkos::fence();
#endif

  for (int ibuf = 0; ibuf < cache.send_buf_vec.size(); ++ibuf) {
    auto &buf = *cache.send_buf_vec[ibuf];
    if (sending_nonzero_flags_h(ibuf) || !Globals::sparse_config.enabled)
      buf.Send();
    else
      buf.SendNull();
  }

  Kokkos::Profiling::popRegion();
  return TaskStatus::complete;
}

template TaskStatus SendBoundBufs<BoundaryType::any>(std::shared_ptr<MeshData<Real>> &);
template TaskStatus SendBoundBufs<BoundaryType::local>(std::shared_ptr<MeshData<Real>> &);
template TaskStatus
SendBoundBufs<BoundaryType::nonlocal>(std::shared_ptr<MeshData<Real>> &);

template <BoundaryType bound_type>
TaskStatus StartReceiveBoundBufs(std::shared_ptr<MeshData<Real>> &md) {
  Kokkos::Profiling::pushRegion("Task_StartReceiveBoundBufs");

  auto &cache = md->GetBvarsCache()[bound_type];
  if (cache.recv_buf_vec.size() == 0)
    BuildBufferCache<bound_type>(md, &(cache.recv_buf_vec), &(cache.recv_idx_vec),
                                 ReceiveKey);

  std::for_each(std::begin(cache.recv_buf_vec), std::end(cache.recv_buf_vec),
                [](auto pbuf) { pbuf->TryStartReceive(); });

  Kokkos::Profiling::popRegion();

  return TaskStatus::complete;
}

template TaskStatus
StartReceiveBoundBufs<BoundaryType::any>(std::shared_ptr<MeshData<Real>> &);
template TaskStatus
StartReceiveBoundBufs<BoundaryType::local>(std::shared_ptr<MeshData<Real>> &);
template TaskStatus
StartReceiveBoundBufs<BoundaryType::nonlocal>(std::shared_ptr<MeshData<Real>> &);

template <BoundaryType bound_type>
TaskStatus ReceiveBoundBufs(std::shared_ptr<MeshData<Real>> &md) {
  Kokkos::Profiling::pushRegion("Task_ReceiveBoundBufs");

  auto &cache = md->GetBvarsCache()[bound_type];
  if (cache.recv_buf_vec.size() == 0)
    BuildBufferCache<bound_type>(md, &(cache.recv_buf_vec), &(cache.recv_idx_vec),
                                 ReceiveKey);

  bool all_received = true;
  std::for_each(
      std::begin(cache.recv_buf_vec), std::end(cache.recv_buf_vec),
      [&all_received](auto pbuf) { all_received = pbuf->TryReceive() && all_received; });

  int ibound = 0;
  ForEachBoundary<bound_type>(
      md, [&](sp_mb_t pmb, sp_mbd_t rc, nb_t &nb, const sp_cv_t v) {
        const std::size_t ibuf = cache.recv_idx_vec[ibound];
        auto &buf = *cache.recv_buf_vec[ibuf];

        // all_received = buf.TryReceive(1) && all_received;
        // Allocate variable if it is receiving actual data in any boundary
        // (the state could also be BufferState::received_null, which corresponds to no
        // data)
        if (Globals::sparse_config.enabled && buf.GetState() == BufferState::received &&
            !v->IsAllocated()) {
          constexpr bool flag_uninitialized = true;
          pmb->AllocateSparse(v->label(), flag_uninitialized);
        }
        ++ibound;
      });
  Kokkos::Profiling::popRegion();

  if (all_received) return TaskStatus::complete;

  return TaskStatus::incomplete;
}

template TaskStatus
ReceiveBoundBufs<BoundaryType::any>(std::shared_ptr<MeshData<Real>> &);
template TaskStatus
ReceiveBoundBufs<BoundaryType::local>(std::shared_ptr<MeshData<Real>> &);
template TaskStatus
ReceiveBoundBufs<BoundaryType::nonlocal>(std::shared_ptr<MeshData<Real>> &);

template <BoundaryType bound_type>
TaskStatus SetBounds(std::shared_ptr<MeshData<Real>> &md) {
  Kokkos::Profiling::pushRegion("Task_SetInternalBoundaries");

  Mesh *pmesh = md->GetMeshPointer();
  auto &cache = md->GetBvarsCache()[bound_type];

  // Check for rebuild
  bool rebuild = false;
  int nbound = 0;

  ForEachBoundary<bound_type>(
      md, [&](sp_mb_t pmb, sp_mbd_t rc, nb_t &nb, const sp_cv_t v) {
        const std::size_t ibuf = cache.recv_idx_vec[nbound];
        auto &buf = *cache.recv_buf_vec[ibuf];
        if (ibuf < cache.recv_bnd_info_h.size()) {
          rebuild = rebuild ||
                    !UsingSameResource(cache.recv_bnd_info_h(ibuf).buf, buf.buffer());
          if ((buf.GetState() == BufferState::received) &&
              !cache.recv_bnd_info_h(ibuf).allocated) {
            rebuild = true;
          }
          if ((buf.GetState() == BufferState::received_null) &&
              cache.recv_bnd_info_h(ibuf).allocated) {
            rebuild = true;
          }
        } else {
          rebuild = true;
        }
        ++nbound;
      });

  if (rebuild) {
    cache.recv_bnd_info = BufferCache_t("recv_boundary_info", nbound);
    cache.recv_bnd_info_h = Kokkos::create_mirror_view(cache.recv_bnd_info);
    int iarr = 0;
    ForEachBoundary<bound_type>(
        md, [&](sp_mb_t pmb, sp_mbd_t rc, nb_t &nb, const sp_cv_t v) {
          const std::size_t ibuf = cache.recv_idx_vec[iarr];
          auto &buf = *cache.recv_buf_vec[ibuf];
          if (v->IsAllocated())
            cache.recv_bnd_info_h(ibuf) = BndInfo::GetSetBndInfo(pmb, nb, v);

          cache.recv_bnd_info_h(ibuf).buf = buf.buffer();
          if (buf.GetState() == BufferState::received) {
            cache.recv_bnd_info_h(ibuf).allocated = true;
            PARTHENON_DEBUG_REQUIRE(v->IsAllocated(),
                                    "Variable must be allocated to receive");
          } else if (buf.GetState() == BufferState::received_null) {
            cache.recv_bnd_info_h(ibuf).allocated = false;
          } else {
            PARTHENON_FAIL("Buffer should be in a received state.");
          }

          ++iarr;
        });
    Kokkos::deep_copy(cache.recv_bnd_info, cache.recv_bnd_info_h);
  }

  // const Real threshold = Globals::sparse_config.allocation_threshold;
  auto &bnd_info = cache.recv_bnd_info;
  Kokkos::parallel_for(
      "SetBoundaryBuffers",
      Kokkos::TeamPolicy<>(parthenon::DevExecSpace(), nbound, Kokkos::AUTO),
      KOKKOS_LAMBDA(parthenon::team_mbr_t team_member) {
        const int b = team_member.league_rank();

        const int &si = bnd_info(b).si;
        const int &ei = bnd_info(b).ei;
        const int &sj = bnd_info(b).sj;
        const int &ej = bnd_info(b).ej;
        const int &sk = bnd_info(b).sk;
        const int &ek = bnd_info(b).ek;

        const int Ni = ei + 1 - si;
        const int Nj = ej + 1 - sj;
        const int Nk = ek + 1 - sk;
        const int &Nv = bnd_info(b).Nv;
        const int &Nu = bnd_info(b).Nu;
        const int &Nt = bnd_info(b).Nt;

        const int NjNi = Nj * Ni;
        const int NkNjNi = Nk * NjNi;
        const int NvNkNjNi = Nv * NkNjNi;
        const int NuNvNkNjNi = Nu * NvNkNjNi;
        const int NtNuNvNkNjNi = Nt * NuNvNkNjNi;

        if (bnd_info(b).allocated) {
          Kokkos::parallel_for(Kokkos::TeamThreadRange<>(team_member, NtNuNvNkNjNi),
                               [&](const int idx) {
                                 const int t = idx / NuNvNkNjNi;
                                 const int u = (idx % NuNvNkNjNi) / NvNkNjNi;
                                 const int v = (idx % NvNkNjNi) / NkNjNi;
                                 const int k = (idx % NkNjNi) / NjNi + sk;
                                 const int j = (idx % NjNi) / Ni + sj;
                                 const int i = idx % Ni + si;

                                 bnd_info(b).var(t, u, v, k, j, i) = bnd_info(b).buf(idx);
                               });
        } else if (bnd_info(b).var.size() > 0) {
          const Real default_val = bnd_info(b).var.sparse_default_val;
          Kokkos::parallel_for(Kokkos::TeamThreadRange<>(team_member, NtNuNvNkNjNi),
                               [&](const int idx) {
                                 const int t = idx / NuNvNkNjNi;
                                 const int u = (idx % NuNvNkNjNi) / NvNkNjNi;
                                 const int v = (idx % NvNkNjNi) / NkNjNi;
                                 const int k = (idx % NkNjNi) / NjNi + sk;
                                 const int j = (idx % NjNi) / Ni + sj;
                                 const int i = idx % Ni + si;
                                 bnd_info(b).var(t, u, v, k, j, i) = default_val;
                               });
        }
      });
#ifdef MPI_PARALLEL
  Kokkos::fence();
#endif
  std::for_each(std::begin(cache.recv_buf_vec), std::end(cache.recv_buf_vec),
                [](auto pbuf) { pbuf->Stale(); });

  Kokkos::Profiling::popRegion();
  return TaskStatus::complete;
}

template TaskStatus SetBounds<BoundaryType::any>(std::shared_ptr<MeshData<Real>> &);
template TaskStatus SetBounds<BoundaryType::local>(std::shared_ptr<MeshData<Real>> &);
template TaskStatus SetBounds<BoundaryType::nonlocal>(std::shared_ptr<MeshData<Real>> &);

} // namespace cell_centered_bvars
} // namespace parthenon<|MERGE_RESOLUTION|>--- conflicted
+++ resolved
@@ -292,23 +292,6 @@
         const int NuNvNkNjNi = Nu * NvNkNjNi;
         const int NtNuNvNkNjNi = Nt * NuNvNkNjNi;
 
-<<<<<<< HEAD
-        const Real threshold = bnd_info(b).var.allocation_threshold;
-
-        Kokkos::parallel_for(
-            Kokkos::TeamThreadRange<>(team_member, NtNuNvNkNjNi), [&](const int idx) {
-              const int t = idx / NuNvNkNjNi;
-              const int u = (idx % NuNvNkNjNi) / NvNkNjNi;
-              const int v = (idx % NvNkNjNi) / NkNjNi;
-              const int k = (idx % NkNjNi) / NjNi + sk;
-              const int j = (idx % NjNi) / Ni + sj;
-              const int i = idx % Ni + si;
-              
-              const Real& val = bnd_info(b).var(t, u, v, k, j, i);
-              bnd_info(b).buf(idx) = val;
-              if (std::abs(val) > threshold) sending_nonzero_flags(b) = true;
-            });
-=======
         Kokkos::parallel_for(Kokkos::TeamThreadRange<>(team_member, NtNuNvNkNjNi),
                              [&](const int idx) {
                                const int t = idx / NuNvNkNjNi;
@@ -323,7 +306,6 @@
                                if (std::abs(val) > threshold)
                                  sending_nonzero_flags(b) = true;
                              });
->>>>>>> 027f4d35
       });
 
   // Send buffers
