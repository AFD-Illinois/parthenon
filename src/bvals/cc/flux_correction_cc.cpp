--- conflicted
+++ resolved
@@ -45,16 +45,8 @@
 
 void CellCenteredBoundaryVariable::SendFluxCorrection() {
   MeshBlock *pmb = pmy_block_;
-<<<<<<< HEAD
-  auto &pco = pmb->pcoord;
-
-  // cache pointers to surface area arrays (BoundaryBase protected variable)
-  ParArrayND<Real> &sarea0 = pmb->pbval->sarea_[0];
-  ParArrayND<Real> &sarea1 = pmb->pbval->sarea_[1];
+  auto &coords = pmb->coords;
   const IndexDomain interior = IndexDomain::interior;
-=======
-  auto &coords = pmb->coords;
->>>>>>> b9caeda4
 
   for (int n = 0; n < pmb->pbval->nneighbor; n++) {
     NeighborBlock &nb = pmb->pbval->neighbor[n];
@@ -74,23 +66,13 @@
         int i = ib.s + nx1 * nb.fid;
         if (pmb->block_size.nx3 > 1) { // 3D
           for (int nn = nl_; nn <= nu_; nn++) {
-<<<<<<< HEAD
             for (int k = kb.s; k <= kb.e; k += 2) {
               for (int j = jb.s; j <= jb.e; j += 2) {
-                Real amm = pco->GetFace1Area(k, j, i);
-                Real amp = pco->GetFace1Area(k, j + 1, i);
-                Real apm = pco->GetFace1Area(k + 1, j, i);
-                Real app = pco->GetFace1Area(k + 1, j + 1, i);
-                Real tarea = amm + amp + apm + app;
-=======
-            for (int k = pmb->ks; k <= pmb->ke; k += 2) {
-              for (int j = pmb->js; j <= pmb->je; j += 2) {
                 const Real amm = coords.Area(X1DIR, k, j, i);
                 const Real amp = coords.Area(X1DIR, k, j + 1, i);
                 const Real apm = coords.Area(X1DIR, k + 1, j, i);
                 const Real app = coords.Area(X1DIR, k + 1, j + 1, i);
                 const Real tarea = amm + amp + apm + app;
->>>>>>> b9caeda4
                 sbuf[p++] =
                     (x1flux(nn, k, j, i) * amm + x1flux(nn, k, j + 1, i) * amp +
                      x1flux(nn, k + 1, j, i) * apm + x1flux(nn, k + 1, j + 1, i) * app) /
@@ -101,17 +83,10 @@
         } else if (pmb->block_size.nx2 > 1) { // 2D
           int k = kb.s;
           for (int nn = nl_; nn <= nu_; nn++) {
-<<<<<<< HEAD
             for (int j = jb.s; j <= jb.e; j += 2) {
-              Real am = pco->GetFace1Area(k, j, i);
-              Real ap = pco->GetFace1Area(k, j + 1, i);
-              Real tarea = am + ap;
-=======
-            for (int j = pmb->js; j <= pmb->je; j += 2) {
               const Real am = coords.Area(X1DIR, k, j, i);
               const Real ap = coords.Area(X1DIR, k, j + 1, i);
               const Real tarea = am + ap;
->>>>>>> b9caeda4
               sbuf[p++] =
                   (x1flux(nn, k, j, i) * am + x1flux(nn, k, j + 1, i) * ap) / tarea;
             }
@@ -126,20 +101,8 @@
         int j = jb.s + nx2 * (nb.fid & 1);
         if (pmb->block_size.nx3 > 1) { // 3D
           for (int nn = nl_; nn <= nu_; nn++) {
-<<<<<<< HEAD
             for (int k = kb.s; k <= kb.e; k += 2) {
-              pco->Face2Area(k, j, ib.s, ib.e, sarea0);
-              pco->Face2Area(k + 1, j, ib.s, ib.e, sarea1);
               for (int i = ib.s; i <= ib.e; i += 2) {
-                Real tarea = sarea0(i) + sarea0(i + 1) + sarea1(i) + sarea1(i + 1);
-                sbuf[p++] = (x2flux(nn, k, j, i) * sarea0(i) +
-                             x2flux(nn, k, j, i + 1) * sarea0(i + 1) +
-                             x2flux(nn, k + 1, j, i) * sarea1(i) +
-                             x2flux(nn, k + 1, j, i + 1) * sarea1(i + 1)) /
-                            tarea;
-=======
-            for (int k = pmb->ks; k <= pmb->ke; k += 2) {
-              for (int i = pmb->is; i <= pmb->ie; i += 2) {
                 const Real area00 = coords.Area(X2DIR, k, j, i);
                 const Real area01 = coords.Area(X2DIR, k, j, i + 1);
                 const Real area10 = coords.Area(X2DIR, k + 1, j, i);
@@ -150,28 +113,18 @@
                      x2flux(nn, k + 1, j, i) * area10 +
                      x2flux(nn, k + 1, j, i + 1) * area11) /
                     tarea;
->>>>>>> b9caeda4
               }
             }
           }
         } else if (pmb->block_size.nx2 > 1) { // 2D
           int k = kb.s;
           for (int nn = nl_; nn <= nu_; nn++) {
-<<<<<<< HEAD
-            pco->Face2Area(0, j, ib.s, ib.e, sarea0);
             for (int i = ib.s; i <= ib.e; i += 2) {
-              Real tarea = sarea0(i) + sarea0(i + 1);
-              sbuf[p++] = (x2flux(nn, k, j, i) * sarea0(i) +
-                           x2flux(nn, k, j, i + 1) * sarea0(i + 1)) /
-                          tarea;
-=======
-            for (int i = pmb->is; i <= pmb->ie; i += 2) {
               const Real area0 = coords.Area(X2DIR, k, j, i);
               const Real area1 = coords.Area(X2DIR, k, j, i + 1);
               const Real tarea = area0 + area1;
               sbuf[p++] =
                   (x2flux(nn, k, j, i) * area0 + x2flux(nn, k, j, i + 1) * area1) / tarea;
->>>>>>> b9caeda4
             }
           }
         }
@@ -179,20 +132,8 @@
       } else if (nb.fid == BoundaryFace::inner_x3 || nb.fid == BoundaryFace::outer_x3) {
         int k = kb.s + nx3 * (nb.fid & 1);
         for (int nn = nl_; nn <= nu_; nn++) {
-<<<<<<< HEAD
           for (int j = jb.s; j <= jb.e; j += 2) {
-            pco->Face3Area(k, j, ib.s, ib.e, sarea0);
-            pco->Face3Area(k, j + 1, ib.s, ib.e, sarea1);
             for (int i = ib.s; i <= ib.e; i += 2) {
-              Real tarea = sarea0(i) + sarea0(i + 1) + sarea1(i) + sarea1(i + 1);
-              sbuf[p++] = (x3flux(nn, k, j, i) * sarea0(i) +
-                           x3flux(nn, k, j, i + 1) * sarea0(i + 1) +
-                           x3flux(nn, k, j + 1, i) * sarea1(i) +
-                           x3flux(nn, k, j + 1, i + 1) * sarea1(i + 1)) /
-                          tarea;
-=======
-          for (int j = pmb->js; j <= pmb->je; j += 2) {
-            for (int i = pmb->is; i <= pmb->ie; i += 2) {
               const Real area00 = coords.Area(X3DIR, k, j, i);
               const Real area01 = coords.Area(X3DIR, k, j, i + 1);
               const Real area10 = coords.Area(X3DIR, k, j + 1, i);
@@ -203,7 +144,6 @@
                    x3flux(nn, k, j + 1, i) * area10 +
                    x3flux(nn, k, j + 1, i + 1) * area11) /
                   tarea;
->>>>>>> b9caeda4
             }
           }
         }
