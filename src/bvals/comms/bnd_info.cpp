//========================================================================================
// Parthenon performance portable AMR framework
// Copyright(C) 2022 The Parthenon collaboration
// Licensed under the 3-clause BSD License, see LICENSE file for details
//========================================================================================
// (C) (or copyright) 2020-2022. Triad National Security, LLC. All rights reserved.
//
// This program was produced under U.S. Government contract 89233218CNA000001 for Los
// Alamos National Laboratory (LANL), which is operated by Triad National Security, LLC
// for the U.S. Department of Energy/National Nuclear Security Administration. All rights
// in the program are reserved by Triad National Security, LLC, and the U.S. Department
// of Energy/National Nuclear Security Administration. The Government is granted for
// itself and others acting on its behalf a nonexclusive, paid-up, irrevocable worldwide
// license in this material to reproduce, prepare derivative works, distribute copies to
// the public, perform publicly and display publicly, and to permit others to do so.
//========================================================================================

#include <algorithm>
#include <iostream> // debug
#include <memory>
#include <string>
#include <vector>

#include "basic_types.hpp"
#include "bvals/bvals_interfaces.hpp"
#include "bvals/comms/bnd_info.hpp"
#include "config.hpp"
#include "globals.hpp"
#include "interface/state_descriptor.hpp"
#include "interface/variable.hpp"
#include "kokkos_abstraction.hpp"
#include "mesh/domain.hpp"
#include "mesh/mesh.hpp"
#include "mesh/mesh_refinement.hpp"
#include "mesh/meshblock.hpp"
#include "prolong_restrict/prolong_restrict.hpp"
#include "utils/error_checking.hpp"

namespace {
enum class InterfaceType { SameToSame, CoarseToFine, FineToCoarse };
enum class IndexRangeType { Interior, Exterior, Shared };

using namespace parthenon;

} // namespace
namespace parthenon {

void ProResCache_t::Initialize(int n_regions, StateDescriptor *pkg) {
  prores_info = ParArray1D<ProResInfo>("prores_info", n_regions);
  prores_info_h = Kokkos::create_mirror_view(prores_info);
  int nref_funcs = pkg->NumRefinementFuncs();
  // Note that assignment of Kokkos views resets them, but
  // buffer_subset_sizes is a std::vector. It must be cleared, then
  // re-filled.
  buffer_subset_sizes.clear();
  buffer_subset_sizes.resize(nref_funcs, 0);
  buffer_subsets = ParArray2D<std::size_t>("buffer_subsets", nref_funcs, n_regions);
  buffer_subsets_h = Kokkos::create_mirror_view(buffer_subsets);
}

void ProResCache_t::RegisterRegionHost(int region, ProResInfo pri, Variable<Real> *v,
                                       StateDescriptor *pkg) {
  prores_info_h(region) = pri;
  if (v->IsRefined()) {
    // var must be registered for refinement
    // note this condition means that each subset contains
    // both prolongation and restriction conditions. The
    // `RefinementOp_t` in `BndInfo` is assumed to
    // differentiate.
    std::size_t rfid = pkg->RefinementFuncID((v->GetRefinementFunctions()));
    buffer_subsets_h(rfid, buffer_subset_sizes[rfid]++) = region;
  }
}

SpatiallyMaskedIndexer6D CalcIndices(const NeighborBlock &nb,
                                     std::shared_ptr<MeshBlock> pmb,
                                     TopologicalElement el, IndexRangeType ir_type,
                                     bool prores, std::array<int, 3> tensor_shape) {
  const auto &ni = nb.ni;
  auto loc = pmb->loc;
  auto shape = pmb->cellbounds;
  // Both prolongation and restriction always operate in the coarse
  // index space. Also need to use the coarse index space if the
  // neighbor is coarser than you, wether or not you are setting
  // interior or exterior cells
  if (prores || nb.loc.level() < loc.level()) shape = pmb->c_cellbounds;

  IndexDomain interior = IndexDomain::interior;
  std::array<IndexRange, 3> bounds{shape.GetBoundsI(interior, el),
                                   shape.GetBoundsJ(interior, el),
                                   shape.GetBoundsK(interior, el)};

  // Account for the fact that the neighbor block may duplicate
  // some active zones on the loading block for face, edge, and nodal
  // fields, so the boundary of the neighbor block is one deeper into
  // the current block in some cases
  std::array<int, 3> top_offset{TopologicalOffsetI(el), TopologicalOffsetJ(el),
                                TopologicalOffsetK(el)};
  std::array<int, 3> block_offset = {ni.ox1, ni.ox2, ni.ox3};
  std::array<std::int64_t, 3> logic_loc{loc.lx1(), loc.lx2(), loc.lx3()};
  std::array<std::int64_t, 3> nb_logic_loc{nb.loc.lx1(), nb.loc.lx2(), nb.loc.lx3()};

  int interior_offset = ir_type == IndexRangeType::Interior ? Globals::nghost : 0;
  int exterior_offset = ir_type == IndexRangeType::Exterior ? Globals::nghost : 0;
  if (prores) {
    // The coarse ghosts cover twice as much volume as the fine ghosts, so when working in
    // the exterior we must only go over the coarse ghosts that have corresponding fine
    // ghosts
    exterior_offset /= 2;
  }

  std::array<int, 3> s, e;
  for (int dir = 0; dir < 3; ++dir) {
    if (block_offset[dir] == 0) {
      s[dir] = bounds[dir].s;
      e[dir] = bounds[dir].e;
      if ((loc.level() < nb.loc.level()) &&
          bounds[dir].e > bounds[dir].s) { // Check that this dimension has ghost zones
        // The requested neighbor block is at a finer level, so it only abuts
        // approximately half of the zones in any given direction with offset zero. If we
        // are asking for an interior index range, we also send nghost "extra" zones in
        // the interior to ensure there is enough information for prolongation. Also note
        // for non-cell centered values the number of grid points may be odd, so we pick
        // up an extra zone that is communicated. I think this is ok, but something to
        // keep in mind if there are issues.
        const int half_grid = (bounds[dir].e - bounds[dir].s + 1) / 2;
        s[dir] += nb_logic_loc[dir] % 2 == 1 ? half_grid - interior_offset : 0;
        e[dir] -= nb_logic_loc[dir] % 2 == 0 ? half_grid - interior_offset : 0;
      }
      if (loc.level() > nb.loc.level() && bounds[dir].e > bounds[dir].s) {
        // If we are setting (i.e. have non-zero exterior_offset) from a neighbor block
        // that is coarser, we got extra ghost zones from the neighbor (see inclusion of
        // interior_offset in the above if block)
        s[dir] -= logic_loc[dir] % 2 == 1 ? exterior_offset : 0;
        e[dir] += logic_loc[dir] % 2 == 0 ? exterior_offset : 0;
      }
    } else if (block_offset[dir] > 0) {
      s[dir] = bounds[dir].e - interior_offset + 1 - top_offset[dir];
      e[dir] = bounds[dir].e + exterior_offset;
    } else {
      s[dir] = bounds[dir].s - exterior_offset;
      e[dir] = bounds[dir].s + interior_offset - 1 + top_offset[dir];
    }
  }

  block_ownership_t owns(true);
  // Although it wouldn't hurt to include ownership when producing an interior
  // index range, it is unecessary. This is probably not immediately obvious,
  // but it is possible to convince oneself that dealing with ownership in
  // only exterior index ranges works correctly
  if (ir_type == IndexRangeType::Exterior) {
    int sox1 = -ni.ox1;
    int sox2 = -ni.ox2;
    int sox3 = -ni.ox3;
    if (nb.loc.level() < loc.level()) {
      // For coarse to fine interfaces, we are passing zones from only an
      // interior corner of the cell, never an entire face or edge
      if (sox1 == 0) sox1 = logic_loc[0] % 2 == 1 ? 1 : -1;
      if (sox2 == 0) sox2 = logic_loc[1] % 2 == 1 ? 1 : -1;
      if (sox3 == 0) sox3 = logic_loc[2] % 2 == 1 ? 1 : -1;
    }
    owns = GetIndexRangeMaskFromOwnership(el, nb.ownership, sox1, sox2, sox3);
  }
  return SpatiallyMaskedIndexer6D(owns, {0, tensor_shape[0] - 1},
                                  {0, tensor_shape[1] - 1}, {0, tensor_shape[2] - 1},
                                  {s[2], e[2]}, {s[1], e[1]}, {s[0], e[0]});
}

int GetBufferSize(std::shared_ptr<MeshBlock> pmb, const NeighborBlock &nb,
                  std::shared_ptr<Variable<Real>> v) {
  // This does not do a careful job of calculating the buffer size, in many
  // cases there will be some extra storage that is not required, but there
  // will always be enough storage
  auto &cb = pmb->cellbounds;
  int topo_comp = (v->IsSet(Metadata::Face) || v->IsSet(Metadata::Edge)) ? 3 : 1;
  const IndexDomain in = IndexDomain::interior;
  // The plus 2 instead of 1 is to account for the possible size of face, edge, and nodal
  // fields
  const int isize = cb.ie(in) - cb.is(in) + 2;
  const int jsize = cb.je(in) - cb.js(in) + 2;
  const int ksize = cb.ke(in) - cb.ks(in) + 2;
  return (nb.ni.ox1 == 0 ? isize : Globals::nghost + 1) *
         (nb.ni.ox2 == 0 ? jsize : Globals::nghost + 1) *
         (nb.ni.ox3 == 0 ? ksize : Globals::nghost + 1) * v->GetDim(6) * v->GetDim(5) *
         v->GetDim(4) * topo_comp;
}

BndInfo BndInfo::GetSendBndInfo(std::shared_ptr<MeshBlock> pmb, const NeighborBlock &nb,
                                std::shared_ptr<Variable<Real>> v,
                                CommBuffer<buf_pool_t<Real>::owner_t> *buf) {
  BndInfo out;

  out.allocated = v->IsAllocated();
  if (!out.allocated) return out;

  out.buf = buf->buffer();

  int Nv = v->GetDim(4);
  int Nu = v->GetDim(5);
  int Nt = v->GetDim(6);

  int mylevel = pmb->loc.level();

  auto elements = v->GetTopologicalElements();
  out.ntopological_elements = elements.size();
  for (auto el : elements) {
    int idx = static_cast<int>(el) % 3;
    out.idxer[idx] =
        CalcIndices(nb, pmb, el, IndexRangeType::Interior, false, {Nt, Nu, Nv});
  }
  if (nb.snb.level < mylevel) {
    out.var = v->coarse_s.Get();
  } else {
    out.var = v->data.Get();
  }
  return out;
}

ProResInfo ProResInfo::GetInteriorRestrict(std::shared_ptr<MeshBlock> pmb,
                                           std::shared_ptr<Variable<Real>> v) {
  ProResInfo out;

  out.allocated = v->IsAllocated();
  if (!out.allocated) return out;

  int Nv = v->GetDim(4);
  int Nu = v->GetDim(5);
  int Nt = v->GetDim(6);

  int mylevel = pmb->loc.level();
  out.coords = pmb->coords;

  if (pmb->pmr) out.coarse_coords = pmb->pmr->GetCoarseCoords();

  out.fine = v->data.Get();
  out.coarse = v->coarse_s.Get();
  NeighborBlock nb;
  // Make the neighbor block coincide with this block
  nb.SetNeighbor(pmb->loc, Globals::my_rank, mylevel, 0, 0, 0, 0, 0,
                 NeighborConnect::none, 0, 0);
  nb.ownership = block_ownership_t(true);

  auto elements = v->GetTopologicalElements();
  out.ntopological_elements = elements.size();
  for (auto el : elements) {
    out.idxer[static_cast<int>(el)] =
        CalcIndices(nb, pmb, el, IndexRangeType::Interior, true, {Nt, Nu, Nv});
  }
  out.refinement_op = RefinementOp_t::Restriction;
  return out;
}

ProResInfo ProResInfo::GetInteriorProlongate(std::shared_ptr<MeshBlock> pmb,
                                             std::shared_ptr<Variable<Real>> v) {
  ProResInfo out;

  out.allocated = v->IsAllocated();
  if (!out.allocated) return out;

  int Nv = v->GetDim(4);
  int Nu = v->GetDim(5);
  int Nt = v->GetDim(6);

  int mylevel = pmb->loc.level();
  out.coords = pmb->coords;

  if (pmb->pmr) out.coarse_coords = pmb->pmr->GetCoarseCoords();

  out.fine = v->data.Get();
  out.coarse = v->coarse_s.Get();
  NeighborBlock nb;
  // Make the neighbor block coincide with this block
  nb.SetNeighbor(pmb->loc, Globals::my_rank, mylevel, 0, 0, 0, 0, 0,
                 NeighborConnect::none, 0, 0);
  nb.ownership = block_ownership_t(true);

  auto elements = v->GetTopologicalElements();
  out.ntopological_elements = elements.size();
  for (auto el : {TE::CC, TE::F1, TE::F2, TE::F3, TE::E1, TE::E2, TE::E3, TE::NN})
    out.idxer[static_cast<int>(el)] =
        CalcIndices(nb, pmb, el, IndexRangeType::Exterior, true, {Nt, Nu, Nv});
  out.refinement_op = RefinementOp_t::Prolongation;
  return out;
}

ProResInfo ProResInfo::GetSend(std::shared_ptr<MeshBlock> pmb, const NeighborBlock &nb,
                               std::shared_ptr<Variable<Real>> v) {
  ProResInfo out;

  out.allocated = v->IsAllocated();
  if (!out.allocated) return out;

  int Nv = v->GetDim(4);
  int Nu = v->GetDim(5);
  int Nt = v->GetDim(6);

  int mylevel = pmb->loc.level();
  out.coords = pmb->coords;

  if (pmb->pmr) out.coarse_coords = pmb->pmr->GetCoarseCoords();

  out.fine = v->data.Get();
  out.coarse = v->coarse_s.Get();

  auto elements = v->GetTopologicalElements();
  out.ntopological_elements = elements.size();
  if (nb.snb.level < mylevel) {
    for (auto el : elements) {
      int idx = static_cast<int>(el) % 3;
      out.idxer[static_cast<int>(el)] =
          CalcIndices(nb, pmb, el, IndexRangeType::Interior, true, {Nt, Nu, Nv});
      out.refinement_op = RefinementOp_t::Restriction;
    }
  }
  return out;
}

ProResInfo ProResInfo::GetSet(std::shared_ptr<MeshBlock> pmb, const NeighborBlock &nb,
                              std::shared_ptr<Variable<Real>> v) {
  ProResInfo out;
  out.allocated = v->IsAllocated();
  int Nv = v->GetDim(4);
  int Nu = v->GetDim(5);
  int Nt = v->GetDim(6);

  int mylevel = pmb->loc.level();
  out.coords = pmb->coords;
  if (pmb->pmr) out.coarse_coords = pmb->pmr->GetCoarseCoords();
  out.fine = v->data.Get();
  out.coarse = v->coarse_s.Get();

  // This will select a superset of the boundaries that actually need to be restricted,
  // more logic could be added to only restrict boundary regions that abut boundary
  // regions that were filled by coarser neighbors
  bool restricted = false;
  if (mylevel > 0) {
    for (int k = 0; k < 3; ++k) {
      for (int j = 0; j < 3; ++j) {
        for (int i = 0; i < 3; ++i) {
          restricted = restricted || (pmb->pbval->nblevel[k][j][i] == (mylevel - 1));
        }
      }
    }
  }

  auto elements = v->GetTopologicalElements();
  out.ntopological_elements = elements.size();
  for (auto el : elements) {
    int idx = static_cast<int>(el) % 3;
    if (nb.snb.level < mylevel) {
      out.refinement_op = RefinementOp_t::Prolongation;
    } else {
      if (restricted) {
        out.refinement_op = RefinementOp_t::Restriction;
        out.idxer[static_cast<int>(el)] =
            CalcIndices(nb, pmb, el, IndexRangeType::Exterior, true, {Nt, Nu, Nv});
      }
    }
  }

  // LFR: All of these are not necessarily required, but some subset are for internal
  // prolongation.
  //      if the variable is NXYZ we require (C, FX, FY, FZ, EXY, EXZ, EYZ, NXYZ)
  //      if the variable is EXY we require (C, FX, FY, EXY), etc.
  //      if the variable is FX we require (C, FX), etc.
  //      if the variable is C we require (C)
  //      I doubt that the extra calculations matter, but the storage overhead could
  //      matter since each 6D indexer contains 18 ints and we are always carrying around
  //      10 indexers per bound info even if the field isn't allocated
  if (nb.snb.level < mylevel) {
    for (auto el : {TE::CC, TE::F1, TE::F2, TE::F3, TE::E1, TE::E2, TE::E3, TE::NN})
      out.idxer[static_cast<int>(el)] =
          CalcIndices(nb, pmb, el, IndexRangeType::Exterior, true, {Nt, Nu, Nv});
  }
  return out;
}

BndInfo BndInfo::GetSetBndInfo(std::shared_ptr<MeshBlock> pmb, const NeighborBlock &nb,
                               std::shared_ptr<Variable<Real>> v,
                               CommBuffer<buf_pool_t<Real>::owner_t> *buf) {
  BndInfo out;
  out.buf = buf->buffer();
  auto buf_state = buf->GetState();
  if (buf_state == BufferState::received) {
    out.buf_allocated = true;
<<<<<<< HEAD
    PARTHENON_DEBUG_REQUIRE(v->IsAllocated(), "Variable must be allocated to receive");
=======
>>>>>>> 39ad758a
  } else if (buf_state == BufferState::received_null) {
    out.buf_allocated = false;
  } else {
    PARTHENON_FAIL("Buffer should be in a received state.");
  }
  out.allocated = v->IsAllocated();

  int Nv = v->GetDim(4);
  int Nu = v->GetDim(5);
  int Nt = v->GetDim(6);

  int mylevel = pmb->loc.level();

  auto elements = v->GetTopologicalElements();
  out.ntopological_elements = elements.size();
  for (auto el : elements) {
    int idx = static_cast<int>(el) % 3;
    out.idxer[idx] =
        CalcIndices(nb, pmb, el, IndexRangeType::Exterior, false, {Nt, Nu, Nv});
  }
  if (nb.snb.level < mylevel) {
    out.var = v->coarse_s.Get();
  } else {
    out.var = v->data.Get();
  }

  return out;
}

BndInfo BndInfo::GetSendCCFluxCor(std::shared_ptr<MeshBlock> pmb, const NeighborBlock &nb,
                                  std::shared_ptr<Variable<Real>> v,
                                  CommBuffer<buf_pool_t<Real>::owner_t> *buf) {
  BndInfo out;
  out.allocated = v->IsAllocated();
  if (!v->IsAllocated()) {
    // Not going to actually do anything with this buffer
    return out;
  }
  out.buf = buf->buffer();

  IndexRange ib = pmb->cellbounds.GetBoundsI(IndexDomain::interior);
  IndexRange jb = pmb->cellbounds.GetBoundsJ(IndexDomain::interior);
  IndexRange kb = pmb->cellbounds.GetBoundsK(IndexDomain::interior);

  // This is the index range for the coarse field
  int sk = kb.s;
  int ek = sk + std::max((kb.e - kb.s + 1) / 2, 1) - 1;
  int sj = jb.s;
  int ej = sj + std::max((jb.e - jb.s + 1) / 2, 1) - 1;
  int si = ib.s;
  int ei = si + std::max((ib.e - ib.s + 1) / 2, 1) - 1;

  if (nb.fid == BoundaryFace::inner_x1 || nb.fid == BoundaryFace::outer_x1) {
    out.dir = X1DIR;
    if (nb.fid == BoundaryFace::inner_x1)
      si = ib.s;
    else
      si = ib.e + 1;
    ei = si;
  } else if (nb.fid == BoundaryFace::inner_x2 || nb.fid == BoundaryFace::outer_x2) {
    out.dir = X2DIR;
    if (nb.fid == BoundaryFace::inner_x2)
      sj = jb.s;
    else
      sj = jb.e + 1;
    ej = sj;
  } else if (nb.fid == BoundaryFace::inner_x3 || nb.fid == BoundaryFace::outer_x3) {
    out.dir = X3DIR;
    if (nb.fid == BoundaryFace::inner_x3)
      sk = kb.s;
    else
      sk = kb.e + 1;
    ek = sk;
  } else {
    PARTHENON_FAIL("Flux corrections only occur on faces for CC variables.");
  }

  out.var = v->flux[out.dir];
  out.coords = pmb->coords;
  block_ownership_t owns(true);
  out.idxer[0] = SpatiallyMaskedIndexer6D(
      owns, {0, out.var.GetDim(6) - 1}, {0, out.var.GetDim(5) - 1},
      {0, out.var.GetDim(4) - 1}, {sk, ek}, {sj, ej}, {si, ei});
  return out;
}

BndInfo BndInfo::GetSetCCFluxCor(std::shared_ptr<MeshBlock> pmb, const NeighborBlock &nb,
                                 std::shared_ptr<Variable<Real>> v,
                                 CommBuffer<buf_pool_t<Real>::owner_t> *buf) {
  BndInfo out;

  if (!v->IsAllocated() || buf->GetState() != BufferState::received) {
    out.allocated = false;
    return out;
  }
  out.allocated = true;
  out.buf = buf->buffer();

  IndexRange ib = pmb->cellbounds.GetBoundsI(IndexDomain::interior);
  IndexRange jb = pmb->cellbounds.GetBoundsJ(IndexDomain::interior);
  IndexRange kb = pmb->cellbounds.GetBoundsK(IndexDomain::interior);

  int sk = kb.s;
  int sj = jb.s;
  int si = ib.s;
  int ek = kb.e;
  int ej = jb.e;
  int ei = ib.e;
  if (nb.fid == BoundaryFace::inner_x1 || nb.fid == BoundaryFace::outer_x1) {
    out.dir = X1DIR;
    if (nb.fid == BoundaryFace::inner_x1)
      ei = si;
    else
      si = ++ei;
    if (nb.ni.fi1 == 0)
      ej -= pmb->block_size.nx(X2DIR) / 2;
    else
      sj += pmb->block_size.nx(X2DIR) / 2;
    if (nb.ni.fi2 == 0)
      ek -= pmb->block_size.nx(X3DIR) / 2;
    else
      sk += pmb->block_size.nx(X3DIR) / 2;
  } else if (nb.fid == BoundaryFace::inner_x2 || nb.fid == BoundaryFace::outer_x2) {
    out.dir = X2DIR;
    if (nb.fid == BoundaryFace::inner_x2)
      ej = sj;
    else
      sj = ++ej;
    if (nb.ni.fi1 == 0)
      ei -= pmb->block_size.nx(X1DIR) / 2;
    else
      si += pmb->block_size.nx(X1DIR) / 2;
    if (nb.ni.fi2 == 0)
      ek -= pmb->block_size.nx(X3DIR) / 2;
    else
      sk += pmb->block_size.nx(X3DIR) / 2;
  } else if (nb.fid == BoundaryFace::inner_x3 || nb.fid == BoundaryFace::outer_x3) {
    out.dir = X3DIR;
    if (nb.fid == BoundaryFace::inner_x3)
      ek = sk;
    else
      sk = ++ek;
    if (nb.ni.fi1 == 0)
      ei -= pmb->block_size.nx(X1DIR) / 2;
    else
      si += pmb->block_size.nx(X1DIR) / 2;
    if (nb.ni.fi2 == 0)
      ej -= pmb->block_size.nx(X2DIR) / 2;
    else
      sj += pmb->block_size.nx(X2DIR) / 2;
  } else {
    PARTHENON_FAIL("Flux corrections only occur on faces for CC variables.");
  }

  out.var = v->flux[out.dir];

  out.coords = pmb->coords;
  block_ownership_t owns(true);
  out.idxer[0] = SpatiallyMaskedIndexer6D(
      owns, {0, out.var.GetDim(6) - 1}, {0, out.var.GetDim(5) - 1},
      {0, out.var.GetDim(4) - 1}, {sk, ek}, {sj, ej}, {si, ei});
  return out;
}

} // namespace parthenon<|MERGE_RESOLUTION|>--- conflicted
+++ resolved
@@ -383,10 +383,6 @@
   auto buf_state = buf->GetState();
   if (buf_state == BufferState::received) {
     out.buf_allocated = true;
-<<<<<<< HEAD
-    PARTHENON_DEBUG_REQUIRE(v->IsAllocated(), "Variable must be allocated to receive");
-=======
->>>>>>> 39ad758a
   } else if (buf_state == BufferState::received_null) {
     out.buf_allocated = false;
   } else {
