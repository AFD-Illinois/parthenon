//========================================================================================
// Parthenon performance portable AMR framework
// Copyright(C) 2022 The Parthenon collaboration
// Licensed under the 3-clause BSD License, see LICENSE file for details
//========================================================================================
// (C) (or copyright) 2020-2024. Triad National Security, LLC. All rights reserved.
//
// This program was produced under U.S. Government contract 89233218CNA000001 for Los
// Alamos National Laboratory (LANL), which is operated by Triad National Security, LLC
// for the U.S. Department of Energy/National Nuclear Security Administration. All rights
// in the program are reserved by Triad National Security, LLC, and the U.S. Department
// of Energy/National Nuclear Security Administration. The Government is granted for
// itself and others acting on its behalf a nonexclusive, paid-up, irrevocable worldwide
// license in this material to reproduce, prepare derivative works, distribute copies to
// the public, perform publicly and display publicly, and to permit others to do so.
//========================================================================================

#include <algorithm>
#include <iostream> // debug
#include <memory>
#include <string>
#include <vector>

#include "basic_types.hpp"
#include "bvals/comms/bnd_info.hpp"
#include "bvals/neighbor_block.hpp"
#include "config.hpp"
#include "globals.hpp"
#include "interface/state_descriptor.hpp"
#include "interface/variable.hpp"
#include "kokkos_abstraction.hpp"
#include "mesh/domain.hpp"
#include "mesh/mesh.hpp"
#include "mesh/mesh_refinement.hpp"
#include "mesh/meshblock.hpp"
#include "prolong_restrict/prolong_restrict.hpp"
#include "utils/error_checking.hpp"

namespace parthenon {

void ProResCache_t::Initialize(int n_regions, StateDescriptor *pkg) {
  prores_info = ParArray1D<ProResInfo>("prores_info", n_regions);
  prores_info_h = Kokkos::create_mirror_view(prores_info);
  int nref_funcs = pkg->NumRefinementFuncs();
  // Note that assignment of Kokkos views resets them, but
  // buffer_subset_sizes is a std::vector. It must be cleared, then
  // re-filled.
  buffer_subset_sizes.clear();
  buffer_subset_sizes.resize(nref_funcs, 0);
  buffer_subsets = ParArray2D<std::size_t>("buffer_subsets", nref_funcs, n_regions);
  buffer_subsets_h = Kokkos::create_mirror_view(buffer_subsets);
}

void ProResCache_t::RegisterRegionHost(int region, ProResInfo pri, Variable<Real> *v,
                                       StateDescriptor *pkg) {
  prores_info_h(region) = pri;
  if (v->HasRefinementOps()) {
    // var must be registered for refinement
    // note this condition means that each subset contains
    // both prolongation and restriction conditions. The
    // `RefinementOp_t` in `BndInfo` is assumed to
    // differentiate.
    std::size_t rfid = pkg->RefinementFuncID((v->GetRefinementFunctions()));
    buffer_subsets_h(rfid, buffer_subset_sizes[rfid]++) = region;
  }
}

// Determines which topological elements need to be restricted and communicated for flux
// correction, which only occurs on shared elements between two blocks
std::vector<TopologicalElement>
GetFluxCorrectionElements(const std::shared_ptr<Variable<Real>> &v,
                          const CellCentOffsets &offsets) {
  using TE = TopologicalElement;
  std::vector<TopologicalElement> elements;
  if (v->IsSet(Metadata::Face)) {
    if (offsets.IsFace()) {
      if (std::abs(offsets(X1DIR))) elements = {TE::F1};
      if (std::abs(offsets(X2DIR))) elements = {TE::F2};
      if (std::abs(offsets(X3DIR))) elements = {TE::F3};
    } else {
      PARTHENON_FAIL("Flux correction for face fluxes only occurs on shared faces.");
    }
  } else if (v->IsSet(Metadata::Edge)) {
    if (offsets.IsFace()) {
      if (std::abs(offsets(X1DIR))) elements = {TE::E2, TE::E3};
      if (std::abs(offsets(X2DIR))) elements = {TE::E3, TE::E1};
      if (std::abs(offsets(X3DIR))) elements = {TE::E1, TE::E2};
    } else if (offsets.IsEdge()) {
      if (offsets(X1DIR) == 0) elements = {TE::E1};
      if (offsets(X2DIR) == 0) elements = {TE::E2};
      if (offsets(X3DIR) == 0) elements = {TE::E3};
    } else {
      PARTHENON_FAIL(
          "Flux correction for edge fluxes only occurs on shared faces and edges.");
    }
  } else if (v->IsSet(Metadata::Node)) {
    elements = {TE::NN};
  } else {
    PARTHENON_FAIL("Only faces, edges, and nodes can be fluxes.");
  }
  return elements;
}

SpatiallyMaskedIndexer6D
CalcIndices(const NeighborBlock &nb, MeshBlock *pmb,
            const std::shared_ptr<Variable<Real>> &v, TopologicalElement el,
            IndexRangeType ir_type, bool prores,
            const forest::LogicalCoordinateTransformation &lcoord_trans =
                forest::LogicalCoordinateTransformation()) {
  std::array<int, 3> tensor_shape{v->GetDim(6), v->GetDim(5), v->GetDim(4)};
  const bool flux = v->IsSet(Metadata::Flux);

  const auto &loc = pmb->loc;
  bool is_fine_field = v->IsSet(Metadata::Fine);
  auto shape = is_fine_field ? pmb->f_cellbounds : pmb->cellbounds;
  // Both prolongation and restriction always operate in the coarse
  // index space. Also need to use the coarse index space if the
  // neighbor is coarser than you, wether or not you are setting
  // interior or exterior cells
  if (prores || nb.loc.level() < loc.level())
    shape = is_fine_field ? pmb->cellbounds : pmb->c_cellbounds;

  // Re-create the index space for the neighbor block (either the main block or
  // the coarse buffer as required)
  int fine_field_fac = is_fine_field ? 2 : 1;
  int coarse_fac = nb.loc.level() > loc.level() ? 2 : 1;
  auto neighbor_shape =
      IndexShape(nb.block_size.nx(X3DIR) * fine_field_fac / coarse_fac,
                 nb.block_size.nx(X2DIR) * fine_field_fac / coarse_fac,
                 nb.block_size.nx(X1DIR) * fine_field_fac / coarse_fac, Globals::nghost);

  IndexDomain interior = IndexDomain::interior;
  std::array<IndexRange, 3> bounds{shape.GetBoundsI(interior, el),
                                   shape.GetBoundsJ(interior, el),
                                   shape.GetBoundsK(interior, el)};
  std::array<IndexRange, 3> neighbor_bounds{neighbor_shape.GetBoundsI(interior, el),
                                            neighbor_shape.GetBoundsJ(interior, el),
                                            neighbor_shape.GetBoundsK(interior, el)};

  std::array<bool, 3> not_symmetry{!pmb->block_size.symmetry(X1DIR),
                                   !pmb->block_size.symmetry(X2DIR),
                                   !pmb->block_size.symmetry(X3DIR)};
  // Account for the fact that the neighbor block may duplicate
  // some active zones on the loading block for face, edge, and nodal
  // fields, so the boundary of the neighbor block is one deeper into
  // the current block in some cases
  std::array<int, 3> top_offset{TopologicalOffsetI(el), TopologicalOffsetJ(el),
                                TopologicalOffsetK(el)};
  std::array<int, 3> block_offset = nb.offsets;

  int interior_offset =
      ir_type == IndexRangeType::BoundaryInteriorSend ? Globals::nghost : 0;
  int exterior_offset =
      ir_type == IndexRangeType::BoundaryExteriorRecv ? Globals::nghost : 0;
  if (prores) {
    // The coarse ghosts cover twice as much volume as the fine ghosts, so when working in
    // the exterior (i.e. ghosts) we must only go over the coarse ghosts that have
    // corresponding fine ghosts
    exterior_offset /= 2;
  }

  std::array<int, 3> s, e;
  for (int dir = 0; dir < 3; ++dir) {
    if (block_offset[dir] == 0) {
      s[dir] = bounds[dir].s;
      e[dir] = bounds[dir].e;
      if ((loc.level() < nb.origin_loc.level()) &&
          not_symmetry[dir]) { // Check that this dimension has ghost zones
        // The requested neighbor block is at a finer level, so it only abuts
        // approximately half of the zones in any given direction with offset zero. If we
        // are asking for an interior index range, we also send nghost "extra" zones in
        // the interior to ensure there is enough information for prolongation. Also note
        // for non-cell centered values the number of grid points may be odd, so we pick
        // up an extra zone that is communicated. I think this is ok, but something to
        // keep in mind if there are issues.
        const int extra_zones = (bounds[dir].e - bounds[dir].s + 1) -
                                (neighbor_bounds[dir].e - neighbor_bounds[dir].s + 1);
<<<<<<< HEAD
        s[dir] += nb.loc.l(dir) % 2 == 1 ? extra_zones - interior_offset : 0;
        e[dir] -= nb.loc.l(dir) % 2 == 0 ? extra_zones - interior_offset : 0;
        if (ir_type == IndexRangeType::InteriorSend && !prores) {
=======
        s[dir] += nb.origin_loc.l(dir) % 2 == 1 ? extra_zones - interior_offset : 0;
        e[dir] -= nb.origin_loc.l(dir) % 2 == 0 ? extra_zones - interior_offset : 0;
        if (ir_type == IndexRangeType::InteriorSend) {
>>>>>>> 0cfdfd15
          // Include ghosts of finer block coarse array in message
          s[dir] -= Globals::nghost;
          e[dir] += Globals::nghost;
        }
      }
      if (loc.level() > nb.origin_loc.level() && not_symmetry[dir]) {
        // If we are setting (i.e. have non-zero exterior_offset) from a neighbor block
        // that is coarser, we got extra ghost zones from the neighbor (see inclusion of
        // interior_offset in the above if block)
        s[dir] -= loc.l(dir) % 2 == 1 ? exterior_offset : 0;
        e[dir] += loc.l(dir) % 2 == 0 ? exterior_offset : 0;
        if (ir_type == IndexRangeType::InteriorRecv && !prores) {
          // Include ghosts of finer block coarse array in message
          s[dir] -= Globals::nghost;
          e[dir] += Globals::nghost;
        }
      }
      // Prolongate into ghosts of interior receiver since we have the data available,
      // having this is important for AMR MG
      if (prores && not_symmetry[dir] && IndexRangeType::InteriorRecv == ir_type) {
        s[dir] -= Globals::nghost / 2;
        e[dir] += Globals::nghost / 2;
      }
    } else if (block_offset[dir] > 0) {
      // Fluxes are only communicated on shared elements
      s[dir] = bounds[dir].e + (flux ? 0 : -interior_offset + 1 - top_offset[dir]);
      e[dir] = bounds[dir].e + (flux ? 0 : exterior_offset);
    } else {
      s[dir] = bounds[dir].s + (flux ? 0 : -exterior_offset);
      e[dir] = bounds[dir].s + (flux ? 0 : interior_offset - 1 + top_offset[dir]);
    }
  }

  // Transform to logical coordinates of neighbor block if this
  // is a receiving block
  if (ir_type == IndexRangeType::BoundaryExteriorRecv) {
    s = lcoord_trans.Transform(s);
    e = lcoord_trans.Transform(e);
    // Transformation can flip the order of the upper and
    // lower index, so make sure they are increasing
    for (int dir = 0; dir < 3; ++dir) {
      if (s[dir] > e[dir]) {
        int temp = s[dir];
        s[dir] = e[dir];
        e[dir] = temp;
      }
    }
  }

  block_ownership_t owns(true);
  // Although it wouldn't hurt to include ownership when producing an interior
  // index range, it is unecessary. This is probably not immediately obvious,
  // but it is possible to convince oneself that dealing with ownership in
  // only exterior index ranges works correctly
  if (ir_type == IndexRangeType::BoundaryExteriorRecv) {
    int sox1 = -block_offset[0];
    int sox2 = -block_offset[1];
    int sox3 = -block_offset[2];
    if (nb.origin_loc.level() < loc.level()) {
      // For coarse to fine interfaces, we are passing zones from only an
      // interior corner of the cell, never an entire face or edge
      if (sox1 == 0) sox1 = loc.l(0) % 2 == 1 ? 1 : -1;
      if (sox2 == 0) sox2 = loc.l(1) % 2 == 1 ? 1 : -1;
      if (sox3 == 0) sox3 = loc.l(2) % 2 == 1 ? 1 : -1;
    }
    owns = GetIndexRangeMaskFromOwnership(el, nb.ownership, sox1, sox2, sox3);
  }
  return SpatiallyMaskedIndexer6D(owns, {0, tensor_shape[0] - 1},
                                  {0, tensor_shape[1] - 1}, {0, tensor_shape[2] - 1},
                                  {s[2], e[2]}, {s[1], e[1]}, {s[0], e[0]});
}

int GetBufferSize(MeshBlock *pmb, const NeighborBlock &nb,
                  std::shared_ptr<Variable<Real>> v) {
  // This does not do a careful job of calculating the buffer size, in many
  // cases there will be some extra storage that is not required, but there
  // will always be enough storage
  auto &cb = v->IsSet(Metadata::Fine) ? pmb->f_cellbounds : pmb->cellbounds;
  int topo_comp = (v->IsSet(Metadata::Face) || v->IsSet(Metadata::Edge)) ? 3 : 1;
  const IndexDomain in = IndexDomain::entire;
  // The plus 2 instead of 1 is to account for the possible size of face, edge, and nodal
  // fields
  const int isize = cb.ie(in) - cb.is(in) + 2;
  const int jsize = cb.je(in) - cb.js(in) + 2;
  const int ksize = cb.ke(in) - cb.ks(in) + 2;
  return (nb.offsets(X1DIR) == 0 ? isize : Globals::nghost + 1) *
         (nb.offsets(X2DIR) == 0 ? jsize : Globals::nghost + 1) *
         (nb.offsets(X3DIR) == 0 ? ksize : Globals::nghost + 1) * v->GetDim(6) *
         v->GetDim(5) * v->GetDim(4) * topo_comp;
}

BndInfo::BndInfo(MeshBlock *pmb, const NeighborBlock &nb,
                 std::shared_ptr<Variable<Real>> v,
                 CommBuffer<buf_pool_t<Real>::owner_t> *combuf,
                 IndexRangeType idx_range_type) {
  allocated = v->IsAllocated();
  alloc_status = v->GetAllocationStatus();

  buf = combuf->buffer();
<<<<<<< HEAD
  same_to_same = pmb->gid == nb.gid && nb.offsets.IsCell();
=======
  lcoord_trans = nb.lcoord_trans;
>>>>>>> 0cfdfd15
  if (!allocated) return;

  if (nb.origin_loc.level() < pmb->loc.level()) {
    var = v->coarse_s.Get();
  } else {
    var = v->data.Get();
  }

  coords = pmb->coords;

  auto elements = v->GetTopologicalElements();
  if (v->IsSet(Metadata::Flux)) elements = GetFluxCorrectionElements(v, nb.offsets);
  ntopological_elements = elements.size();

  lcoord_trans.ncell = var.GetDim(1);
  int idx{0};
  for (auto el : elements) {
    topo_idx[idx] = el;
    if (idx_range_type == IndexRangeType::BoundaryExteriorRecv)
      el = std::get<0>(lcoord_trans.InverseTransform(el));
    idxer[idx] = CalcIndices(nb, pmb, v, el, idx_range_type, false, lcoord_trans);
    idx++;
  }
}

BndInfo BndInfo::GetSendBndInfo(MeshBlock *pmb, const NeighborBlock &nb,
                                std::shared_ptr<Variable<Real>> v,
                                CommBuffer<buf_pool_t<Real>::owner_t> *buf) {
  auto idx_range_type = IndexRangeType::BoundaryInteriorSend;
  // Test if the neighbor block is not offset from this block (i.e. is a
  // parent or daughter block of pmb), and change the IndexRangeType
  // accordingly
  if (nb.offsets.IsCell()) idx_range_type = IndexRangeType::InteriorSend;
  return BndInfo(pmb, nb, v, buf, idx_range_type);
}

BndInfo BndInfo::GetSetBndInfo(MeshBlock *pmb, const NeighborBlock &nb,
                               std::shared_ptr<Variable<Real>> v,
                               CommBuffer<buf_pool_t<Real>::owner_t> *buf) {
  auto idx_range_type = IndexRangeType::BoundaryExteriorRecv;
  // Test if the neighbor block is not offset from this block (i.e. is a
  // parent or daughter block of pmb), and change the IndexRangeType
  // accordingly
  if (nb.offsets.IsCell()) idx_range_type = IndexRangeType::InteriorRecv;
  BndInfo out(pmb, nb, v, buf, idx_range_type);

  auto buf_state = buf->GetState();
  if (buf_state == BufferState::received) {
    out.buf_allocated = true;
  } else if (buf_state == BufferState::received_null) {
    out.buf_allocated = false;
  } else {
    PARTHENON_FAIL("Buffer should be in a received state.");
  }
  return out;
}

ProResInfo::ProResInfo(MeshBlock *pmb, const NeighborBlock &nb,
                       std::shared_ptr<Variable<Real>> v) {
  allocated = v->IsAllocated();
  alloc_status = v->GetAllocationStatus();
  ntopological_elements = v->GetTopologicalElements().size();
  coords = pmb->coords;

  if (pmb->pmr) coarse_coords = pmb->pmr->GetCoarseCoords();

  fine = v->data.Get();
  coarse = v->coarse_s.Get();
}

ProResInfo ProResInfo::GetInteriorRestrict(MeshBlock *pmb, const NeighborBlock &nb,
                                           std::shared_ptr<Variable<Real>> v) {
<<<<<<< HEAD
=======
  NeighborBlock nb(pmb->pmy_mesh, pmb->loc, pmb->loc, Globals::my_rank, 0, {0, 0, 0}, 0,
                   0, 0, 0);
>>>>>>> 0cfdfd15
  ProResInfo out(pmb, nb, v);
  if (!out.allocated) return out;

  if (nb.loc.level() < pmb->loc.level()) {
    for (auto el : v->GetTopologicalElements()) {
      out.IncludeTopoEl(el) = true;
      out.idxer[static_cast<int>(el)] =
          CalcIndices(nb, pmb, v, el, IndexRangeType::InteriorSend, true);
    }
    out.refinement_op = RefinementOp_t::Restriction;
  }
  return out;
}

ProResInfo ProResInfo::GetInteriorProlongate(MeshBlock *pmb, const NeighborBlock &nb,
                                             std::shared_ptr<Variable<Real>> v) {
<<<<<<< HEAD
=======
  NeighborBlock nb(pmb->pmy_mesh, pmb->loc, pmb->loc, Globals::my_rank, 0, {0, 0, 0}, 0,
                   0, 0, 0);
>>>>>>> 0cfdfd15
  ProResInfo out(pmb, nb, v);
  if (!out.allocated) return out;
  
  if (nb.loc.level() < pmb->loc.level()) {
    for (auto el : v->GetTopologicalElements())
      out.IncludeTopoEl(el) = true;
    for (auto el : {TE::CC, TE::F1, TE::F2, TE::F3, TE::E1, TE::E2, TE::E3, TE::NN})
      out.idxer[static_cast<int>(el)] =
          CalcIndices(nb, pmb, v, el, IndexRangeType::InteriorRecv, true);
    out.refinement_op = RefinementOp_t::Prolongation;
  }
  return out;
}

ProResInfo ProResInfo::GetSend(MeshBlock *pmb, const NeighborBlock &nb,
                               std::shared_ptr<Variable<Real>> v) {
  ProResInfo out(pmb, nb, v);
  if (!out.allocated) return out;

  if (nb.origin_loc.level() < pmb->loc.level()) {
    auto elements = v->GetTopologicalElements();
    if (v->IsSet(Metadata::Flux)) elements = GetFluxCorrectionElements(v, nb.offsets);
    for (auto el : elements) {
      out.IncludeTopoEl(el) = true;
      out.idxer[static_cast<int>(el)] =
          CalcIndices(nb, pmb, v, el, IndexRangeType::BoundaryInteriorSend, true);
    }
    out.refinement_op = RefinementOp_t::Restriction;
  }
  return out;
}

ProResInfo ProResInfo::GetSet(MeshBlock *pmb, const NeighborBlock &nb,
                              std::shared_ptr<Variable<Real>> v) {
  ProResInfo out(pmb, nb, v);

  // This will select a superset of the boundaries that actually need to be restricted,
  // more logic could be added to only restrict boundary regions that abut boundary
  // regions that were filled by coarser neighbors
  bool restricted = false;
  int mylevel = pmb->loc.level();
  if (mylevel > 0) {
    for (const auto &nb : pmb->neighbors) {
      restricted = restricted || (nb.origin_loc.level() == (mylevel - 1));
    }
  }

  for (auto el : v->GetTopologicalElements()) {
    out.IncludeTopoEl(el) = true;
    if (nb.origin_loc.level() < mylevel) {
      out.refinement_op = RefinementOp_t::Prolongation;
    } else {
      if (restricted) {
        out.refinement_op = RefinementOp_t::Restriction;
        out.idxer[static_cast<int>(el)] =
            CalcIndices(nb, pmb, v, el, IndexRangeType::BoundaryExteriorRecv, true);
      }
    }
  }

  // LFR: All of these are not necessarily required, but some subset are for internal
  // prolongation.
  //      if the variable is NXYZ we require (C, FX, FY, FZ, EXY, EXZ, EYZ, NXYZ)
  //      if the variable is EXY we require (C, FX, FY, EXY), etc.
  //      if the variable is FX we require (C, FX), etc.
  //      if the variable is C we require (C)
  //      I doubt that the extra calculations matter, but the storage overhead could
  //      matter since each 6D indexer contains 18 ints and we are always carrying around
  //      10 indexers per bound info even if the field isn't allocated
  if (nb.origin_loc.level() < mylevel) {
    for (auto el : {TE::CC, TE::F1, TE::F2, TE::F3, TE::E1, TE::E2, TE::E3, TE::NN})
      out.idxer[static_cast<int>(el)] =
          CalcIndices(nb, pmb, v, el, IndexRangeType::BoundaryExteriorRecv, true);
  }
  return out;
}
} // namespace parthenon<|MERGE_RESOLUTION|>--- conflicted
+++ resolved
@@ -175,15 +175,9 @@
         // keep in mind if there are issues.
         const int extra_zones = (bounds[dir].e - bounds[dir].s + 1) -
                                 (neighbor_bounds[dir].e - neighbor_bounds[dir].s + 1);
-<<<<<<< HEAD
-        s[dir] += nb.loc.l(dir) % 2 == 1 ? extra_zones - interior_offset : 0;
-        e[dir] -= nb.loc.l(dir) % 2 == 0 ? extra_zones - interior_offset : 0;
-        if (ir_type == IndexRangeType::InteriorSend && !prores) {
-=======
         s[dir] += nb.origin_loc.l(dir) % 2 == 1 ? extra_zones - interior_offset : 0;
         e[dir] -= nb.origin_loc.l(dir) % 2 == 0 ? extra_zones - interior_offset : 0;
-        if (ir_type == IndexRangeType::InteriorSend) {
->>>>>>> 0cfdfd15
+        if (ir_type == IndexRangeType::InteriorSend && !prores) {
           // Include ghosts of finer block coarse array in message
           s[dir] -= Globals::nghost;
           e[dir] += Globals::nghost;
@@ -283,11 +277,8 @@
   alloc_status = v->GetAllocationStatus();
 
   buf = combuf->buffer();
-<<<<<<< HEAD
   same_to_same = pmb->gid == nb.gid && nb.offsets.IsCell();
-=======
   lcoord_trans = nb.lcoord_trans;
->>>>>>> 0cfdfd15
   if (!allocated) return;
 
   if (nb.origin_loc.level() < pmb->loc.level()) {
@@ -360,11 +351,6 @@
 
 ProResInfo ProResInfo::GetInteriorRestrict(MeshBlock *pmb, const NeighborBlock &nb,
                                            std::shared_ptr<Variable<Real>> v) {
-<<<<<<< HEAD
-=======
-  NeighborBlock nb(pmb->pmy_mesh, pmb->loc, pmb->loc, Globals::my_rank, 0, {0, 0, 0}, 0,
-                   0, 0, 0);
->>>>>>> 0cfdfd15
   ProResInfo out(pmb, nb, v);
   if (!out.allocated) return out;
 
@@ -381,11 +367,6 @@
 
 ProResInfo ProResInfo::GetInteriorProlongate(MeshBlock *pmb, const NeighborBlock &nb,
                                              std::shared_ptr<Variable<Real>> v) {
-<<<<<<< HEAD
-=======
-  NeighborBlock nb(pmb->pmy_mesh, pmb->loc, pmb->loc, Globals::my_rank, 0, {0, 0, 0}, 0,
-                   0, 0, 0);
->>>>>>> 0cfdfd15
   ProResInfo out(pmb, nb, v);
   if (!out.allocated) return out;
   
