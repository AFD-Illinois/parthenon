//========================================================================================
// Parthenon performance portable AMR framework
// Copyright(C) 2022 The Parthenon collaboration
// Licensed under the 3-clause BSD License, see LICENSE file for details
//========================================================================================
// (C) (or copyright) 2020-2024. Triad National Security, LLC. All rights reserved.
//
// This program was produced under U.S. Government contract 89233218CNA000001 for Los
// Alamos National Laboratory (LANL), which is operated by Triad National Security, LLC
// for the U.S. Department of Energy/National Nuclear Security Administration. All rights
// in the program are reserved by Triad National Security, LLC, and the U.S. Department
// of Energy/National Nuclear Security Administration. The Government is granted for
// itself and others acting on its behalf a nonexclusive, paid-up, irrevocable worldwide
// license in this material to reproduce, prepare derivative works, distribute copies to
// the public, perform publicly and display publicly, and to permit others to do so.
//========================================================================================

#include <algorithm>
#include <iostream> // debug
#include <memory>
#include <string>
#include <vector>

#include "basic_types.hpp"
#include "bvals/comms/bnd_info.hpp"
#include "bvals/neighbor_block.hpp"
#include "config.hpp"
#include "globals.hpp"
#include "interface/state_descriptor.hpp"
#include "interface/variable.hpp"
#include "kokkos_abstraction.hpp"
#include "mesh/domain.hpp"
#include "mesh/mesh.hpp"
#include "mesh/mesh_refinement.hpp"
#include "mesh/meshblock.hpp"
#include "prolong_restrict/prolong_restrict.hpp"
#include "utils/error_checking.hpp"

namespace parthenon {

void ProResCache_t::Initialize(int n_regions, StateDescriptor *pkg) {
  prores_info = ParArray1D<ProResInfo>("prores_info", n_regions);
  prores_info_h = Kokkos::create_mirror_view(prores_info);
  int nref_funcs = pkg->NumRefinementFuncs();
  // Note that assignment of Kokkos views resets them, but
  // buffer_subset_sizes is a std::vector. It must be cleared, then
  // re-filled.
  buffer_subset_sizes.clear();
  buffer_subset_sizes.resize(nref_funcs, 0);
  buffer_subsets = ParArray2D<std::size_t>("buffer_subsets", nref_funcs, n_regions);
  buffer_subsets_h = Kokkos::create_mirror_view(buffer_subsets);
}

void ProResCache_t::RegisterRegionHost(int region, ProResInfo pri, Variable<Real> *v,
                                       StateDescriptor *pkg) {
  prores_info_h(region) = pri;
  if (v->HasRefinementOps()) {
    // var must be registered for refinement
    // note this condition means that each subset contains
    // both prolongation and restriction conditions. The
    // `RefinementOp_t` in `BndInfo` is assumed to
    // differentiate.
    std::size_t rfid = pkg->RefinementFuncID((v->GetRefinementFunctions()));
    buffer_subsets_h(rfid, buffer_subset_sizes[rfid]++) = region;
  }
}

// Determines which topological elements need to be restricted and communicated for flux
// correction, which only occurs on shared elements between two blocks
std::vector<TopologicalElement>
GetFluxCorrectionElements(const std::shared_ptr<Variable<Real>> &v,
                          const CellCentOffsets &offsets) {
  using TE = TopologicalElement;
  std::vector<TopologicalElement> elements;
  if (v->IsSet(Metadata::Face)) {
    if (offsets.IsFace()) {
      if (std::abs(offsets(X1DIR))) elements = {TE::F1};
      if (std::abs(offsets(X2DIR))) elements = {TE::F2};
      if (std::abs(offsets(X3DIR))) elements = {TE::F3};
    } else {
      PARTHENON_FAIL("Flux correction for face fluxes only occurs on shared faces.");
    }
  } else if (v->IsSet(Metadata::Edge)) {
    if (offsets.IsFace()) {
      if (std::abs(offsets(X1DIR))) elements = {TE::E2, TE::E3};
      if (std::abs(offsets(X2DIR))) elements = {TE::E3, TE::E1};
      if (std::abs(offsets(X3DIR))) elements = {TE::E1, TE::E2};
    } else if (offsets.IsEdge()) {
      if (offsets(X1DIR) == 0) elements = {TE::E1};
      if (offsets(X2DIR) == 0) elements = {TE::E2};
      if (offsets(X3DIR) == 0) elements = {TE::E3};
    } else {
      PARTHENON_FAIL(
          "Flux correction for edge fluxes only occurs on shared faces and edges.");
    }
  } else if (v->IsSet(Metadata::Node)) {
    elements = {TE::NN};
  } else {
    PARTHENON_FAIL("Only faces, edges, and nodes can be fluxes.");
  }
  return elements;
}

SpatiallyMaskedIndexer6D
CalcIndices(const NeighborBlock &nb, MeshBlock *pmb,
            const std::shared_ptr<Variable<Real>> &v, TopologicalElement el,
            IndexRangeType ir_type, bool prores,
            const forest::LogicalCoordinateTransformation &lcoord_trans =
                forest::LogicalCoordinateTransformation()) {
  std::array<int, 3> tensor_shape{v->GetDim(6), v->GetDim(5), v->GetDim(4)};
  const bool flux = v->IsSet(Metadata::Flux);

  const auto &loc = pmb->loc;
  bool is_fine_field = v->IsSet(Metadata::Fine);
  auto shape = is_fine_field ? pmb->f_cellbounds : pmb->cellbounds;
  // Both prolongation and restriction always operate in the coarse
  // index space. Also need to use the coarse index space if the
  // neighbor is coarser than you, wether or not you are setting
  // interior or exterior cells
  if (prores || nb.loc.level() < loc.level())
    shape = is_fine_field ? pmb->cellbounds : pmb->c_cellbounds;

  // Re-create the index space for the neighbor block (either the main block or
  // the coarse buffer as required)
  int fine_field_fac = is_fine_field ? 2 : 1;
  int coarse_fac = nb.loc.level() > loc.level() ? 2 : 1;
  auto neighbor_shape =
      IndexShape(nb.block_size.nx(X3DIR) * fine_field_fac / coarse_fac,
                 nb.block_size.nx(X2DIR) * fine_field_fac / coarse_fac,
                 nb.block_size.nx(X1DIR) * fine_field_fac / coarse_fac, Globals::nghost);

  IndexDomain interior = IndexDomain::interior;
  std::array<IndexRange, 3> bounds{shape.GetBoundsI(interior, el),
                                   shape.GetBoundsJ(interior, el),
                                   shape.GetBoundsK(interior, el)};
  std::array<IndexRange, 3> neighbor_bounds{neighbor_shape.GetBoundsI(interior, el),
                                            neighbor_shape.GetBoundsJ(interior, el),
                                            neighbor_shape.GetBoundsK(interior, el)};

  std::array<bool, 3> not_symmetry{!pmb->block_size.symmetry(X1DIR),
                                   !pmb->block_size.symmetry(X2DIR),
                                   !pmb->block_size.symmetry(X3DIR)};
  // Account for the fact that the neighbor block may duplicate
  // some active zones on the loading block for face, edge, and nodal
  // fields, so the boundary of the neighbor block is one deeper into
  // the current block in some cases
  std::array<int, 3> top_offset{TopologicalOffsetI(el), TopologicalOffsetJ(el),
                                TopologicalOffsetK(el)};
  std::array<int, 3> block_offset = nb.offsets;

  int interior_offset =
      ir_type == IndexRangeType::BoundaryInteriorSend ? Globals::nghost : 0;
  int exterior_offset =
      ir_type == IndexRangeType::BoundaryExteriorRecv ? Globals::nghost : 0;
  if (prores) {
    // The coarse ghosts cover twice as much volume as the fine ghosts, so when working in
    // the exterior (i.e. ghosts) we must only go over the coarse ghosts that have
    // corresponding fine ghosts
    exterior_offset /= 2;
  }

  std::array<int, 3> s, e;
  for (int dir = 0; dir < 3; ++dir) {
    if (block_offset[dir] == 0) {
      s[dir] = bounds[dir].s;
      e[dir] = bounds[dir].e;
      if ((loc.level() < nb.origin_loc.level()) &&
          not_symmetry[dir]) { // Check that this dimension has ghost zones
        // The requested neighbor block is at a finer level, so it only abuts
        // approximately half of the zones in any given direction with offset zero. If we
        // are asking for an interior index range, we also send nghost "extra" zones in
        // the interior to ensure there is enough information for prolongation. Also note
        // for non-cell centered values the number of grid points may be odd, so we pick
        // up an extra zone that is communicated. I think this is ok, but something to
        // keep in mind if there are issues.
        const int extra_zones = (bounds[dir].e - bounds[dir].s + 1) -
                                (neighbor_bounds[dir].e - neighbor_bounds[dir].s + 1);
        s[dir] += nb.origin_loc.l(dir) % 2 == 1 ? extra_zones - interior_offset : 0;
        e[dir] -= nb.origin_loc.l(dir) % 2 == 0 ? extra_zones - interior_offset : 0;
<<<<<<< HEAD
        if (ir_type == IndexRangeType::InteriorSend) {
=======
        if (ir_type == IndexRangeType::InteriorSend && !prores) {
>>>>>>> ea1039f4
          // Include ghosts of finer block coarse array in message
          s[dir] -= Globals::nghost;
          e[dir] += Globals::nghost;
        }
      }
      if (loc.level() > nb.origin_loc.level() && not_symmetry[dir]) {
        // If we are setting (i.e. have non-zero exterior_offset) from a neighbor block
        // that is coarser, we got extra ghost zones from the neighbor (see inclusion of
        // interior_offset in the above if block)
        s[dir] -= loc.l(dir) % 2 == 1 ? exterior_offset : 0;
        e[dir] += loc.l(dir) % 2 == 0 ? exterior_offset : 0;
        if (ir_type == IndexRangeType::InteriorRecv && !prores) {
          // Include ghosts of finer block coarse array in message
          s[dir] -= Globals::nghost;
          e[dir] += Globals::nghost;
        }
      }
      // Prolongate into ghosts of interior receiver since we have the data available,
      // having this is important for AMR MG
      if (prores && not_symmetry[dir] && IndexRangeType::InteriorRecv == ir_type) {
        s[dir] -= Globals::nghost / 2;
        e[dir] += Globals::nghost / 2;
      }
    } else if (block_offset[dir] > 0) {
      // Fluxes are only communicated on shared elements
      s[dir] = bounds[dir].e + (flux ? 0 : -interior_offset + 1 - top_offset[dir]);
      e[dir] = bounds[dir].e + (flux ? 0 : exterior_offset);
    } else {
      s[dir] = bounds[dir].s + (flux ? 0 : -exterior_offset);
      e[dir] = bounds[dir].s + (flux ? 0 : interior_offset - 1 + top_offset[dir]);
    }
  }

  // Transform to logical coordinates of neighbor block if this
  // is a receiving block
  if (ir_type == IndexRangeType::BoundaryExteriorRecv) {
    s = lcoord_trans.Transform(s);
    e = lcoord_trans.Transform(e);
    // Transformation can flip the order of the upper and
    // lower index, so make sure they are increasing
    for (int dir = 0; dir < 3; ++dir) {
      if (s[dir] > e[dir]) {
        int temp = s[dir];
        s[dir] = e[dir];
        e[dir] = temp;
      }
    }
  }

  block_ownership_t owns(true);
  // Although it wouldn't hurt to include ownership when producing an interior
  // index range, it is unecessary. This is probably not immediately obvious,
  // but it is possible to convince oneself that dealing with ownership in
  // only exterior index ranges works correctly
  if (ir_type == IndexRangeType::BoundaryExteriorRecv) {
    int sox1 = -block_offset[0];
    int sox2 = -block_offset[1];
    int sox3 = -block_offset[2];
    if (nb.origin_loc.level() < loc.level()) {
      // For coarse to fine interfaces, we are passing zones from only an
      // interior corner of the cell, never an entire face or edge
      if (sox1 == 0) sox1 = loc.l(0) % 2 == 1 ? 1 : -1;
      if (sox2 == 0) sox2 = loc.l(1) % 2 == 1 ? 1 : -1;
      if (sox3 == 0) sox3 = loc.l(2) % 2 == 1 ? 1 : -1;
    }
    owns = GetIndexRangeMaskFromOwnership(el, nb.ownership, sox1, sox2, sox3);
  }
  return SpatiallyMaskedIndexer6D(owns, {0, tensor_shape[0] - 1},
                                  {0, tensor_shape[1] - 1}, {0, tensor_shape[2] - 1},
                                  {s[2], e[2]}, {s[1], e[1]}, {s[0], e[0]});
}

int GetBufferSize(MeshBlock *pmb, const NeighborBlock &nb,
                  std::shared_ptr<Variable<Real>> v) {
  // This does not do a careful job of calculating the buffer size, in many
  // cases there will be some extra storage that is not required, but there
  // will always be enough storage
  auto &cb = v->IsSet(Metadata::Fine) ? pmb->f_cellbounds : pmb->cellbounds;
  int topo_comp = (v->IsSet(Metadata::Face) || v->IsSet(Metadata::Edge)) ? 3 : 1;
  const IndexDomain in = IndexDomain::entire;
  // The plus 2 instead of 1 is to account for the possible size of face, edge, and nodal
  // fields
  const int isize = cb.ie(in) - cb.is(in) + 2;
  const int jsize = cb.je(in) - cb.js(in) + 2;
  const int ksize = cb.ke(in) - cb.ks(in) + 2;
  return (nb.offsets(X1DIR) == 0 ? isize : Globals::nghost + 1) *
         (nb.offsets(X2DIR) == 0 ? jsize : Globals::nghost + 1) *
         (nb.offsets(X3DIR) == 0 ? ksize : Globals::nghost + 1) * v->GetDim(6) *
         v->GetDim(5) * v->GetDim(4) * topo_comp;
}

BndInfo::BndInfo(MeshBlock *pmb, const NeighborBlock &nb,
                 std::shared_ptr<Variable<Real>> v,
                 CommBuffer<buf_pool_t<Real>::owner_t> *combuf,
                 IndexRangeType idx_range_type) {
  allocated = v->IsAllocated();
  alloc_status = v->GetAllocationStatus();

  buf = combuf->buffer();
<<<<<<< HEAD
=======
  same_to_same = pmb->gid == nb.gid && nb.offsets.IsCell();
>>>>>>> ea1039f4
  lcoord_trans = nb.lcoord_trans;
  if (!allocated) return;

  if (nb.origin_loc.level() < pmb->loc.level()) {
    var = v->coarse_s.Get();
  } else {
    var = v->data.Get();
  }

  coords = pmb->coords;

  auto elements = v->GetTopologicalElements();
  if (v->IsSet(Metadata::Flux)) elements = GetFluxCorrectionElements(v, nb.offsets);
  ntopological_elements = elements.size();

  lcoord_trans.ncell = var.GetDim(1);
  int idx{0};
  for (auto el : elements) {
    topo_idx[idx] = el;
    if (idx_range_type == IndexRangeType::BoundaryExteriorRecv)
      el = std::get<0>(lcoord_trans.InverseTransform(el));
    idxer[idx] = CalcIndices(nb, pmb, v, el, idx_range_type, false, lcoord_trans);
    idx++;
  }
}

BndInfo BndInfo::GetSendBndInfo(MeshBlock *pmb, const NeighborBlock &nb,
                                std::shared_ptr<Variable<Real>> v,
                                CommBuffer<buf_pool_t<Real>::owner_t> *buf) {
  auto idx_range_type = IndexRangeType::BoundaryInteriorSend;
  // Test if the neighbor block is not offset from this block (i.e. is a
  // parent or daughter block of pmb), and change the IndexRangeType
  // accordingly
  if (nb.offsets.IsCell()) idx_range_type = IndexRangeType::InteriorSend;
  return BndInfo(pmb, nb, v, buf, idx_range_type);
}

BndInfo BndInfo::GetSetBndInfo(MeshBlock *pmb, const NeighborBlock &nb,
                               std::shared_ptr<Variable<Real>> v,
                               CommBuffer<buf_pool_t<Real>::owner_t> *buf) {
  auto idx_range_type = IndexRangeType::BoundaryExteriorRecv;
  // Test if the neighbor block is not offset from this block (i.e. is a
  // parent or daughter block of pmb), and change the IndexRangeType
  // accordingly
  if (nb.offsets.IsCell()) idx_range_type = IndexRangeType::InteriorRecv;
  BndInfo out(pmb, nb, v, buf, idx_range_type);

  auto buf_state = buf->GetState();
  if (buf_state == BufferState::received) {
    out.buf_allocated = true;
  } else if (buf_state == BufferState::received_null) {
    out.buf_allocated = false;
  } else {
    printf("%i [rank: %i] -> %i [rank: %i] (Set %s) is in state %i.\n", nb.gid, nb.rank,
           pmb->gid, Globals::my_rank, v->label().c_str(), buf_state);
    PARTHENON_FAIL("Buffer should be in a received state.");
  }
  return out;
}

ProResInfo::ProResInfo(MeshBlock *pmb, const NeighborBlock &nb,
                       std::shared_ptr<Variable<Real>> v) {
  allocated = v->IsAllocated();
  alloc_status = v->GetAllocationStatus();
  ntopological_elements = v->GetTopologicalElements().size();
  coords = pmb->coords;

  if (pmb->pmr) coarse_coords = pmb->pmr->GetCoarseCoords();

  fine = v->data.Get();
  coarse = v->coarse_s.Get();
}

ProResInfo ProResInfo::GetInteriorRestrict(MeshBlock *pmb, const NeighborBlock &nb,
                                           std::shared_ptr<Variable<Real>> v) {
<<<<<<< HEAD
  NeighborBlock nb(pmb->pmy_mesh, pmb->loc, pmb->loc, Globals::my_rank, 0, {0, 0, 0}, 0,
                   0, 0, 0);
  ProResInfo out(pmb, nb, v);
  if (!out.allocated) return out;

  for (auto el : v->GetTopologicalElements()) {
    out.IncludeTopoEl(el) = true;
    out.idxer[static_cast<int>(el)] =
        CalcIndices(nb, pmb, v, el, IndexRangeType::InteriorSend, true);
=======
  ProResInfo out(pmb, nb, v);
  if (!out.allocated) return out;

  if (nb.loc.level() < pmb->loc.level()) {
    for (auto el : v->GetTopologicalElements()) {
      out.IncludeTopoEl(el) = true;
      out.idxer[static_cast<int>(el)] =
          CalcIndices(nb, pmb, v, el, IndexRangeType::InteriorSend, true);
    }
    out.refinement_op = RefinementOp_t::Restriction;
>>>>>>> ea1039f4
  }
  return out;
}

ProResInfo ProResInfo::GetInteriorProlongate(MeshBlock *pmb, const NeighborBlock &nb,
                                             std::shared_ptr<Variable<Real>> v) {
<<<<<<< HEAD
  NeighborBlock nb(pmb->pmy_mesh, pmb->loc, pmb->loc, Globals::my_rank, 0, {0, 0, 0}, 0,
                   0, 0, 0);
  ProResInfo out(pmb, nb, v);
  if (!out.allocated) return out;

  for (auto el : v->GetTopologicalElements())
    out.IncludeTopoEl(el) = true;
  for (auto el : {TE::CC, TE::F1, TE::F2, TE::F3, TE::E1, TE::E2, TE::E3, TE::NN})
    out.idxer[static_cast<int>(el)] =
        CalcIndices(nb, pmb, v, el, IndexRangeType::InteriorRecv, true);
  out.refinement_op = RefinementOp_t::Prolongation;
=======
  ProResInfo out(pmb, nb, v);
  if (!out.allocated) return out;

  if (nb.loc.level() < pmb->loc.level()) {
    for (auto el : v->GetTopologicalElements())
      out.IncludeTopoEl(el) = true;
    for (auto el : {TE::CC, TE::F1, TE::F2, TE::F3, TE::E1, TE::E2, TE::E3, TE::NN})
      out.idxer[static_cast<int>(el)] =
          CalcIndices(nb, pmb, v, el, IndexRangeType::InteriorRecv, true);
    out.refinement_op = RefinementOp_t::Prolongation;
  }
>>>>>>> ea1039f4
  return out;
}

ProResInfo ProResInfo::GetSend(MeshBlock *pmb, const NeighborBlock &nb,
                               std::shared_ptr<Variable<Real>> v) {
  ProResInfo out(pmb, nb, v);
  if (!out.allocated) return out;

  if (nb.origin_loc.level() < pmb->loc.level()) {
    auto elements = v->GetTopologicalElements();
    if (v->IsSet(Metadata::Flux)) elements = GetFluxCorrectionElements(v, nb.offsets);
    for (auto el : elements) {
      out.IncludeTopoEl(el) = true;
      out.idxer[static_cast<int>(el)] =
          CalcIndices(nb, pmb, v, el, IndexRangeType::BoundaryInteriorSend, true);
    }
    out.refinement_op = RefinementOp_t::Restriction;
  }
  return out;
}

ProResInfo ProResInfo::GetSet(MeshBlock *pmb, const NeighborBlock &nb,
                              std::shared_ptr<Variable<Real>> v) {
  ProResInfo out(pmb, nb, v);

  // This will select a superset of the boundaries that actually need to be restricted,
  // more logic could be added to only restrict boundary regions that abut boundary
  // regions that were filled by coarser neighbors
  bool restricted = false;
  int mylevel = pmb->loc.level();
  if (mylevel > 0) {
    for (const auto &nb : pmb->neighbors) {
      restricted = restricted || (nb.origin_loc.level() == (mylevel - 1));
    }
  }

  for (auto el : v->GetTopologicalElements()) {
    out.IncludeTopoEl(el) = true;
    if (nb.origin_loc.level() < mylevel) {
      out.refinement_op = RefinementOp_t::Prolongation;
    } else {
      if (restricted) {
        out.refinement_op = RefinementOp_t::Restriction;
        out.idxer[static_cast<int>(el)] =
            CalcIndices(nb, pmb, v, el, IndexRangeType::BoundaryExteriorRecv, true);
      }
    }
  }

  // LFR: All of these are not necessarily required, but some subset are for internal
  // prolongation.
  //      if the variable is NXYZ we require (C, FX, FY, FZ, EXY, EXZ, EYZ, NXYZ)
  //      if the variable is EXY we require (C, FX, FY, EXY), etc.
  //      if the variable is FX we require (C, FX), etc.
  //      if the variable is C we require (C)
  //      I doubt that the extra calculations matter, but the storage overhead could
  //      matter since each 6D indexer contains 18 ints and we are always carrying around
  //      10 indexers per bound info even if the field isn't allocated
  if (nb.origin_loc.level() < mylevel) {
    for (auto el : {TE::CC, TE::F1, TE::F2, TE::F3, TE::E1, TE::E2, TE::E3, TE::NN})
      out.idxer[static_cast<int>(el)] =
          CalcIndices(nb, pmb, v, el, IndexRangeType::BoundaryExteriorRecv, true);
  }
  return out;
}
} // namespace parthenon<|MERGE_RESOLUTION|>--- conflicted
+++ resolved
@@ -177,11 +177,7 @@
                                 (neighbor_bounds[dir].e - neighbor_bounds[dir].s + 1);
         s[dir] += nb.origin_loc.l(dir) % 2 == 1 ? extra_zones - interior_offset : 0;
         e[dir] -= nb.origin_loc.l(dir) % 2 == 0 ? extra_zones - interior_offset : 0;
-<<<<<<< HEAD
-        if (ir_type == IndexRangeType::InteriorSend) {
-=======
         if (ir_type == IndexRangeType::InteriorSend && !prores) {
->>>>>>> ea1039f4
           // Include ghosts of finer block coarse array in message
           s[dir] -= Globals::nghost;
           e[dir] += Globals::nghost;
@@ -281,10 +277,7 @@
   alloc_status = v->GetAllocationStatus();
 
   buf = combuf->buffer();
-<<<<<<< HEAD
-=======
   same_to_same = pmb->gid == nb.gid && nb.offsets.IsCell();
->>>>>>> ea1039f4
   lcoord_trans = nb.lcoord_trans;
   if (!allocated) return;
 
@@ -360,17 +353,6 @@
 
 ProResInfo ProResInfo::GetInteriorRestrict(MeshBlock *pmb, const NeighborBlock &nb,
                                            std::shared_ptr<Variable<Real>> v) {
-<<<<<<< HEAD
-  NeighborBlock nb(pmb->pmy_mesh, pmb->loc, pmb->loc, Globals::my_rank, 0, {0, 0, 0}, 0,
-                   0, 0, 0);
-  ProResInfo out(pmb, nb, v);
-  if (!out.allocated) return out;
-
-  for (auto el : v->GetTopologicalElements()) {
-    out.IncludeTopoEl(el) = true;
-    out.idxer[static_cast<int>(el)] =
-        CalcIndices(nb, pmb, v, el, IndexRangeType::InteriorSend, true);
-=======
   ProResInfo out(pmb, nb, v);
   if (!out.allocated) return out;
 
@@ -381,26 +363,12 @@
           CalcIndices(nb, pmb, v, el, IndexRangeType::InteriorSend, true);
     }
     out.refinement_op = RefinementOp_t::Restriction;
->>>>>>> ea1039f4
   }
   return out;
 }
 
 ProResInfo ProResInfo::GetInteriorProlongate(MeshBlock *pmb, const NeighborBlock &nb,
                                              std::shared_ptr<Variable<Real>> v) {
-<<<<<<< HEAD
-  NeighborBlock nb(pmb->pmy_mesh, pmb->loc, pmb->loc, Globals::my_rank, 0, {0, 0, 0}, 0,
-                   0, 0, 0);
-  ProResInfo out(pmb, nb, v);
-  if (!out.allocated) return out;
-
-  for (auto el : v->GetTopologicalElements())
-    out.IncludeTopoEl(el) = true;
-  for (auto el : {TE::CC, TE::F1, TE::F2, TE::F3, TE::E1, TE::E2, TE::E3, TE::NN})
-    out.idxer[static_cast<int>(el)] =
-        CalcIndices(nb, pmb, v, el, IndexRangeType::InteriorRecv, true);
-  out.refinement_op = RefinementOp_t::Prolongation;
-=======
   ProResInfo out(pmb, nb, v);
   if (!out.allocated) return out;
 
@@ -412,7 +380,6 @@
           CalcIndices(nb, pmb, v, el, IndexRangeType::InteriorRecv, true);
     out.refinement_op = RefinementOp_t::Prolongation;
   }
->>>>>>> ea1039f4
   return out;
 }
 
