//========================================================================================
// Parthenon performance portable AMR framework
// Copyright(C) 2022 The Parthenon collaboration
// Licensed under the 3-clause BSD License, see LICENSE file for details
//========================================================================================
// (C) (or copyright) 2020-2024. Triad National Security, LLC. All rights reserved.
//
// This program was produced under U.S. Government contract 89233218CNA000001 for Los
// Alamos National Laboratory (LANL), which is operated by Triad National Security, LLC
// for the U.S. Department of Energy/National Nuclear Security Administration. All rights
// in the program are reserved by Triad National Security, LLC, and the U.S. Department
// of Energy/National Nuclear Security Administration. The Government is granted for
// itself and others acting on its behalf a nonexclusive, paid-up, irrevocable worldwide
// license in this material to reproduce, prepare derivative works, distribute copies to
// the public, perform publicly and display publicly, and to permit others to do so.
//========================================================================================

#include <algorithm>
#include <iostream> // debug
#include <memory>
#include <string>
#include <vector>

#include "basic_types.hpp"
#include "bvals/comms/bnd_info.hpp"
#include "bvals/neighbor_block.hpp"
#include "config.hpp"
#include "globals.hpp"
#include "interface/state_descriptor.hpp"
#include "interface/variable.hpp"
#include "kokkos_abstraction.hpp"
#include "mesh/domain.hpp"
#include "mesh/mesh.hpp"
#include "mesh/mesh_refinement.hpp"
#include "mesh/meshblock.hpp"
#include "prolong_restrict/prolong_restrict.hpp"
#include "utils/error_checking.hpp"

namespace parthenon {

void ProResCache_t::Initialize(int n_regions, StateDescriptor *pkg) {
  prores_info = ParArray1D<ProResInfo>("prores_info", n_regions);
  prores_info_h = Kokkos::create_mirror_view(prores_info);
  int nref_funcs = pkg->NumRefinementFuncs();
  // Note that assignment of Kokkos views resets them, but
  // buffer_subset_sizes is a std::vector. It must be cleared, then
  // re-filled.
  buffer_subset_sizes.clear();
  buffer_subset_sizes.resize(nref_funcs, 0);
  buffer_subsets = ParArray2D<std::size_t>("buffer_subsets", nref_funcs, n_regions);
  buffer_subsets_h = Kokkos::create_mirror_view(buffer_subsets);
}

void ProResCache_t::RegisterRegionHost(int region, ProResInfo pri, Variable<Real> *v,
                                       StateDescriptor *pkg) {
  prores_info_h(region) = pri;
  if (v->HasRefinementOps()) {
    // var must be registered for refinement
    // note this condition means that each subset contains
    // both prolongation and restriction conditions. The
    // `RefinementOp_t` in `BndInfo` is assumed to
    // differentiate.
    std::size_t rfid = pkg->RefinementFuncID((v->GetRefinementFunctions()));
    buffer_subsets_h(rfid, buffer_subset_sizes[rfid]++) = region;
  }
}

// Determines which topological elements need to be restricted and communicated for flux
// correction, which only occurs on shared elements between two blocks
std::vector<TopologicalElement>
GetFluxCorrectionElements(const std::shared_ptr<Variable<Real>> &v,
                          const CellCentOffsets &offsets) {
  using TE = TopologicalElement;
  std::vector<TopologicalElement> elements;
  if (v->IsSet(Metadata::Face)) {
    if (offsets.IsFace()) {
      if (std::abs(offsets(X1DIR))) elements = {TE::F1};
      if (std::abs(offsets(X2DIR))) elements = {TE::F2};
      if (std::abs(offsets(X3DIR))) elements = {TE::F3};
    } else {
      PARTHENON_FAIL("Flux correction for face fluxes only occurs on shared faces.");
    }
  } else if (v->IsSet(Metadata::Edge)) {
    if (offsets.IsFace()) {
      if (std::abs(offsets(X1DIR))) elements = {TE::E2, TE::E3};
      if (std::abs(offsets(X2DIR))) elements = {TE::E3, TE::E1};
      if (std::abs(offsets(X3DIR))) elements = {TE::E1, TE::E2};
    } else if (offsets.IsEdge()) {
      if (offsets(X1DIR) == 0) elements = {TE::E1};
      if (offsets(X2DIR) == 0) elements = {TE::E2};
      if (offsets(X3DIR) == 0) elements = {TE::E3};
    } else {
      PARTHENON_FAIL(
          "Flux correction for edge fluxes only occurs on shared faces and edges.");
    }
  } else if (v->IsSet(Metadata::Node)) {
    elements = {TE::NN};
  } else {
    PARTHENON_FAIL("Only faces, edges, and nodes can be fluxes.");
  }
  return elements;
}

SpatiallyMaskedIndexer6D CalcIndices(const NeighborBlock &nb, MeshBlock *pmb,
                                     const std::shared_ptr<Variable<Real>> &v,
                                     TopologicalElement el, IndexRangeType ir_type,
                                     bool prores) {
  std::array<int, 3> tensor_shape{v->GetDim(6), v->GetDim(5), v->GetDim(4)};
  const bool flux = v->IsSet(Metadata::Flux);

  const auto &loc = pmb->loc;
  bool is_fine_field = v->IsSet(Metadata::Fine);
  auto shape = is_fine_field ? pmb->f_cellbounds : pmb->cellbounds;
  // Both prolongation and restriction always operate in the coarse
  // index space. Also need to use the coarse index space if the
  // neighbor is coarser than you, wether or not you are setting
  // interior or exterior cells
  if (prores || nb.loc.level() < loc.level())
    shape = is_fine_field ? pmb->cellbounds : pmb->c_cellbounds;

  // Re-create the index space for the neighbor block (either the main block or
  // the coarse buffer as required)
  int fine_field_fac = is_fine_field ? 2 : 1;
  int coarse_fac = (nb.loc.level() > loc.level()) && !prores ? 2 : 1;
  auto neighbor_shape =
      IndexShape(nb.block_size.nx(X3DIR) * fine_field_fac / coarse_fac,
                 nb.block_size.nx(X2DIR) * fine_field_fac / coarse_fac,
                 nb.block_size.nx(X1DIR) * fine_field_fac / coarse_fac, Globals::nghost);

  IndexDomain interior = IndexDomain::interior;
  std::array<IndexRange, 3> bounds{shape.GetBoundsI(interior, el),
                                   shape.GetBoundsJ(interior, el),
                                   shape.GetBoundsK(interior, el)};
  std::array<IndexRange, 3> neighbor_bounds{neighbor_shape.GetBoundsI(interior, el),
                                            neighbor_shape.GetBoundsJ(interior, el),
                                            neighbor_shape.GetBoundsK(interior, el)};

  std::array<bool, 3> not_symmetry{!pmb->block_size.symmetry(X1DIR),
                                   !pmb->block_size.symmetry(X2DIR),
                                   !pmb->block_size.symmetry(X3DIR)};
  // Account for the fact that the neighbor block may duplicate
  // some active zones on the loading block for face, edge, and nodal
  // fields, so the boundary of the neighbor block is one deeper into
  // the current block in some cases
  std::array<int, 3> top_offset{TopologicalOffsetI(el), TopologicalOffsetJ(el),
                                TopologicalOffsetK(el)};
  std::array<int, 3> block_offset = nb.offsets;

  int interior_offset =
      ir_type == IndexRangeType::BoundaryInteriorSend ? Globals::nghost : 0;
  int exterior_offset =
      ir_type == IndexRangeType::BoundaryExteriorRecv ? Globals::nghost : 0;
  if (prores) {
    // The coarse ghosts cover twice as much volume as the fine ghosts, so when working in
    // the exterior (i.e. ghosts) we must only go over the coarse ghosts that have
    // corresponding fine ghosts
    exterior_offset /= 2;
  }

  std::array<int, 3> s, e;
  for (int dir = 0; dir < 3; ++dir) {
    if (block_offset[dir] == 0) {
      s[dir] = bounds[dir].s;
      e[dir] = bounds[dir].e;
      if ((loc.level() < nb.loc.level()) &&
          not_symmetry[dir]) { // Check that this dimension has ghost zones
        // The requested neighbor block is at a finer level, so it only abuts
        // approximately half of the zones in any given direction with offset zero. If we
        // are asking for an interior index range, we also send nghost "extra" zones in
        // the interior to ensure there is enough information for prolongation. Also note
        // for non-cell centered values the number of grid points may be odd, so we pick
        // up an extra zone that is communicated. I think this is ok, but something to
        // keep in mind if there are issues.
        const int extra_zones = (bounds[dir].e - bounds[dir].s + 1) -
                                (neighbor_bounds[dir].e - neighbor_bounds[dir].s + 1);
        s[dir] += nb.loc.l(dir) % 2 == 1 ? extra_zones - interior_offset : 0;
        e[dir] -= nb.loc.l(dir) % 2 == 0 ? extra_zones - interior_offset : 0;
        if (ir_type == IndexRangeType::InteriorSend && !prores) {
          // Include ghosts of finer block coarse array in message
          s[dir] -= Globals::nghost;
          e[dir] += Globals::nghost;
        }
      }
      if (loc.level() > nb.loc.level() && not_symmetry[dir]) {
        // If we are setting (i.e. have non-zero exterior_offset) from a neighbor block
        // that is coarser, we got extra ghost zones from the neighbor (see inclusion of
        // interior_offset in the above if block)
        s[dir] -= loc.l(dir) % 2 == 1 ? exterior_offset : 0;
        e[dir] += loc.l(dir) % 2 == 0 ? exterior_offset : 0;
        if (ir_type == IndexRangeType::InteriorRecv && !prores) {
          // Include ghosts of finer block coarse array in message
          s[dir] -= Globals::nghost;
          e[dir] += Globals::nghost;
        }
      }
      // Prolongate into ghosts of interior receiver since we have the data available,
      // having this is important for AMR MG
      if (prores && not_symmetry[dir] && IndexRangeType::InteriorRecv == ir_type) {
        s[dir] -= Globals::nghost / 2;
        e[dir] += Globals::nghost / 2;
      }
    } else if (block_offset[dir] > 0) {
      // Fluxes are only communicated on shared elements
      s[dir] = bounds[dir].e + (flux ? 0 : -interior_offset + 1 - top_offset[dir]);
      e[dir] = bounds[dir].e + (flux ? 0 : exterior_offset);
    } else {
      s[dir] = bounds[dir].s + (flux ? 0 : -exterior_offset);
      e[dir] = bounds[dir].s + (flux ? 0 : interior_offset - 1 + top_offset[dir]);
    }
  }

  block_ownership_t owns(true);
  // Although it wouldn't hurt to include ownership when producing an interior
  // index range, it is unecessary. This is probably not immediately obvious,
  // but it is possible to convince oneself that dealing with ownership in
  // only exterior index ranges works correctly
  if (ir_type == IndexRangeType::BoundaryExteriorRecv) {
    int sox1 = -block_offset[0];
    int sox2 = -block_offset[1];
    int sox3 = -block_offset[2];
    if (nb.loc.level() < loc.level()) {
      // For coarse to fine interfaces, we are passing zones from only an
      // interior corner of the cell, never an entire face or edge
      if (sox1 == 0) sox1 = loc.l(0) % 2 == 1 ? 1 : -1;
      if (sox2 == 0) sox2 = loc.l(1) % 2 == 1 ? 1 : -1;
      if (sox3 == 0) sox3 = loc.l(2) % 2 == 1 ? 1 : -1;
    }
    owns = GetIndexRangeMaskFromOwnership(el, nb.ownership, sox1, sox2, sox3);
  }
  return SpatiallyMaskedIndexer6D(owns, {0, tensor_shape[0] - 1},
                                  {0, tensor_shape[1] - 1}, {0, tensor_shape[2] - 1},
                                  {s[2], e[2]}, {s[1], e[1]}, {s[0], e[0]});
}

int GetBufferSize(MeshBlock *pmb, const NeighborBlock &nb,
                  std::shared_ptr<Variable<Real>> v) {
  // This does not do a careful job of calculating the buffer size, in many
  // cases there will be some extra storage that is not required, but there
  // will always be enough storage
  auto &cb = v->IsSet(Metadata::Fine) ? pmb->f_cellbounds : pmb->cellbounds;
  int topo_comp = (v->IsSet(Metadata::Face) || v->IsSet(Metadata::Edge)) ? 3 : 1;
  const IndexDomain in = IndexDomain::entire;
  // The plus 2 instead of 1 is to account for the possible size of face, edge, and nodal
  // fields
  const int isize = cb.ie(in) - cb.is(in) + 2;
  const int jsize = cb.je(in) - cb.js(in) + 2;
  const int ksize = cb.ke(in) - cb.ks(in) + 2;
  return (nb.offsets(X1DIR) == 0 ? isize : Globals::nghost + 1) *
         (nb.offsets(X2DIR) == 0 ? jsize : Globals::nghost + 1) *
         (nb.offsets(X3DIR) == 0 ? ksize : Globals::nghost + 1) * v->GetDim(6) *
         v->GetDim(5) * v->GetDim(4) * topo_comp;
}

BndInfo::BndInfo(MeshBlock *pmb, const NeighborBlock &nb,
                 std::shared_ptr<Variable<Real>> v,
                 CommBuffer<buf_pool_t<Real>::owner_t> *combuf,
                 IndexRangeType idx_range_type) {
  allocated = v->IsAllocated();
  alloc_status = v->GetAllocationStatus();

  buf = combuf->buffer();
  same_to_same = pmb->gid == nb.gid && nb.offsets.IsCell();
  if (!allocated) return;

  if (nb.loc.level() < pmb->loc.level()) {
    var = v->coarse_s.Get();
  } else {
    var = v->data.Get();
  }

  coords = pmb->coords;

  auto elements = v->GetTopologicalElements();
  if (v->IsSet(Metadata::Flux)) elements = GetFluxCorrectionElements(v, nb.offsets);
  ntopological_elements = elements.size();

  int idx{0};
  for (auto el : elements) {
    topo_idx[idx] = static_cast<int>(el) % 3;
    idxer[idx] = CalcIndices(nb, pmb, v, el, idx_range_type, false);
    idx++;
  }
}

BndInfo BndInfo::GetSendBndInfo(MeshBlock *pmb, const NeighborBlock &nb,
                                std::shared_ptr<Variable<Real>> v,
                                CommBuffer<buf_pool_t<Real>::owner_t> *buf) {
  auto idx_range_type = IndexRangeType::BoundaryInteriorSend;
  // Test if the neighbor block is not offset from this block (i.e. is a
  // parent or daughter block of pmb), and change the IndexRangeType
  // accordingly
  if (nb.offsets.IsCell()) idx_range_type = IndexRangeType::InteriorSend;
  return BndInfo(pmb, nb, v, buf, idx_range_type);
}

BndInfo BndInfo::GetSetBndInfo(MeshBlock *pmb, const NeighborBlock &nb,
                               std::shared_ptr<Variable<Real>> v,
                               CommBuffer<buf_pool_t<Real>::owner_t> *buf) {
  auto idx_range_type = IndexRangeType::BoundaryExteriorRecv;
  // Test if the neighbor block is not offset from this block (i.e. is a
  // parent or daughter block of pmb), and change the IndexRangeType
  // accordingly
  if (nb.offsets.IsCell()) idx_range_type = IndexRangeType::InteriorRecv;
  BndInfo out(pmb, nb, v, buf, idx_range_type);

  auto buf_state = buf->GetState();
  if (buf_state == BufferState::received) {
    out.buf_allocated = true;
  } else if (buf_state == BufferState::received_null) {
    out.buf_allocated = false;
  } else {
    PARTHENON_FAIL("Buffer should be in a received state.");
  }
  return out;
}

ProResInfo::ProResInfo(MeshBlock *pmb, const NeighborBlock &nb,
                       std::shared_ptr<Variable<Real>> v) {
  allocated = v->IsAllocated();
  alloc_status = v->GetAllocationStatus();
  ntopological_elements = v->GetTopologicalElements().size();
  coords = pmb->coords;

  if (pmb->pmr) coarse_coords = pmb->pmr->GetCoarseCoords();

  fine = v->data.Get();
  coarse = v->coarse_s.Get();
}

ProResInfo ProResInfo::GetInteriorRestrict(MeshBlock *pmb, const NeighborBlock &nb,
                                           std::shared_ptr<Variable<Real>> v) {
<<<<<<< HEAD
  //NeighborBlock nb(pmb->pmy_mesh, pmb->loc, Globals::my_rank, 0, {0, 0, 0}, 0, 0, 0, 0);
=======
>>>>>>> 8ab4c625
  ProResInfo out(pmb, nb, v);
  if (!out.allocated) return out;

  if (nb.loc.level() < pmb->loc.level()) {
    for (auto el : v->GetTopologicalElements()) {
      out.IncludeTopoEl(el) = true;
      out.idxer[static_cast<int>(el)] =
          CalcIndices(nb, pmb, v, el, IndexRangeType::InteriorSend, true);
    }
    out.refinement_op = RefinementOp_t::Restriction;
  }
  return out;
}

ProResInfo ProResInfo::GetInteriorProlongate(MeshBlock *pmb, const NeighborBlock &nb,
                                             std::shared_ptr<Variable<Real>> v) {
  ProResInfo out(pmb, nb, v);
  if (!out.allocated) return out;
  
  if (nb.loc.level() < pmb->loc.level()) {
    for (auto el : v->GetTopologicalElements())
      out.IncludeTopoEl(el) = true;
    for (auto el : {TE::CC, TE::F1, TE::F2, TE::F3, TE::E1, TE::E2, TE::E3, TE::NN})
      out.idxer[static_cast<int>(el)] =
          CalcIndices(nb, pmb, v, el, IndexRangeType::InteriorRecv, true);
    out.refinement_op = RefinementOp_t::Prolongation;
  }
  return out;
}

ProResInfo ProResInfo::GetSend(MeshBlock *pmb, const NeighborBlock &nb,
                               std::shared_ptr<Variable<Real>> v) {
  ProResInfo out(pmb, nb, v);
  if (!out.allocated) return out;

  if (nb.loc.level() < pmb->loc.level()) {
    auto elements = v->GetTopologicalElements();
    if (v->IsSet(Metadata::Flux)) elements = GetFluxCorrectionElements(v, nb.offsets);
    for (auto el : elements) {
      out.IncludeTopoEl(el) = true;
      out.idxer[static_cast<int>(el)] =
          CalcIndices(nb, pmb, v, el, IndexRangeType::BoundaryInteriorSend, true);
    }
    out.refinement_op = RefinementOp_t::Restriction;
  }
  return out;
}

ProResInfo ProResInfo::GetSet(MeshBlock *pmb, const NeighborBlock &nb,
                              std::shared_ptr<Variable<Real>> v) {
  ProResInfo out(pmb, nb, v);

  // This will select a superset of the boundaries that actually need to be restricted,
  // more logic could be added to only restrict boundary regions that abut boundary
  // regions that were filled by coarser neighbors
  bool restricted = false;
  int mylevel = pmb->loc.level();
  if (mylevel > 0) {
    for (const auto &nb : pmb->neighbors) {
      restricted = restricted || (nb.loc.level() == (mylevel - 1));
    }
  }

  for (auto el : v->GetTopologicalElements()) {
    out.IncludeTopoEl(el) = true;
    if (nb.loc.level() < mylevel) {
      out.refinement_op = RefinementOp_t::Prolongation;
    } else {
      if (restricted) {
        out.refinement_op = RefinementOp_t::Restriction;
        out.idxer[static_cast<int>(el)] =
            CalcIndices(nb, pmb, v, el, IndexRangeType::BoundaryExteriorRecv, true);
      }
    }
  }

  // LFR: All of these are not necessarily required, but some subset are for internal
  // prolongation.
  //      if the variable is NXYZ we require (C, FX, FY, FZ, EXY, EXZ, EYZ, NXYZ)
  //      if the variable is EXY we require (C, FX, FY, EXY), etc.
  //      if the variable is FX we require (C, FX), etc.
  //      if the variable is C we require (C)
  //      I doubt that the extra calculations matter, but the storage overhead could
  //      matter since each 6D indexer contains 18 ints and we are always carrying around
  //      10 indexers per bound info even if the field isn't allocated
  if (nb.loc.level() < mylevel) {
    for (auto el : {TE::CC, TE::F1, TE::F2, TE::F3, TE::E1, TE::E2, TE::E3, TE::NN})
      out.idxer[static_cast<int>(el)] =
          CalcIndices(nb, pmb, v, el, IndexRangeType::BoundaryExteriorRecv, true);
  }
  return out;
}
} // namespace parthenon<|MERGE_RESOLUTION|>--- conflicted
+++ resolved
@@ -329,10 +329,6 @@
 
 ProResInfo ProResInfo::GetInteriorRestrict(MeshBlock *pmb, const NeighborBlock &nb,
                                            std::shared_ptr<Variable<Real>> v) {
-<<<<<<< HEAD
-  //NeighborBlock nb(pmb->pmy_mesh, pmb->loc, Globals::my_rank, 0, {0, 0, 0}, 0, 0, 0, 0);
-=======
->>>>>>> 8ab4c625
   ProResInfo out(pmb, nb, v);
   if (!out.allocated) return out;
 
