--- conflicted
+++ resolved
@@ -59,10 +59,7 @@
   bool allocated = true;
   bool buf_allocated = true;
   int alloc_status;
-<<<<<<< HEAD
-=======
   bool same_to_same = false;
->>>>>>> ea1039f4
 
   buf_pool_t<Real>::weak_t buf;        // comm buffer from pool
   ParArrayND<Real, VariableState> var; // data variable used for comms
