//========================================================================================
// Athena++ astrophysical MHD code
// Copyright(C) 2014 James M. Stone <jmstone@princeton.edu> and other code contributors
// Licensed under the 3-clause BSD License, see LICENSE file for details
//========================================================================================
// (C) (or copyright) 2020-2023. Triad National Security, LLC. All rights reserved.
//
// This program was produced under U.S. Government contract 89233218CNA000001 for Los
// Alamos National Laboratory (LANL), which is operated by Triad National Security, LLC
// for the U.S. Department of Energy/National Nuclear Security Administration. All rights
// in the program are reserved by Triad National Security, LLC, and the U.S. Department
// of Energy/National Nuclear Security Administration. The Government is granted for
// itself and others acting on its behalf a nonexclusive, paid-up, irrevocable worldwide
// license in this material to reproduce, prepare derivative works, distribute copies to
// the public, perform publicly and display publicly, and to permit others to do so.
//========================================================================================
#ifndef BVALS_BVALS_HPP_
#define BVALS_BVALS_HPP_
//! \file bvals.hpp
//  \brief defines BoundaryBase, BoundaryValues classes used for setting BCs on all data

#include <memory>
#include <string>
#include <unordered_set>
#include <vector>

#include "basic_types.hpp"
#include "parthenon_mpi.hpp"

#include "bvals/bvals_interfaces.hpp"
#include "bvals/comms/bnd_info.hpp"
#include "bvals/comms/bvals_in_one.hpp"
#include "defs.hpp"
#include "mesh/domain.hpp"
#include "parthenon_arrays.hpp"
#include "utils/error_checking.hpp"

namespace parthenon {

// forward declarations
// TODO(felker): how many of these foward declarations are actually needed now?
// Can #include "./bvals_interfaces.hpp" suffice?
template <typename T>
class Variable;
class Mesh;
class MeshBlock;
class MeshBlockTree;
class ParameterInput;
struct RegionSize;

// free functions to return boundary flag given input string, and vice versa
BoundaryFlag GetBoundaryFlag(const std::string &input_string);
std::string GetBoundaryString(BoundaryFlag input_flag);
// + confirming that the MeshBlock's boundaries are all valid selections
void CheckBoundaryFlag(BoundaryFlag block_flag, CoordinateDirection dir);

//----------------------------------------------------------------------------------------
//! \class BoundaryBase
//  \brief Base class for all BoundaryValues classes (BoundaryValues and MGBoundaryValues)

class BoundaryBase {
 public:
  BoundaryBase(Mesh *pm, LogicalLocation iloc, RegionSize isize, BoundaryFlag *input_bcs);
  virtual ~BoundaryBase() = default;
  // 1x pair (neighbor index, buffer ID) per entire SET of separate variable buffers
  // (Field, Passive Scalar, etc.). Greedy allocation for worst-case
  // of refined 3D; only 26 entries needed/initialized if unrefined 3D, e.g.
  static NeighborIndexes ni[NMAX_NEIGHBORS];
  static int bufid[NMAX_NEIGHBORS];

  NeighborBlock neighbor[NMAX_NEIGHBORS];
  int nneighbor;
  int nblevel[3][3][3];
  LogicalLocation loc;
  BoundaryFlag block_bcs[6];

  static int CreateBvalsMPITag(int lid, int bufid);
  static int CreateBufferID(int ox1, int ox2, int ox3, int fi1, int fi2);
  static int BufferID(int dim, bool multilevel);
  static int FindBufferID(int ox1, int ox2, int ox3, int fi1, int fi2);

<<<<<<< HEAD
  void SearchAndSetNeighbors(Mesh *mesh, MeshBlockTree &tree, int *ranklist, int *nslist);
=======
  void
  SearchAndSetNeighbors(MeshBlockTree &tree, int *ranklist, int *nslist,
                        const std::unordered_set<LogicalLocation> &newly_refined = {});
>>>>>>> 2a8a2f5f

 protected:
  // 1D refined or unrefined=2
  // 2D refined=12, unrefined=8
  // 3D refined=56, unrefined=26. Refinement adds: 3*6 faces + 1*12 edges = +30 neighbors
  static int maxneighbor_;

  Mesh *pmy_mesh_;
  RegionSize block_size_;
  ParArrayND<Real> sarea_[2];

  void
  SetNeighborOwnership(const std::unordered_set<LogicalLocation> &newly_refined = {});

 private:
  // calculate 3x shared static data members when constructing only the 1st class instance
  // int maxneighbor_=BufferID() computes ni[] and then calls bufid[]=CreateBufferID()
  static bool called_;
};

//----------------------------------------------------------------------------------------
//! \class BoundarySwarms
//  \brief centralized class for interacting with each individual swarm boundary data
class BoundarySwarms : public BoundaryBase, BoundaryCommunication {
 public:
  BoundarySwarms(std::weak_ptr<MeshBlock> pmb, BoundaryFlag *input_bcs,
                 ParameterInput *pin);

  // variable-length arrays of references to all BoundarySwarm instances
  std::vector<std::shared_ptr<BoundarySwarm>> bswarms;

  void SetBoundaryFlags(BoundaryFlag bc_flag[]) {
    for (int i = 0; i < 6; i++) {
      bc_flag[i] = block_bcs[i];
    }
  }

  // inherited functions (interface shared with BoundaryVariable objects):
  // ------
  // called before time-stepper:
  void SetupPersistentMPI() final; // setup MPI requests

  // called before and during time-stepper (currently do nothing for swarms):
  void StartReceiving(BoundaryCommSubset phase) final {}
  void ClearBoundary(BoundaryCommSubset phase) final {}

 private:
  // ptr to MeshBlock containing this BoundaryValues
  std::weak_ptr<MeshBlock> pmy_block_;
  int nface_, nedge_;

  // if a BoundaryPhysics or user fn should be applied at each MeshBlock boundary
  // false --> e.g. block, polar, periodic boundaries
  // bool apply_bndry_fn_[6]{}; // C++11: in-class initializer of non-static member
  // C++11: direct-list-initialization -> value init of array -> zero init of each scalar

  /// Returns shared pointer to a block
  std::shared_ptr<MeshBlock> GetBlockPointer() {
    if (pmy_block_.expired()) {
      PARTHENON_THROW("Invalid pointer to MeshBlock!");
    }
    return pmy_block_.lock();
  }

  friend class Mesh;
  // currently, this class friendship is required for copying send/recv buffers between
  // BoundarySwarm objects within different MeshBlocks on the same MPI rank:
  friend class BoundarySwarm;
};

//----------------------------------------------------------------------------------------
//! \class BoundaryValues
//  \brief centralized class for interacting with each individual variable boundary data
//         (design pattern ~ mediator)

class BoundaryValues : public BoundaryBase, // public BoundaryPhysics,
                       public BoundaryCommunication {
 public:
  BoundaryValues(std::weak_ptr<MeshBlock> pmb, BoundaryFlag *input_bcs,
                 ParameterInput *pin);

  // Dictionary of boundary variable pointers indexed by the variable label
  Dictionary<std::shared_ptr<BoundaryVariable>> bvars;

  void SetBoundaryFlags(BoundaryFlag bc_flag[]) {
    for (int i = 0; i < 6; i++)
      bc_flag[i] = block_bcs[i];
  }

  // inherited functions (interface shared with BoundaryVariable objects):
  // ------
  // called before time-stepper:
  void SetupPersistentMPI() final; // setup MPI requests

  // called before and during time-stepper:
  void StartReceiving(BoundaryCommSubset phase) final;
  void ClearBoundary(BoundaryCommSubset phase) final;

 private:
  // ptr to MeshBlock containing this BoundaryValues
  std::weak_ptr<MeshBlock> pmy_block_;
  int nface_, nedge_; // used only in fc/flux_correction_fc.cpp calculations

  // if a BoundaryPhysics or user fn should be applied at each MeshBlock boundary
  // false --> e.g. block, polar, periodic boundaries
  bool apply_bndry_fn_[6]{}; // C++11: in-class initializer of non-static member
  // C++11: direct-list-initialization -> value init of array -> zero init of each scalar

  /// Returns shared pointer to a block
  std::shared_ptr<MeshBlock> GetBlockPointer() {
    if (pmy_block_.expired()) {
      PARTHENON_THROW("Invalid pointer to MeshBlock!");
    }
    return pmy_block_.lock();
  }

  // temporary--- Added by @tomidakn on 2015-11-27 in f0f989f85f
  // TODO(KGF): consider removing this friendship designation
  friend class Mesh;
  // currently, this class friendship is required for copying send/recv buffers between
  // BoundaryVariable objects within different MeshBlocks on the same MPI rank:
  friend class BoundaryVariable;
  friend class FaceCenteredBoundaryVariable; // needs nface_, nedge_, num_north/south_...
  // TODO(KGF): consider removing these friendship designations:
  friend class BoundarySwarm;
};

} // namespace parthenon

#endif // BVALS_BVALS_HPP_<|MERGE_RESOLUTION|>--- conflicted
+++ resolved
@@ -79,13 +79,9 @@
   static int BufferID(int dim, bool multilevel);
   static int FindBufferID(int ox1, int ox2, int ox3, int fi1, int fi2);
 
-<<<<<<< HEAD
-  void SearchAndSetNeighbors(Mesh *mesh, MeshBlockTree &tree, int *ranklist, int *nslist);
-=======
   void
-  SearchAndSetNeighbors(MeshBlockTree &tree, int *ranklist, int *nslist,
+  SearchAndSetNeighbors(Mesh *mesh, MeshBlockTree &tree, int *ranklist, int *nslist,
                         const std::unordered_set<LogicalLocation> &newly_refined = {});
->>>>>>> 2a8a2f5f
 
  protected:
   // 1D refined or unrefined=2
