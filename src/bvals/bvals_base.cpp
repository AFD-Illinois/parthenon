--- conflicted
+++ resolved
@@ -630,7 +630,6 @@
   Kokkos::Profiling::popRegion(); // SearchAndSetNeighbors
 }
 
-<<<<<<< HEAD
 void BoundaryBase::SetNeighborOwnership() {
   // Set neighbor block ownership
   std::set<LogicalLocation> allowed_neighbors;
@@ -646,7 +645,6 @@
   }
 }
 
-=======
 /*
 void GetTopologicalElementOwnership(MeshBlockTree &tree, LogicalLocation owner_loc) {
   bool owns[3][3][3];
@@ -740,6 +738,4 @@
   // Need to add some basic functionality for LocationIDs: contained
    
 }*/
-
->>>>>>> 50261d35
 } // namespace parthenon