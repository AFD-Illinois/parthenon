//========================================================================================
// (C) (or copyright) 2020-2022. Triad National Security, LLC. All rights reserved.
//
// This program was produced under U.S. Government contract 89233218CNA000001 for Los
// Alamos National Laboratory (LANL), which is operated by Triad National Security, LLC
// for the U.S. Department of Energy/National Nuclear Security Administration. All rights
// in the program are reserved by Triad National Security, LLC, and the U.S. Department
// of Energy/National Nuclear Security Administration. The Government is granted for
// itself and others acting on its behalf a nonexclusive, paid-up, irrevocable worldwide
// license in this material to reproduce, prepare derivative works, distribute copies to
// the public, perform publicly and display publicly, and to permit others to do so.
//=======================================================================================
#ifndef INTERFACE_VARIABLE_PACK_HPP_
#define INTERFACE_VARIABLE_PACK_HPP_

#include <algorithm>
#include <array>
#include <forward_list>
#include <map>
#include <memory>
#include <string>
#include <unordered_map>
#include <unordered_set>
#include <utility>
#include <vector>

#include <Kokkos_Core.hpp>

#include "coordinates/coordinates.hpp"
#include "defs.hpp"
#include "interface/metadata.hpp"
#include "interface/variable.hpp"
#include "interface/variable_state.hpp"
#include "kokkos_abstraction.hpp"
#include "mesh/domain.hpp"
#include "utils/error_checking.hpp"

namespace parthenon {

// Forward declarations
template <typename T>
class CellVariable;
template <typename T>
class ParticleVariable;

// some convenience aliases
namespace vpack_types {
template <typename T>
using SwarmVarList = std::forward_list<std::shared_ptr<ParticleVariable<T>>>;

// Sparse and/or scalar variables are multiple indices in the outer view of a pack
// the pairs represent interval (inclusive) of those indices
using IndexPair = std::pair<int, int>;

// Used for storing the shapes of variable fields
using Shape = std::vector<int>;

// Index arbitrary rank fields into flattened indices in a VariablePack
class FlatIdx {
 public:
  FlatIdx(std::vector<int> shape, int offset) : offset_(offset), ndim_(shape.size()) {
    if (shape.size() > 3) {
      PARTHENON_THROW("Requested rank larger than three.");
    }
    for (int i = 0; i < shape.size(); ++i)
      shape_[i] = shape[i];
  }

  KOKKOS_INLINE_FUNCTION
  int DimSize(int iDim) const {
    PARTHENON_DEBUG_REQUIRE(iDim <= ndim_, "Wrong number of dimensions.");
    return shape_[iDim - 1];
  }

  IndexRange GetBounds(int iDim) const {
    if (iDim > ndim_) {
      PARTHENON_THROW("Dimension " + std::to_string(iDim) + " greater than rank" +
                      std::to_string(ndim_) + ".");
    }
    IndexRange rng;
    rng.s = 0;
    rng.e = shape_[iDim - 1] - 1;
    return rng;
  }

  KOKKOS_FORCEINLINE_FUNCTION
  bool IsValid() const { return (offset_ >= 0); }

  KOKKOS_FORCEINLINE_FUNCTION
  int operator()() const {
    PARTHENON_DEBUG_REQUIRE(ndim_ == 0, "Wrong number of dimensions.");
    return offset_;
  }

  KOKKOS_FORCEINLINE_FUNCTION
  int operator()(const int idx1) const {
    PARTHENON_DEBUG_REQUIRE(ndim_ == 1, "Wrong number of dimensions.");
    PARTHENON_DEBUG_REQUIRE(idx1 < shape_[0], "Idx1 too large.");
    return offset_ + idx1;
  }

  KOKKOS_FORCEINLINE_FUNCTION
  int operator()(const int idx1, const int idx2) const {
    PARTHENON_DEBUG_REQUIRE(ndim_ == 2, "Wrong number of dimensions.");
    PARTHENON_DEBUG_REQUIRE(idx1 < shape_[0], "Idx1 too large.");
    PARTHENON_DEBUG_REQUIRE(idx2 < shape_[1], "Idx2 too large.");
    return offset_ + idx1 + shape_[0] * idx2;
  }

  KOKKOS_FORCEINLINE_FUNCTION
  int operator()(const int idx1, const int idx2, const int idx3) const {
    PARTHENON_DEBUG_REQUIRE(ndim_ == 3, "Wrong number of dimensions.");
    PARTHENON_DEBUG_REQUIRE(idx1 < shape_[0], "Idx1 too large.");
    PARTHENON_DEBUG_REQUIRE(idx2 < shape_[1], "Idx2 too large.");
    PARTHENON_DEBUG_REQUIRE(idx3 < shape_[2], "Idx3 too large.");
    return offset_ + idx1 + shape_[0] * (idx2 + shape_[1] * idx3);
  }

 private:
  // Tensor fields are limited to rank 3 or less, so just use a fixed
  // length array of for all rank fields so that FlatIdx objects can
  // easily be captured during Kokkos parallel dispatch
  int shape_[3];
  int offset_, ndim_;
};

// The key for variable packs
using VPackKey_t = std::vector<std::string>;

// Flux packs require a set of names for the variables and a set of names for the strings
// and order matters. So StringPair forms the keys for the FluxPack cache.
using StringPair = std::pair<std::vector<std::string>, std::vector<std::string>>;

} // namespace vpack_types

// helper class to make lists of variables with labels
template <typename T>
class VarListWithLabels {
 public:
  VarListWithLabels<T>() = default;

  // Adds a variable to the list if one of the following is true:
  // a) The variable is not sparse
  // b) The set of sparse_ids is empty
  // c) The sparse id of the variable is contained in the set of sparse_ids
  void Add(const std::shared_ptr<CellVariable<T>> &var,
           const std::unordered_set<int> &sparse_ids = {}) {
    if (!var->IsSparse() || sparse_ids.empty() ||
        (sparse_ids.count(var->GetSparseID()) > 0)) {
      if (var->IsAllocated()) {
        vars_.push_back(var);
        labels_.push_back(var->label());
        alloc_status_.push_back(true);
      }
    }
  }

  const auto &vars() const { return vars_; }
  const auto &labels() const { return labels_; }
  const auto &alloc_status() const { return alloc_status_; }

 private:
  CellVariableVector<T> vars_;
  std::vector<std::string> labels_;
  std::vector<bool> alloc_status_;
};

// using PackIndexMap = std::unordered_map<std::string, vpack_types::IndexPair>;
class PackIndexMap {
 public:
  PackIndexMap() = default;

  const auto &Map() const { return map_; }

  const auto &get(const std::string &base_name, int sparse_id = InvalidSparseID) const {
    const auto &key = MakeVarLabel(base_name, sparse_id);
    auto itr = map_.find(key);
    if (itr == map_.end()) {
      for (auto &pair : map_) {
        std::cout << pair.first << " " << pair.second.first << " " << pair.second.second << std::endl;
      }
      PARTHENON_THROW("PackIndexMap does not have key '" + key + "'");
    }

    return itr->second;
  }

  bool operator==(const PackIndexMap &other) {
    return (map_ == other.map_) && (shape_map_ == other.shape_map_);
  }

  // This is dangerous! Use at your own peril!
  // It will silently return invalid indices if the key doesn't exist (e.g. misspelled or
  // sparse id not part of label)
  const vpack_types::IndexPair &operator[](const std::string &key) const {
    static const vpack_types::IndexPair invalid_indices(-1, -2);
    auto itr = map_.find(key);
    if (itr == map_.end()) {
      return invalid_indices;
    }

    return itr->second;
  }

  void insert(std::string key, vpack_types::IndexPair val,
              vpack_types::Shape shape = vpack_types::Shape()) {
    map_.insert(std::pair<std::string, vpack_types::IndexPair>(key, val));
    shape_map_.insert(std::pair<std::string, vpack_types::Shape>(key, shape));
  }

  vpack_types::FlatIdx GetFlatIdx(const std::string &key,
                                  bool throw_invalid_key_error = true) {
    // Make sure the key exists
    auto itr = map_.find(key);
    auto itr_shape = shape_map_.find(key);
    if ((itr == map_.end()) || (itr_shape == shape_map_.end())) {
      if (throw_invalid_key_error) {
        PARTHENON_THROW("Key " + key + " does not exist.");
      } else {
        return vpack_types::FlatIdx({}, -1);
      }
    }
    return vpack_types::FlatIdx(itr_shape->second, itr->second.first);
  }

  std::vector<int> GetShape(const std::string &key) {
    auto itr_shape = shape_map_.find(key);
    if (itr_shape == shape_map_.end()) return {-1};
    return itr_shape->second;
  }

  bool Has(std::string const &base_name, int sparse_id = InvalidSparseID) const {
    return map_.count(MakeVarLabel(base_name, sparse_id)) > 0;
  }

  // for debugging
  void print() const {
    for (const auto itr : map_) {
      printf("%s: %i - %i\n", itr.first.c_str(), itr.second.first, itr.second.second);
    }
  }

 private:
  std::unordered_map<std::string, vpack_types::IndexPair> map_;
  std::unordered_map<std::string, vpack_types::Shape> shape_map_;
};

template <typename T>
using ViewOfParArrays = ParArray1D<ParArray3D<T, VariableState>>;

template <typename T>
using ViewOfParArrays1D = ParArray1D<ParArray1D<T>>;

// forward declaration
template <typename T>
class MeshBlockData;

// Try to keep these Variable*Pack classes as lightweight as possible.
// They go to the device.
template <typename T>
class VariablePack {
  friend class MeshBlockData<T>;

 public:
  using value_type = T;

  VariablePack() = default;

  VariablePack(const ViewOfParArrays<T> &view, const ParArray1D<int> &sparse_ids,
               const ParArray1D<int> &vector_component, const ParArray1D<bool> &allocated,
               const std::array<int, 4> &dims)
      : v_(view), sparse_ids_(sparse_ids), vector_component_(vector_component),
        allocated_(allocated), dims_(dims),
        ndim_((dims[2] > 1 ? 3 : (dims[1] > 1 ? 2 : 1))) {
    // don't check length of allocation_status_, because it can be different from
    // dims_[3]. There is one entry in allocation_status_ per VARIABLE, but dims_[3] is
    // number of COMPONENTS (e.g. for a vector variable with 3 components, there will be
    // only one entry in allocation_status_, but 3 entries in v_, sparse_ids_, etc.)
    assert(dims_[0] > 1);
    assert(dims_[1] > 0);
    assert(dims_[2] > 0);
    assert(dims_[3] == v_.extent(0));
    assert(dims_[3] == sparse_ids_.extent(0));
    assert(dims_[3] == vector_component_.extent(0));
  }

  // host only
  inline auto alloc_status() const { return alloc_status_; }

#ifdef ENABLE_SPARSE
  // Note: Device only
  KOKKOS_FORCEINLINE_FUNCTION
  bool IsAllocated(const int n) const {
    assert(0 <= n && n < dims_[3]);
    return allocated_(n);
  }

  // This is here so code templated on VariablePack and MeshBlockPack doesn't need to
  // change
  KOKKOS_FORCEINLINE_FUNCTION
  bool IsAllocated(const int m, const int n) const {
    assert(m == 0);
    return IsAllocated(n);
  }
#else
  KOKKOS_FORCEINLINE_FUNCTION
  constexpr bool IsAllocated(const int /*n*/) const { return true; }

  KOKKOS_FORCEINLINE_FUNCTION
  constexpr bool IsAllocated(const int /*m*/, const int /*n*/) const { return true; }
#endif

  KOKKOS_FORCEINLINE_FUNCTION
  ParArray3D<T, VariableState> &operator()(const int n) const {
    assert(IsAllocated(n));
    return v_(n);
  }

  KOKKOS_FORCEINLINE_FUNCTION
  T &operator()(const int n, const int k, const int j, const int i) const {
    assert(IsAllocated(n));
    return v_(n)(k, j, i);
  }

  // This is here so code templated on VariablePack and MeshBlockPack doesn't need to
  // change
  KOKKOS_FORCEINLINE_FUNCTION
  T &operator()(const int m, const int n, const int k, const int j, const int i) const {
    assert(m == 0);
    return (*this)(n, k, j, i);
  }

  KOKKOS_FORCEINLINE_FUNCTION
  int GetDim(const int i) const {
    assert(i > 0 && i < 6);
    return (i == 5 ? 1 : dims_[i - 1]);
  }

  KOKKOS_FORCEINLINE_FUNCTION
  int GetSparseID(const int n) const {
    assert(0 <= n && n < dims_[3]);
    return sparse_ids_(n);
  }

  // Alias of GetSparseID
  KOKKOS_FORCEINLINE_FUNCTION
  int GetSparseIndex(const int n) const { return GetSparseID(n); }

  KOKKOS_FORCEINLINE_FUNCTION
  bool IsSparse(const int n) const { return GetSparseID() != InvalidSparseID; }

  KOKKOS_FORCEINLINE_FUNCTION
  int VectorComponent(const int n) const {
    assert(0 <= n && n < dims_[3]);
    return vector_component_(n);
  }

  KOKKOS_FORCEINLINE_FUNCTION
  bool IsVector(const int n) const { return VectorComponent(n) != NODIR; }

  KOKKOS_FORCEINLINE_FUNCTION
  int GetNdim() const { return ndim_; }

  // These return coordinates ON DEVICE
  // This call segfaults on the host.
  KOKKOS_FORCEINLINE_FUNCTION
  const Coordinates_t &GetCoords() const { return coords(); }
  KOKKOS_FORCEINLINE_FUNCTION
  const Coordinates_t &GetCoords(int) const { return coords(); }
  // public field, with accessors for convenience
  ParArray0D<Coordinates_t> coords;

 protected:
  ViewOfParArrays<T> v_;
  ParArray1D<int> sparse_ids_;
  ParArray1D<int> vector_component_;
  ParArray1D<bool> allocated_;
  std::array<int, 4> dims_;
  int ndim_;

  // lives on host
  const std::vector<bool> *alloc_status_;
};

template <typename T>
class SwarmVariablePack {
 public:
  SwarmVariablePack() = default;
  SwarmVariablePack(const ViewOfParArrays1D<T> view, const std::array<int, 2> dims)
      : v_(view), dims_(dims) {}

  KOKKOS_FORCEINLINE_FUNCTION
  ParArray1D<T> &operator()(const int n) const { return v_(n); }

  KOKKOS_FORCEINLINE_FUNCTION
  T &operator()(const int n, const int i) const { return v_(n)(i); }

  KOKKOS_FORCEINLINE_FUNCTION
  int GetDim(const int i) const {
    PARTHENON_REQUIRE(i > 0 && i < 3, "SwarmVariablePack dimensionality is 2!");
    return dims_[i - 1];
  }

 private:
  ViewOfParArrays1D<T> v_;
  std::array<int, 2> dims_;
};

template <typename T>
class VariableFluxPack : public VariablePack<T> {
  friend class MeshBlockData<T>;

 public:
  VariableFluxPack() = default;
  VariableFluxPack(const ViewOfParArrays<T> &view, const ViewOfParArrays<T> &f0,
                   const ViewOfParArrays<T> &f1, const ViewOfParArrays<T> &f2,
                   const ParArray1D<bool> &flux_allocated,
                   const ParArray1D<int> &sparse_ids,
                   const ParArray1D<int> &vector_component,
                   const ParArray1D<bool> &allocated, const std::array<int, 4> &dims,
                   int fsize)
      : VariablePack<T>(view, sparse_ids, vector_component, allocated, dims),
        f_({f0, f1, f2}), flux_allocated_(flux_allocated), fsize_(fsize) {
    // don't check flux_allocation_status (see note in constructor of VariablePack)
    assert(fsize == f0.extent(0));
    assert(fsize == f1.extent(0));
    assert(fsize == f2.extent(0));
  }

  // host only
  inline auto flux_alloc_status() const { return flux_alloc_status_; }

  KOKKOS_FORCEINLINE_FUNCTION
  const ViewOfParArrays<T> &flux(const int dir) const {
    assert(dir > 0 && dir <= this->ndim_);
    return f_[dir - 1];
  }

#ifdef ENABLE_SPARSE
  // Note: Device only
  KOKKOS_FORCEINLINE_FUNCTION
  bool IsFluxAllocated(const int n) const {
    assert(this->IsAllocated(n));
    assert(0 <= n && n < fsize_);
    return flux_allocated_(n);
  }
#else
  KOKKOS_FORCEINLINE_FUNCTION
  constexpr bool IsFluxAllocated(const int /*n*/) const { return true; }
#endif

  KOKKOS_FORCEINLINE_FUNCTION
  T &flux(const int dir, const int n, const int k, const int j, const int i) const {
    assert(IsFluxAllocated(n));
    return flux(dir)(n)(k, j, i);
  }

 private:
  std::array<ViewOfParArrays<T>, 3> f_;
  int fsize_;
  ParArray1D<bool> flux_allocated_;

  // lives on host
  const std::vector<bool> *flux_alloc_status_;
};

// Using std::map, not std::unordered_map because the key
// would require a custom hashing function. Note this is slower: O(log(N))
// instead of O(1).
// Unfortunately, std::pair doesn't work. So I have to roll my own.
// It appears to be an interaction caused by a std::map<key,std::pair>
// Possibly it's a compiler bug. gcc/7.4.0
// ~JMM
template <typename PackType>
struct PackAndIndexMap {
  PackType pack;
  PackIndexMap map;
  std::vector<bool> alloc_status;
  std::vector<bool> flux_alloc_status;
};

template <typename T>
using PackIndxPair = PackAndIndexMap<VariablePack<T>>;
template <typename T>
using FluxPackIndxPair = PackAndIndexMap<VariableFluxPack<T>>;
template <typename T>
using SwarmPackIndxPair = PackAndIndexMap<SwarmVariablePack<T>>;
template <typename T>
using MapToVariablePack = std::map<std::vector<std::string>, PackIndxPair<T>>;
template <typename T>
using MapToVariableFluxPack = std::map<vpack_types::StringPair, FluxPackIndxPair<T>>;
template <typename T>
using MapToSwarmVariablePack = std::map<std::vector<std::string>, SwarmPackIndxPair<T>>;

template <typename T>
void AppendSparseBaseMap(const CellVariableVector<T> &vars, PackIndexMap *pvmap,
                         const std::string &prefix="") {
  using vpack_types::IndexPair;

  if (pvmap != nullptr) {
    // add in start and stop indices for sparse fields based on base_name
    auto vi = vars.begin();
    int start, stop;
    while (vi != vars.end()) {
      auto &v = *vi;
      int sparse_id = v->GetSparseID();
      if (sparse_id != InvalidSparseID) {
        std::vector<int> shape;
<<<<<<< HEAD
        auto mshape = v->metadata().Shape();
        if (mshape.size() > 0) shape.push_back(v->GetDim(4));
        if (mshape.size() > 1) shape.push_back(v->GetDim(5));
        if (mshape.size() > 2) shape.push_back(v->GetDim(6));
        auto &pair = pvmap->get(v->label());
=======
        if (v->GetDim(4) > 1) shape.push_back(v->GetDim(4));
        if (v->GetDim(5) > 1) shape.push_back(v->GetDim(5));
        if (v->GetDim(6) > 1) shape.push_back(v->GetDim(6));
        auto &pair = pvmap->get(prefix + v->label());
>>>>>>> 93ac6c7b
        start = pair.first;
        stop = pair.second;
        auto vj = vi + 1;
        while (vj != vars.end()) {
          auto &q = *vj;
          if (q->base_name() == v->base_name()) {
            stop = pvmap->get(prefix + q->label()).second;
            vj++;
          } else {
            break;
          }
        }
        pvmap->insert(v->base_name(), IndexPair(start, stop), shape);
        vi = vj;
      } else {
        vi++;
      }
    }
  }
}

template <typename T>
void FillVarView(const CellVariableVector<T> &vars, bool coarse,
                 ViewOfParArrays<T> &cv_out, ParArray1D<int> &sparse_id_out,
                 ParArray1D<int> &vector_component_out, ParArray1D<bool> &allocated_out,
                 PackIndexMap *pvmap) {
  using vpack_types::IndexPair;

  assert(cv_out.size() == sparse_id_out.size());
  assert(cv_out.size() == vector_component_out.size());

  auto host_cv = Kokkos::create_mirror_view(Kokkos::HostSpace(), cv_out);
  auto host_sp = Kokkos::create_mirror_view(Kokkos::HostSpace(), sparse_id_out);
  auto host_vc = Kokkos::create_mirror_view(Kokkos::HostSpace(), vector_component_out);
  auto host_al = Kokkos::create_mirror_view(Kokkos::HostSpace(), allocated_out);

  int vindex = 0;
  for (const auto &v : vars) {
    int vstart = vindex;
    for (int k = 0; k < v->GetDim(6); k++) {
      for (int j = 0; j < v->GetDim(5); j++) {
        for (int i = 0; i < v->GetDim(4); i++) {
          host_sp(vindex) = v->GetSparseID();

          // returns 1 for X1DIR, 2 for X2DIR, 3 for X3DIR
          // for tensors, returns flattened index.
          // for scalar-objects, returns NODIR.
          const bool is_vec = v->IsSet(Metadata::Vector) || v->IsSet(Metadata::Tensor);
          host_vc(vindex) = is_vec ? vindex - vstart + 1 : NODIR;

          host_al(vindex) = v->IsAllocated();
          if (v->IsAllocated()) {
            host_cv(vindex) = coarse ? v->coarse_s.Get(k, j, i) : v->data.Get(k, j, i);
          } else {
            PARTHENON_FAIL("Encountered unallocated variable in FillVarView!");
          }

          vindex++;
        }
      }
    }

    std::vector<int> shape;
    auto mshape = v->metadata().Shape();
    if (mshape.size() > 0) shape.push_back(v->GetDim(4));
    if (mshape.size() > 1) shape.push_back(v->GetDim(5));
    if (mshape.size() > 2) shape.push_back(v->GetDim(6));

    if (pvmap != nullptr) {
      pvmap->insert(v->label(), IndexPair(vstart, vindex - 1), shape);
    }
  }

  AppendSparseBaseMap(vars, pvmap);

  Kokkos::deep_copy(cv_out, host_cv);
  Kokkos::deep_copy(sparse_id_out, host_sp);
  Kokkos::deep_copy(vector_component_out, host_vc);
#ifdef ENABLE_SPARSE
  Kokkos::deep_copy(allocated_out, host_al);
#endif
}

template <typename T>
void FillSwarmVarView(const vpack_types::SwarmVarList<T> &vars,
                      ViewOfParArrays1D<T> &cv_out, PackIndexMap *pvmap) {
  using vpack_types::IndexPair;

  auto host_cv = Kokkos::create_mirror_view(Kokkos::HostSpace(), cv_out);

  int vindex = 0;
  for (const auto v : vars) {
    int vstart = vindex;
    for (int l = 0; l < v->GetDim(6); l++) {
      for (int m = 0; m < v->GetDim(5); m++) {
        for (int n = 0; n < v->GetDim(4); n++) {
          for (int t = 0; t < v->GetDim(3); t++) {
            for (int u = 0; u < v->GetDim(2); u++) {
              host_cv(vindex) = v->data.Get(l, m, n, t, u);
              vindex++;
            }
          }
        }
      }
    }

    std::vector<int> shape;
    auto mshape = v->metadata().Shape();
    if (mshape.size() > 0) shape.push_back(v->GetDim(2));
    if (mshape.size() > 1) shape.push_back(v->GetDim(3));
    if (mshape.size() > 2) shape.push_back(v->GetDim(4));
    if (mshape.size() > 3) shape.push_back(v->GetDim(5));
    if (mshape.size() > 4) shape.push_back(v->GetDim(6));

    if (pvmap != nullptr) {
      pvmap->insert(v->label(), IndexPair(vstart, vindex - 1), shape);
    }
  }

  Kokkos::deep_copy(cv_out, host_cv);
}

template <typename T>
void FillFluxViews(const CellVariableVector<T> &vars, const int ndim,
                   ViewOfParArrays<T> &f1_out, ViewOfParArrays<T> &f2_out,
                   ViewOfParArrays<T> &f3_out, ParArray1D<bool> &flux_allocated_out,
                   PackIndexMap *pvmap) {
  using vpack_types::IndexPair;

  auto host_f1 = Kokkos::create_mirror_view(Kokkos::HostSpace(), f1_out);
  auto host_f2 = Kokkos::create_mirror_view(Kokkos::HostSpace(), f2_out);
  auto host_f3 = Kokkos::create_mirror_view(Kokkos::HostSpace(), f3_out);
  auto host_al = Kokkos::create_mirror_view(Kokkos::HostSpace(), flux_allocated_out);

  int vindex = 0;
  for (const auto &v : vars) {
    int vstart = vindex;
    for (int k = 0; k < v->GetDim(6); k++) {
      for (int j = 0; j < v->GetDim(5); j++) {
        for (int i = 0; i < v->GetDim(4); i++) {
          host_al(vindex) = v->IsAllocated();
          if (v->IsAllocated()) {
            host_f1(vindex) = v->flux[X1DIR].Get(k, j, i);
            if (ndim >= 2) host_f2(vindex) = v->flux[X2DIR].Get(k, j, i);
            if (ndim >= 3) host_f3(vindex) = v->flux[X3DIR].Get(k, j, i);
          } else {
            PARTHENON_FAIL("Encountered unallocated variable in FillFluxViews!");
          }

          vindex++;
        }
      }
    }

    std::vector<int> shape;
    auto mshape = v->metadata().Shape();
    if (mshape.size() > 0) shape.push_back(v->GetDim(4));
    if (mshape.size() > 1) shape.push_back(v->GetDim(5));
    if (mshape.size() > 2) shape.push_back(v->GetDim(6));

    if (pvmap != nullptr) {
      pvmap->insert("flux::"+v->label(), IndexPair(vstart, vindex - 1), shape);
    }
  }

  AppendSparseBaseMap(vars, pvmap, "flux::");

  Kokkos::deep_copy(f1_out, host_f1);
  Kokkos::deep_copy(f2_out, host_f2);
  Kokkos::deep_copy(f3_out, host_f3);
#ifdef ENABLE_SPARSE
  Kokkos::deep_copy(flux_allocated_out, host_al);
#endif
}

template <typename T>
VariableFluxPack<T> MakeFluxPack(const VarListWithLabels<T> &var_list,
                                 const VarListWithLabels<T> &flux_var_list,
                                 PackIndexMap *pvmap) {
  const auto &vars = var_list.vars();           // for convenience
  const auto &flux_vars = flux_var_list.vars(); // for convenience

  if (vars.empty()) {
    // return empty pack
    return VariableFluxPack<T>();
  }

  // count up the size
  int vsize = 0;
  for (const auto &v : vars) {
    // we also count unallocated vars because the total size needs to be uniform across
    // meshblocks that meshblock packs will work
    vsize += v->NumComponents();
  }
  int fsize = 0;
  for (const auto &v : flux_vars) {
    // we also count unallocated vars because the total size needs to be uniform across
    // meshblocks that meshblock packs will work
    fsize += v->NumComponents();
  }

  // make the outer view
  ViewOfParArrays<T> cv("MakeFluxPack::cv", vsize);
  ViewOfParArrays<T> f1("MakeFluxPack::f1", fsize);
  ViewOfParArrays<T> f2("MakeFluxPack::f2", fsize);
  ViewOfParArrays<T> f3("MakeFluxPack::f3", fsize);
  ParArray1D<bool> flux_allocated("MakePack::allocated", fsize);
  ParArray1D<int> sparse_id("MakeFluxPack::sparse_id", vsize);
  ParArray1D<int> vector_component("MakeFluxPack::vector_component", vsize);
  ParArray1D<bool> allocated("MakePack::allocated", vsize);

  std::array<int, 4> cv_size{0, 0, 0, 0};
  if (vsize > 0) {
    // get dimension from first variable, they must all be the same
    // TODO(JL): maybe verify this?
    const auto &var = vars.front();
    for (int i = 0; i < 3; ++i) {
      cv_size[i] = var->GetDim(i + 1);
    }
    cv_size[3] = vsize;

    FillVarView(vars, false, cv, sparse_id, vector_component, allocated, pvmap);

    if (fsize > 0) {
      // add fluxes
      const int ndim = (cv_size[2] > 1 ? 3 : (cv_size[1] > 1 ? 2 : 1));
      FillFluxViews(flux_vars, ndim, f1, f2, f3, flux_allocated, pvmap);
    }
  }

  return VariableFluxPack<T>(cv, f1, f2, f3, flux_allocated, sparse_id, vector_component,
                             allocated, cv_size, fsize);
}

template <typename T>
VariablePack<T> MakePack(const VarListWithLabels<T> &var_list, bool coarse,
                         PackIndexMap *pvmap) {
  const auto &vars = var_list.vars(); // for convenience

  if (vars.empty()) {
    // return empty pack
    return VariablePack<T>();
  }

  // count up the size
  int vsize = 0;
  for (const auto &v : vars) {
    // we also count unallocated vars because the total size needs to be uniform across
    // meshblocks that meshblock packs will work
    vsize += v->NumComponents();
  }

  // make the outer view
  ViewOfParArrays<T> cv("MakePack::cv", vsize);
  ParArray1D<int> sparse_id("MakePack::sparse_id", vsize);
  ParArray1D<int> vector_component("MakePack::vector_component", vsize);
  ParArray1D<bool> allocated("MakePack::allocated", vsize);

  std::array<int, 4> cv_size{0, 0, 0, 0};
  if (vsize > 0) {
    // get dimension from first variable, they must all be the same
    // TODO(JL): maybe verify this?
    const auto &var = vars.front();
    for (int i = 0; i < 3; ++i) {
      cv_size[i] = coarse ? var->GetCoarseDim(i + 1) : var->GetDim(i + 1);
    }
    cv_size[3] = vsize;

    FillVarView(vars, coarse, cv, sparse_id, vector_component, allocated, pvmap);
  }

  return VariablePack<T>(cv, sparse_id, vector_component, allocated, cv_size);
}

template <typename T>
SwarmVariablePack<T> MakeSwarmPack(const vpack_types::SwarmVarList<T> &vars,
                                   PackIndexMap *pvmap = nullptr) {
  // count up the size
  int vsize = 0;
  for (const auto &v : vars) {
    // we also count unallocated vars because the total size needs to be uniform across
    // meshblocks that meshblock packs will work
    vsize += v->NumComponents();
  }

  // make the outer view
  ViewOfParArrays1D<T> cv("MakePack::cv", vsize);

  std::array<int, 2> cv_size{0, 0};
  if (vsize > 0) {
    // Assume all variables have the same first dimension (same swarm pool)
    const auto &var = vars.front();
    cv_size[0] = var->GetDim(1);
    cv_size[1] = vsize;

    FillSwarmVarView(vars, cv, pvmap);
  }

  return SwarmVariablePack<T>(cv, cv_size);
}

} // namespace parthenon

#endif // INTERFACE_VARIABLE_PACK_HPP_<|MERGE_RESOLUTION|>--- conflicted
+++ resolved
@@ -506,18 +506,11 @@
       int sparse_id = v->GetSparseID();
       if (sparse_id != InvalidSparseID) {
         std::vector<int> shape;
-<<<<<<< HEAD
         auto mshape = v->metadata().Shape();
         if (mshape.size() > 0) shape.push_back(v->GetDim(4));
         if (mshape.size() > 1) shape.push_back(v->GetDim(5));
         if (mshape.size() > 2) shape.push_back(v->GetDim(6));
-        auto &pair = pvmap->get(v->label());
-=======
-        if (v->GetDim(4) > 1) shape.push_back(v->GetDim(4));
-        if (v->GetDim(5) > 1) shape.push_back(v->GetDim(5));
-        if (v->GetDim(6) > 1) shape.push_back(v->GetDim(6));
         auto &pair = pvmap->get(prefix + v->label());
->>>>>>> 93ac6c7b
         start = pair.first;
         stop = pair.second;
         auto vj = vi + 1;
