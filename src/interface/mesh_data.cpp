--- conflicted
+++ resolved
@@ -17,29 +17,6 @@
 namespace parthenon {
 
 template <typename T>
-<<<<<<< HEAD
-void MeshData<T>::Initialize(const MeshData<T> *src,
-                             const std::vector<std::string> &names, const bool shallow) {
-  if (src == nullptr) {
-    PARTHENON_THROW("src points at null");
-  }
-  pmy_mesh_ = src->GetParentPointer();
-  const int nblocks = src->NumBlocks();
-  block_data_.resize(nblocks);
-  auto &bl = (src->grid.type == GridType::two_level_composite)
-                 ? pmy_mesh_->gmg_block_lists[src->grid.logical_level]
-                 : pmy_mesh_->block_list;
-  grid = src->grid;
-  PARTHENON_REQUIRE(nblocks == bl.size(), "Somehow these sizes don't agree.");
-  for (int i = 0; i < nblocks; i++) {
-    block_data_[i] =
-        bl[i]->meshblock_data.Add(stage_name_, src->GetBlockData(i), names, shallow);
-  }
-}
-
-template <typename T>
-=======
->>>>>>> dedc15f6
 void MeshData<T>::Set(BlockList_t blocks, Mesh *pmesh, int ndim) {
   const int nblocks = blocks.size();
   ndim_ = ndim;
