//========================================================================================
// (C) (or copyright) 2020-2021. Triad National Security, LLC. All rights reserved.
//
// This program was produced under U.S. Government contract 89233218CNA000001 for Los
// Alamos National Laboratory (LANL), which is operated by Triad National Security, LLC
// for the U.S. Department of Energy/National Nuclear Security Administration. All rights
// in the program are reserved by Triad National Security, LLC, and the U.S. Department
// of Energy/National Nuclear Security Administration. The Government is granted for
// itself and others acting on its behalf a nonexclusive, paid-up, irrevocable worldwide
// license in this material to reproduce, prepare derivative works, distribute copies to
// the public, perform publicly and display publicly, and to permit others to do so.
//========================================================================================
#ifndef INTERFACE_MESH_DATA_HPP_
#define INTERFACE_MESH_DATA_HPP_

#include <algorithm>
#include <limits>
#include <map>
#include <memory>
#include <string>
#include <type_traits>
#include <utility>
#include <vector>

#include "bvals/cc/bvals_cc_in_one.hpp"
#include "interface/sparse_pack_base.hpp"
#include "interface/variable_pack.hpp"
#include "mesh/domain.hpp"
#include "mesh/meshblock.hpp"
#include "mesh/meshblock_pack.hpp"
#include "utils/communication_buffer.hpp"
#include "utils/error_checking.hpp"
#include "utils/object_pool.hpp"
#include "utils/utils.hpp"

namespace parthenon {

class Mesh;
template <typename T>
class MeshBlockData;

template <typename T>
using BlockDataList_t = std::vector<std::shared_ptr<MeshBlockData<T>>>;

namespace pack_on_mesh_impl {

// This function template takes a new key and adds it to a key collection
template <typename K>
inline void AppendKey(K *key_collection, const K *new_key);

// Specialization for variable packs where key is a std::vector<std::string>
template <>
inline void AppendKey<std::vector<std::string>>(std::vector<std::string> *key_collection,
                                                const std::vector<std::string> *new_key) {
  for (const auto &k : *new_key) {
    key_collection->push_back(k);
  }
}

// Specialization for flux-variable packs where key is a vpack_types::StringPair (which is
// a pair of std::vector<std::string>)
template <>
inline void AppendKey<vpack_types::StringPair>(vpack_types::StringPair *key_collection,
                                               const vpack_types::StringPair *new_key) {
  for (const auto &k : new_key->first) {
    key_collection->first.push_back(k);
  }
  for (const auto &k : new_key->second) {
    key_collection->second.push_back(k);
  }
}

// This functor template takes a pack (VariablePack or VariableFluxPack) and appends
// all the allocation statuses to the given collection of allocation statuses. We have to
// use a functor instead of a template function because template function cannot be
// partially specialized
template <typename P>
struct AllocationStatusCollector {
  static inline void Append(std::vector<bool> *alloc_status_collection, const P &pack);
};

// Specialization for VariablePack<T>
template <typename T>
struct AllocationStatusCollector<VariablePack<T>> {
  static inline void Append(std::vector<bool> *alloc_status_collection,
                            const VariablePack<T> &var_pack) {
    alloc_status_collection->insert(alloc_status_collection->end(),
                                    var_pack.alloc_status()->begin(),
                                    var_pack.alloc_status()->end());
  }
};

// Specialization for VariableFluxPack<T>
template <typename T>
struct AllocationStatusCollector<VariableFluxPack<T>> {
  static inline void Append(std::vector<bool> *alloc_status_collection,
                            const VariableFluxPack<T> &var_flux_pack) {
    alloc_status_collection->insert(alloc_status_collection->end(),
                                    var_flux_pack.alloc_status()->cbegin(),
                                    var_flux_pack.alloc_status()->cend());
    alloc_status_collection->insert(alloc_status_collection->end(),
                                    var_flux_pack.flux_alloc_status()->cbegin(),
                                    var_flux_pack.flux_alloc_status()->cend());
  }
};

// TODO(JMM): pass the coarse/fine option through the meshblockpack machinery
template <typename P, typename K, typename M, typename F>
const MeshBlockPack<P> &PackOnMesh(M &map, BlockDataList_t<Real> &block_data_,
                                   F &packing_function, PackIndexMap *map_out) {
  const auto nblocks = block_data_.size();

  // since the pack keys used by MeshBlockData includes the allocation status of each
  // variable, we cannot simply use the key from the first MeshBlockData, but we need to
  // get the keys from all MeshBlockData instances and concatenate them
  K total_key;
  K this_key;

  PackIndexMap pack_idx_map;
  PackIndexMap this_map;

  std::vector<bool> alloc_status_collection;

  for (size_t i = 0; i < nblocks; i++) {
    const auto &pack = packing_function(block_data_[i], this_map, this_key);
    AppendKey(&total_key, &this_key);
    AllocationStatusCollector<P>::Append(&alloc_status_collection, pack);

    if (i == 0) {
      pack_idx_map = this_map;
    } else {
      assert(this_map == pack_idx_map);
    }
  }

  auto itr = map.find(total_key);
  bool make_new_pack = false;
  if (itr == map.end()) {
    // we don't have a cached pack, need to make a new one
    make_new_pack = true;
  } else {
    // we have a cached pack, check allocation status
    if (alloc_status_collection != itr->second.alloc_status) {
      // allocation statuses differ, need to make a new pack and remove outdated one
      make_new_pack = true;
      map.erase(itr);
    }
  }

  if (make_new_pack) {
    ParArray1D<P> packs("MeshData::PackVariables::packs", nblocks);
    auto packs_host = Kokkos::create_mirror_view(packs);

    for (size_t i = 0; i < nblocks; i++) {
      const auto &pack = packing_function(block_data_[i], this_map, this_key);
      packs_host(i) = pack;
    }

    std::array<int, 5> dims;
    for (int i = 0; i < 4; i++) {
      dims[i] = packs_host(0).GetDim(i + 1);
    }
    dims[4] = nblocks;

    Kokkos::deep_copy(packs, packs_host);

    typename M::mapped_type new_item;
    new_item.alloc_status = alloc_status_collection;
    new_item.map = pack_idx_map;
    new_item.pack = MeshBlockPack<P>(packs, dims);

    itr = map.insert({total_key, new_item}).first;
  }

  if (map_out != nullptr) {
    *map_out = itr->second.map;
  }

  return itr->second.pack;
}

} // namespace pack_on_mesh_impl

/// The MeshData class is a container for cached MeshBlockPacks, i.e., it
/// contains both the pointers to the MeshBlockData of the MeshBlocks contained
/// in the object as well as maps to the cached MeshBlockPacks of VariablePacks or
/// VariableFluxPacks.

template <typename T>
class MeshData {
 public:
  MeshData() = default;

  const auto &StageName() const { return stage_name_; }

  Mesh *GetMeshPointer() const { return pmy_mesh_; }
  auto GetParentPointer() const { return GetMeshPointer(); }

  void SetMeshPointer(Mesh *pmesh) { pmy_mesh_ = pmesh; }
  void SetMeshPointer(const std::shared_ptr<MeshData<T>> &other) {
    pmy_mesh_ = other->GetMeshPointer();
  }

  void SetAllowedDt(const Real dt) const {
    for (const auto &pbd : block_data_) {
      pbd->SetAllowedDt(std::min(dt, pbd->GetBlockPointer()->NewDt()));
    }
  }
<<<<<<< HEAD
  const auto &GetRestrictBufAllocStatus() const { return restrict_buf_alloc_status_; }

  void SetRestrictBuffers(const cell_centered_bvars::BufferCache_t &restrict_buffers,
                          const std::vector<bool> &restrict_buf_alloc_status) {
=======

  // TODO(JMM): It'd be somewhat more convenient to do the deep_copy
  // for the host/device buffers HERE. But it doesn't quite work with
  // the current in-one API.
  void SetSendBuffers(const cell_centered_bvars::BufferCache_t &send_buffers,
                      const cell_centered_bvars::BufferCacheHost_t &send_buffers_h,
                      const ParArray1D<bool> &sending_nonzero_flags,
                      const ParArray1D<bool>::host_mirror_type &sending_nonzero_flags_h,
                      const std::vector<bool> &send_buf_alloc_status) {
    send_buffers_ = send_buffers;
    send_buffers_h_ = send_buffers_h;
    sending_nonzero_flags_ = sending_nonzero_flags;
    sending_nonzero_flags_h_ = sending_nonzero_flags_h;
    send_buf_alloc_status_ = send_buf_alloc_status;
  }

  auto GetSendBuffers() const { return std::make_pair(send_buffers_, send_buffers_h_); }
  auto &GetSendingNonzeroFlags() const { return sending_nonzero_flags_; }
  auto &GetSendingNonzeroFlagsHost() const { return sending_nonzero_flags_h_; }

  const auto &GetSendBufAllocStatus() const { return send_buf_alloc_status_; }
  const auto &GetSetBufAllocStatus() const { return set_buf_alloc_status_; }
  const auto &GetRestrictBufAllocStatus() const { return restrict_buf_alloc_status_; }

  // TODO(JMM): It'd be somewhat more convenient to do the deep_copy
  // for the host/device buffers HERE. But it doesn't quite work with
  // the current in-one API.
  void SetSetBuffers(const cell_centered_bvars::BufferCache_t &set_buffers,
                     const cell_centered_bvars::BufferCacheHost_t &set_buffers_h,
                     const std::vector<bool> &set_buf_alloc_status) {
    set_buffers_ = set_buffers;
    set_buffers_h_ = set_buffers_h;
    set_buf_alloc_status_ = set_buf_alloc_status;
  }

  auto GetSetBuffers() const { return std::make_pair(set_buffers_, set_buffers_h_); }

  // TODO(JMM): It'd be somewhat more convenient to do the deep_copy
  // for the host/device buffers HERE. But it doesn't quite work with
  // the current in-one API.
  void
  SetRestrictBuffers(const cell_centered_bvars::BufferCache_t &restrict_buffers,
                     const cell_centered_bvars::BufferCacheHost_t &restrict_buffers_h,
                     const std::vector<bool> &restrict_buf_alloc_status) {
>>>>>>> fa026da0
    restrict_buffers_ = restrict_buffers;
    restrict_buffers_h_ = restrict_buffers_h;
    restrict_buf_alloc_status_ = restrict_buf_alloc_status;
  }

<<<<<<< HEAD
  auto &GetBvarsCache() { return bvars_cache_; }
  auto &GetRestrictBuffers() const { return restrict_buffers_; }
=======
  auto GetRestrictBuffers() const {
    return std::make_pair(restrict_buffers_, restrict_buffers_h_);
  }
>>>>>>> fa026da0

  IndexRange GetBoundsI(const IndexDomain &domain) const {
    return block_data_[0]->GetBoundsI(domain);
  }
  IndexRange GetBoundsJ(const IndexDomain &domain) const {
    return block_data_[0]->GetBoundsJ(domain);
  }
  IndexRange GetBoundsK(const IndexDomain &domain) const {
    return block_data_[0]->GetBoundsK(domain);
  }

  template <class... Args>
  void Add(Args &&...args) {
    for (const auto &pbd : block_data_) {
      pbd->Add(std::forward<Args>(args)...);
    }
  }

  void Set(BlockList_t blocks, const std::string &name) {
    stage_name_ = name;
    const int nblocks = blocks.size();
    block_data_.resize(nblocks);
    SetMeshPointer(blocks[0]->pmy_mesh);
    for (int i = 0; i < nblocks; i++) {
      block_data_[i] = blocks[i]->meshblock_data.Get(name);
    }
  }

  template <typename... Args>
  void Copy(const std::shared_ptr<MeshData<T>> src, Args &&...args) {
    if (src.get() == nullptr) {
      PARTHENON_THROW("src points at null");
    }
    const int nblocks = src->NumBlocks();
    block_data_.resize(nblocks);
    for (int i = 0; i < nblocks; i++) {
      block_data_[i]->Copy(src->GetBlockData(i), std::forward<Args>(args)...);
    }
  }

  const std::shared_ptr<MeshBlockData<T>> &GetBlockData(int n) const {
    assert(n >= 0 && n < block_data_.size());
    return block_data_[n];
  }

 private:
  template <typename... Args>
  const auto &PackVariablesAndFluxesImpl(PackIndexMap *map_out, Args &&...args) {
    auto pack_function = [&](std::shared_ptr<MeshBlockData<T>> meshblock_data,
                             PackIndexMap &map, vpack_types::StringPair &key) {
      return meshblock_data->PackVariablesAndFluxes(std::forward<Args>(args)..., map,
                                                    key);
    };

    return pack_on_mesh_impl::PackOnMesh<VariableFluxPack<T>, vpack_types::StringPair>(
        varFluxPackMap_, block_data_, pack_function, map_out);
  }

  template <typename... Args>
  const auto &PackVariablesImpl(PackIndexMap *map_out, bool coarse, Args &&...args) {
    auto pack_function = [&](std::shared_ptr<MeshBlockData<T>> meshblock_data,
                             PackIndexMap &map, std::vector<std::string> &key) {
      return meshblock_data->PackVariables(std::forward<Args>(args)..., map, key, coarse);
    };
    return pack_on_mesh_impl::PackOnMesh<VariablePack<T>, vpack_types::VPackKey_t>(
        varPackMap_, block_data_, pack_function, map_out);
  }

 public:
  // DO NOT use variatic templates here. They shadow each other

  // Pack by separate variable and flux names
  const auto &PackVariablesAndFluxes(const std::vector<std::string> &var_names,
                                     const std::vector<std::string> &flx_names,
                                     const std::vector<int> &sparse_ids,
                                     PackIndexMap &map) {
    return PackVariablesAndFluxesImpl(&map, var_names, flx_names, sparse_ids);
  }
  const auto &PackVariablesAndFluxes(const std::vector<std::string> &var_names,
                                     const std::vector<std::string> &flx_names,
                                     const std::vector<int> &sparse_ids) {
    return PackVariablesAndFluxesImpl(nullptr, var_names, flx_names, sparse_ids);
  }
  // no sparse ids
  const auto &PackVariablesAndFluxes(const std::vector<std::string> &var_names,
                                     const std::vector<std::string> &flx_names,
                                     PackIndexMap &map) {
    return PackVariablesAndFluxesImpl(&map, var_names, flx_names);
  }
  const auto &PackVariablesAndFluxes(const std::vector<std::string> &var_names,
                                     const std::vector<std::string> &flx_names) {
    return PackVariablesAndFluxesImpl(nullptr, var_names, flx_names);
  }
  // Pack by either the same variable and flux names, or by metadata flags
  template <typename Elem>
  const auto &PackVariablesAndFluxes(const std::vector<Elem> &names_or_flags,
                                     const std::vector<int> &sparse_ids,
                                     PackIndexMap &map) {
    return PackVariablesAndFluxesImpl(&map, names_or_flags, sparse_ids);
  }
  template <typename Elem>
  const auto &PackVariablesAndFluxes(const std::vector<Elem> &names_or_flags,
                                     const std::vector<int> &sparse_ids) {
    return PackVariablesAndFluxesImpl(nullptr, names_or_flags, sparse_ids);
  }
  // no sparse ids
  template <typename Elem>
  const auto &PackVariablesAndFluxes(const std::vector<Elem> &names_or_flags,
                                     PackIndexMap &map) {
    return PackVariablesAndFluxesImpl(&map, names_or_flags);
  }
  template <typename Elem>
  const auto &PackVariablesAndFluxes(const std::vector<Elem> &names_or_flags) {
    return PackVariablesAndFluxesImpl(nullptr, names_or_flags);
  }
  // only sparse ids
  const auto &PackVariablesAndFluxes(const std::vector<int> &sparse_ids,
                                     PackIndexMap &map) {
    return PackVariablesAndFluxesImpl(&map, sparse_ids);
  }
  const auto &PackVariablesAndFluxes(const std::vector<int> &sparse_ids) {
    return PackVariablesAndFluxesImpl(nullptr, sparse_ids);
  }
  // No nothing
  const auto &PackVariablesAndFluxes(PackIndexMap &map) {
    return PackVariablesAndFluxesImpl(&map);
  }
  const auto &PackVariablesAndFluxes() { return PackVariablesAndFluxesImpl(nullptr); }

  // As above, DO NOT use variatic templates here. They shadow each other.
  // covers names and metadata flags
  template <typename Elem>
  const auto &PackVariables(const std::vector<Elem> names_or_flags,
                            const std::vector<int> &sparse_ids, PackIndexMap &map,
                            bool coarse = false) {
    return PackVariablesImpl(&map, coarse, names_or_flags, sparse_ids);
  }
  template <typename Elem>
  const auto &PackVariables(const std::vector<Elem> names_or_flags,
                            const std::vector<int> &sparse_ids, bool coarse = false) {
    return PackVariablesImpl(nullptr, coarse, names_or_flags, sparse_ids);
  }
  // no sparse ids
  template <typename Elem>
  const auto &PackVariables(const std::vector<Elem> names_or_flags, PackIndexMap &map,
                            bool coarse = false) {
    return PackVariablesImpl(&map, coarse, names_or_flags);
  }
  template <typename Elem>
  const auto &PackVariables(const std::vector<Elem> names_or_flags, bool coarse = false) {
    return PackVariablesImpl(nullptr, coarse, names_or_flags);
  }
  // No names or flags
  const auto &PackVariables(const std::vector<int> &sparse_ids, PackIndexMap &map,
                            bool coarse = false) {
    return PackVariablesImpl(&map, coarse, sparse_ids);
  }
  const auto &PackVariables(const std::vector<int> &sparse_ids, bool coarse = false) {
    return PackVariablesImpl(nullptr, coarse, sparse_ids);
  }
  // no nothing
  const auto &PackVariables(PackIndexMap &map, bool coarse = false) {
    return PackVariablesImpl(&map, coarse);
  }
  const auto &PackVariables(bool coarse = false) {
    return PackVariablesImpl(nullptr, coarse);
  }

  void ClearCaches() {
    sparse_pack_cache_.clear();
    block_data_.clear();
    varPackMap_.clear();
    varFluxPackMap_.clear();
<<<<<<< HEAD
=======
    sending_nonzero_flags_ = ParArray1D<bool>();
    sending_nonzero_flags_h_ = ParArray1D<bool>::host_mirror_type();
    send_buffers_ = cell_centered_bvars::BufferCache_t{};
    set_buffers_ = cell_centered_bvars::BufferCache_t{};
    restrict_buffers_ = cell_centered_bvars::BufferCache_t{};
    send_buffers_h_ = cell_centered_bvars::BufferCacheHost_t{};
    set_buffers_h_ = cell_centered_bvars::BufferCacheHost_t{};
    restrict_buffers_h_ = cell_centered_bvars::BufferCacheHost_t{};
>>>>>>> fa026da0

    bvars_cache_.clear();
    restrict_buffers_ = cell_centered_bvars::BufferCache_t{};
    restrict_buf_alloc_status_.clear();
  }

  int NumBlocks() const { return block_data_.size(); }

  bool operator==(MeshData<T> &cmp) const {
    const int nblocks = block_data_.size();
    const int nblocks_cmp = cmp.NumBlocks();
    if (nblocks != nblocks_cmp) return false;

    for (int i = 0; i < nblocks; i++) {
      if (!(*block_data_[i] == *(cmp.GetBlockData(i)))) return false;
    }
    return true;
  }

  bool Contains(const std::vector<std::string> &names) const {
    for (const auto &b : block_data_) {
      if (!b->Contains(names)) return false;
    }
    return true;
  }

  SparsePackCache &GetSparsePackCache() { return sparse_pack_cache_; }

 private:
  Mesh *pmy_mesh_;
  BlockDataList_t<T> block_data_;
  std::string stage_name_;

  // caches for packs
  MapToMeshBlockVarPack<T> varPackMap_;
  MapToMeshBlockVarFluxPack<T> varFluxPackMap_;
  SparsePackCache sparse_pack_cache_;

  // caches for boundary information
  cell_centered_bvars::BvarsCache_t bvars_cache_;
  cell_centered_bvars::BufferCache_t restrict_buffers_{};
<<<<<<< HEAD
  std::vector<bool> restrict_buf_alloc_status_;
=======
  // Cache both host and device buffer info. Reduces mallocs, and also
  // means the bounds values are available on host if needed.
  cell_centered_bvars::BufferCacheHost_t send_buffers_h_{};
  cell_centered_bvars::BufferCacheHost_t set_buffers_h_{};
  cell_centered_bvars::BufferCacheHost_t restrict_buffers_h_{};

  std::vector<bool> send_buf_alloc_status_, set_buf_alloc_status_,
      restrict_buf_alloc_status_;
>>>>>>> fa026da0
};

} // namespace parthenon

#endif // INTERFACE_MESH_DATA_HPP_<|MERGE_RESOLUTION|>--- conflicted
+++ resolved
@@ -206,70 +206,22 @@
       pbd->SetAllowedDt(std::min(dt, pbd->GetBlockPointer()->NewDt()));
     }
   }
-<<<<<<< HEAD
+
+  auto &GetBvarsCache() { return bvars_cache_; }
+
   const auto &GetRestrictBufAllocStatus() const { return restrict_buf_alloc_status_; }
 
   void SetRestrictBuffers(const cell_centered_bvars::BufferCache_t &restrict_buffers,
+                          const cell_centered_bvars::BufferCacheHost_t &restrict_buffers_h,
                           const std::vector<bool> &restrict_buf_alloc_status) {
-=======
-
-  // TODO(JMM): It'd be somewhat more convenient to do the deep_copy
-  // for the host/device buffers HERE. But it doesn't quite work with
-  // the current in-one API.
-  void SetSendBuffers(const cell_centered_bvars::BufferCache_t &send_buffers,
-                      const cell_centered_bvars::BufferCacheHost_t &send_buffers_h,
-                      const ParArray1D<bool> &sending_nonzero_flags,
-                      const ParArray1D<bool>::host_mirror_type &sending_nonzero_flags_h,
-                      const std::vector<bool> &send_buf_alloc_status) {
-    send_buffers_ = send_buffers;
-    send_buffers_h_ = send_buffers_h;
-    sending_nonzero_flags_ = sending_nonzero_flags;
-    sending_nonzero_flags_h_ = sending_nonzero_flags_h;
-    send_buf_alloc_status_ = send_buf_alloc_status;
-  }
-
-  auto GetSendBuffers() const { return std::make_pair(send_buffers_, send_buffers_h_); }
-  auto &GetSendingNonzeroFlags() const { return sending_nonzero_flags_; }
-  auto &GetSendingNonzeroFlagsHost() const { return sending_nonzero_flags_h_; }
-
-  const auto &GetSendBufAllocStatus() const { return send_buf_alloc_status_; }
-  const auto &GetSetBufAllocStatus() const { return set_buf_alloc_status_; }
-  const auto &GetRestrictBufAllocStatus() const { return restrict_buf_alloc_status_; }
-
-  // TODO(JMM): It'd be somewhat more convenient to do the deep_copy
-  // for the host/device buffers HERE. But it doesn't quite work with
-  // the current in-one API.
-  void SetSetBuffers(const cell_centered_bvars::BufferCache_t &set_buffers,
-                     const cell_centered_bvars::BufferCacheHost_t &set_buffers_h,
-                     const std::vector<bool> &set_buf_alloc_status) {
-    set_buffers_ = set_buffers;
-    set_buffers_h_ = set_buffers_h;
-    set_buf_alloc_status_ = set_buf_alloc_status;
-  }
-
-  auto GetSetBuffers() const { return std::make_pair(set_buffers_, set_buffers_h_); }
-
-  // TODO(JMM): It'd be somewhat more convenient to do the deep_copy
-  // for the host/device buffers HERE. But it doesn't quite work with
-  // the current in-one API.
-  void
-  SetRestrictBuffers(const cell_centered_bvars::BufferCache_t &restrict_buffers,
-                     const cell_centered_bvars::BufferCacheHost_t &restrict_buffers_h,
-                     const std::vector<bool> &restrict_buf_alloc_status) {
->>>>>>> fa026da0
     restrict_buffers_ = restrict_buffers;
     restrict_buffers_h_ = restrict_buffers_h;
     restrict_buf_alloc_status_ = restrict_buf_alloc_status;
   }
-
-<<<<<<< HEAD
-  auto &GetBvarsCache() { return bvars_cache_; }
-  auto &GetRestrictBuffers() const { return restrict_buffers_; }
-=======
+  
   auto GetRestrictBuffers() const {
     return std::make_pair(restrict_buffers_, restrict_buffers_h_);
   }
->>>>>>> fa026da0
 
   IndexRange GetBoundsI(const IndexDomain &domain) const {
     return block_data_[0]->GetBoundsI(domain);
@@ -443,20 +395,10 @@
     block_data_.clear();
     varPackMap_.clear();
     varFluxPackMap_.clear();
-<<<<<<< HEAD
-=======
-    sending_nonzero_flags_ = ParArray1D<bool>();
-    sending_nonzero_flags_h_ = ParArray1D<bool>::host_mirror_type();
-    send_buffers_ = cell_centered_bvars::BufferCache_t{};
-    set_buffers_ = cell_centered_bvars::BufferCache_t{};
     restrict_buffers_ = cell_centered_bvars::BufferCache_t{};
-    send_buffers_h_ = cell_centered_bvars::BufferCacheHost_t{};
-    set_buffers_h_ = cell_centered_bvars::BufferCacheHost_t{};
     restrict_buffers_h_ = cell_centered_bvars::BufferCacheHost_t{};
->>>>>>> fa026da0
 
     bvars_cache_.clear();
-    restrict_buffers_ = cell_centered_bvars::BufferCache_t{};
     restrict_buf_alloc_status_.clear();
   }
 
@@ -494,19 +436,12 @@
 
   // caches for boundary information
   cell_centered_bvars::BvarsCache_t bvars_cache_;
+  
   cell_centered_bvars::BufferCache_t restrict_buffers_{};
-<<<<<<< HEAD
   std::vector<bool> restrict_buf_alloc_status_;
-=======
   // Cache both host and device buffer info. Reduces mallocs, and also
   // means the bounds values are available on host if needed.
-  cell_centered_bvars::BufferCacheHost_t send_buffers_h_{};
-  cell_centered_bvars::BufferCacheHost_t set_buffers_h_{};
   cell_centered_bvars::BufferCacheHost_t restrict_buffers_h_{};
-
-  std::vector<bool> send_buf_alloc_status_, set_buf_alloc_status_,
-      restrict_buf_alloc_status_;
->>>>>>> fa026da0
 };
 
 } // namespace parthenon
