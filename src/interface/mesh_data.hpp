//========================================================================================
// (C) (or copyright) 2020-2021. Triad National Security, LLC. All rights reserved.
//
// This program was produced under U.S. Government contract 89233218CNA000001 for Los
// Alamos National Laboratory (LANL), which is operated by Triad National Security, LLC
// for the U.S. Department of Energy/National Nuclear Security Administration. All rights
// in the program are reserved by Triad National Security, LLC, and the U.S. Department
// of Energy/National Nuclear Security Administration. The Government is granted for
// itself and others acting on its behalf a nonexclusive, paid-up, irrevocable worldwide
// license in this material to reproduce, prepare derivative works, distribute copies to
// the public, perform publicly and display publicly, and to permit others to do so.
//========================================================================================
#ifndef INTERFACE_MESH_DATA_HPP_
#define INTERFACE_MESH_DATA_HPP_

#include <algorithm>
#include <limits>
#include <map>
#include <memory>
#include <string>
#include <type_traits>
#include <utility>
#include <vector>

#include "bvals/cc/bvals_cc_in_one.hpp"
#include "interface/sparse_pack_base.hpp"
#include "interface/variable_pack.hpp"
#include "mesh/domain.hpp"
#include "mesh/meshblock.hpp"
#include "mesh/meshblock_pack.hpp"
#include "utils/communication_buffer.hpp"
#include "utils/error_checking.hpp"
#include "utils/object_pool.hpp"
#include "utils/utils.hpp"

namespace parthenon {

class Mesh;
template <typename T>
class MeshBlockData;

template <typename T>
using BlockDataList_t = std::vector<std::shared_ptr<MeshBlockData<T>>>;

namespace pack_on_mesh_impl {

// This function template takes a new key and adds it to a key collection
template <typename K>
inline void AppendKey(K *key_collection, const K *new_key);

// Specialization for variable packs where key is a std::vector<std::string>
template <>
inline void AppendKey<std::vector<std::string>>(std::vector<std::string> *key_collection,
                                                const std::vector<std::string> *new_key) {
  for (const auto &k : *new_key) {
    key_collection->push_back(k);
  }
}

// Specialization for flux-variable packs where key is a vpack_types::StringPair (which is
// a pair of std::vector<std::string>)
template <>
inline void AppendKey<vpack_types::StringPair>(vpack_types::StringPair *key_collection,
                                               const vpack_types::StringPair *new_key) {
  for (const auto &k : new_key->first) {
    key_collection->first.push_back(k);
  }
  for (const auto &k : new_key->second) {
    key_collection->second.push_back(k);
  }
}

// This functor template takes a pack (VariablePack or VariableFluxPack) and appends
// all the allocation statuses to the given collection of allocation statuses. We have to
// use a functor instead of a template function because template function cannot be
// partially specialized
template <typename P>
struct AllocationStatusCollector {
  static inline void Append(std::vector<bool> *alloc_status_collection, const P &pack);
};

// Specialization for VariablePack<T>
template <typename T>
struct AllocationStatusCollector<VariablePack<T>> {
  static inline void Append(std::vector<bool> *alloc_status_collection,
                            const VariablePack<T> &var_pack) {
    alloc_status_collection->insert(alloc_status_collection->end(),
                                    var_pack.alloc_status()->begin(),
                                    var_pack.alloc_status()->end());
  }
};

// Specialization for VariableFluxPack<T>
template <typename T>
struct AllocationStatusCollector<VariableFluxPack<T>> {
  static inline void Append(std::vector<bool> *alloc_status_collection,
                            const VariableFluxPack<T> &var_flux_pack) {
    alloc_status_collection->insert(alloc_status_collection->end(),
                                    var_flux_pack.alloc_status()->cbegin(),
                                    var_flux_pack.alloc_status()->cend());
    alloc_status_collection->insert(alloc_status_collection->end(),
                                    var_flux_pack.flux_alloc_status()->cbegin(),
                                    var_flux_pack.flux_alloc_status()->cend());
  }
};

// TODO(JMM): pass the coarse/fine option through the meshblockpack machinery
template <typename P, typename K, typename M, typename F>
const MeshBlockPack<P> &PackOnMesh(M &map, BlockDataList_t<Real> &block_data_,
                                   F &packing_function, PackIndexMap *map_out) {
  const auto nblocks = block_data_.size();

  // since the pack keys used by MeshBlockData includes the allocation status of each
  // variable, we cannot simply use the key from the first MeshBlockData, but we need to
  // get the keys from all MeshBlockData instances and concatenate them
  K total_key;
  K this_key;

  PackIndexMap pack_idx_map;
  PackIndexMap this_map;

  std::vector<bool> alloc_status_collection;

  for (size_t i = 0; i < nblocks; i++) {
    const auto &pack = packing_function(block_data_[i], this_map, this_key);
    AppendKey(&total_key, &this_key);
    AllocationStatusCollector<P>::Append(&alloc_status_collection, pack);

    if (i == 0) {
      pack_idx_map = this_map;
    } else {
      assert(this_map == pack_idx_map);
    }
  }

  auto itr = map.find(total_key);
  bool make_new_pack = false;
  if (itr == map.end()) {
    // we don't have a cached pack, need to make a new one
    make_new_pack = true;
  } else {
    // we have a cached pack, check allocation status
    if (alloc_status_collection != itr->second.alloc_status) {
      // allocation statuses differ, need to make a new pack and remove outdated one
      make_new_pack = true;
      map.erase(itr);
    }
  }

  if (make_new_pack) {
    ParArray1D<P> packs("MeshData::PackVariables::packs", nblocks);
    auto packs_host = Kokkos::create_mirror_view(packs);

    for (size_t i = 0; i < nblocks; i++) {
      const auto &pack = packing_function(block_data_[i], this_map, this_key);
      packs_host(i) = pack;
    }

    std::array<int, 5> dims;
    for (int i = 0; i < 4; i++) {
      dims[i] = packs_host(0).GetDim(i + 1);
    }
    dims[4] = nblocks;

    Kokkos::deep_copy(packs, packs_host);

    typename M::mapped_type new_item;
    new_item.alloc_status = alloc_status_collection;
    new_item.map = pack_idx_map;
    new_item.pack = MeshBlockPack<P>(packs, dims);

    itr = map.insert({total_key, new_item}).first;
  }

  if (map_out != nullptr) {
    *map_out = itr->second.map;
  }

  return itr->second.pack;
}

} // namespace pack_on_mesh_impl

/// The MeshData class is a container for cached MeshBlockPacks, i.e., it
/// contains both the pointers to the MeshBlockData of the MeshBlocks contained
/// in the object as well as maps to the cached MeshBlockPacks of VariablePacks or
/// VariableFluxPacks.

template <typename T>
class MeshData {
 public:
  MeshData() = default;

  const auto &StageName() const { return stage_name_; }

  Mesh *GetMeshPointer() const { return pmy_mesh_; }
  auto GetParentPointer() const { return GetMeshPointer(); }

  void SetMeshPointer(Mesh *pmesh) { pmy_mesh_ = pmesh; }
  void SetMeshPointer(const std::shared_ptr<MeshData<T>> &other) {
    pmy_mesh_ = other->GetMeshPointer();
  }

  void SetAllowedDt(const Real dt) const {
    for (const auto &pbd : block_data_) {
      pbd->SetAllowedDt(std::min(dt, pbd->GetBlockPointer()->NewDt()));
    }
  }

  auto &GetBvarsCache() { return bvars_cache_; }

  const auto &GetRestrictBufAllocStatus() const { return restrict_buf_alloc_status_; }

  void
  SetRestrictBuffers(const cell_centered_bvars::BufferCache_t &restrict_buffers,
                     const cell_centered_bvars::BufferCacheHost_t &restrict_buffers_h,
                     const std::vector<bool> &restrict_buf_alloc_status) {
    restrict_buffers_ = restrict_buffers;
    restrict_buffers_h_ = restrict_buffers_h;
    restrict_buf_alloc_status_ = restrict_buf_alloc_status;
  }

  auto GetRestrictBuffers() const {
    return std::make_pair(restrict_buffers_, restrict_buffers_h_);
  }

  IndexRange GetBoundsI(const IndexDomain &domain) const {
    return block_data_[0]->GetBoundsI(domain);
  }
  IndexRange GetBoundsJ(const IndexDomain &domain) const {
    return block_data_[0]->GetBoundsJ(domain);
  }
  IndexRange GetBoundsK(const IndexDomain &domain) const {
    return block_data_[0]->GetBoundsK(domain);
  }

  template <class... Args>
  void Add(Args &&...args) {
    for (const auto &pbd : block_data_) {
      pbd->Add(std::forward<Args>(args)...);
    }
  }

  void Set(BlockList_t blocks, const std::string &name) {
    stage_name_ = name;
    const int nblocks = blocks.size();
    block_data_.resize(nblocks);
    SetMeshPointer(blocks[0]->pmy_mesh);
    for (int i = 0; i < nblocks; i++) {
      block_data_[i] = blocks[i]->meshblock_data.Get(name);
    }
  }

  template <typename... Args>
  void Copy(const std::shared_ptr<MeshData<T>> src, Args &&...args) {
    if (src.get() == nullptr) {
      PARTHENON_THROW("src points at null");
    }
    const int nblocks = src->NumBlocks();
    block_data_.resize(nblocks);
    for (int i = 0; i < nblocks; i++) {
      block_data_[i]->Copy(src->GetBlockData(i), std::forward<Args>(args)...);
    }
  }

  const std::shared_ptr<MeshBlockData<T>> &GetBlockData(int n) const {
    assert(n >= 0 && n < block_data_.size());
    return block_data_[n];
  }

 private:
  template <typename... Args>
  const auto &PackVariablesAndFluxesImpl(PackIndexMap *map_out, Args &&...args) {
    auto pack_function = [&](std::shared_ptr<MeshBlockData<T>> meshblock_data,
                             PackIndexMap &map, vpack_types::StringPair &key) {
      return meshblock_data->PackVariablesAndFluxes(std::forward<Args>(args)..., map,
                                                    key);
    };

    return pack_on_mesh_impl::PackOnMesh<VariableFluxPack<T>, vpack_types::StringPair>(
        varFluxPackMap_, block_data_, pack_function, map_out);
  }

  template <typename... Args>
  const auto &PackVariablesImpl(PackIndexMap *map_out, bool coarse, Args &&...args) {
    auto pack_function = [&](std::shared_ptr<MeshBlockData<T>> meshblock_data,
                             PackIndexMap &map, std::vector<std::string> &key) {
      return meshblock_data->PackVariables(std::forward<Args>(args)..., map, key, coarse);
    };
    return pack_on_mesh_impl::PackOnMesh<VariablePack<T>, vpack_types::VPackKey_t>(
        varPackMap_, block_data_, pack_function, map_out);
  }

 public:
  // DO NOT use variatic templates here. They shadow each other

  // Pack by separate variable and flux names
  const auto &PackVariablesAndFluxes(const std::vector<std::string> &var_names,
                                     const std::vector<std::string> &flx_names,
                                     const std::vector<int> &sparse_ids,
                                     PackIndexMap &map) {
    return PackVariablesAndFluxesImpl(&map, var_names, flx_names, sparse_ids);
  }
  const auto &PackVariablesAndFluxes(const std::vector<std::string> &var_names,
                                     const std::vector<std::string> &flx_names,
                                     const std::vector<int> &sparse_ids) {
    return PackVariablesAndFluxesImpl(nullptr, var_names, flx_names, sparse_ids);
  }
  // no sparse ids
  const auto &PackVariablesAndFluxes(const std::vector<std::string> &var_names,
                                     const std::vector<std::string> &flx_names,
                                     PackIndexMap &map) {
    return PackVariablesAndFluxesImpl(&map, var_names, flx_names);
  }
  const auto &PackVariablesAndFluxes(const std::vector<std::string> &var_names,
                                     const std::vector<std::string> &flx_names) {
    return PackVariablesAndFluxesImpl(nullptr, var_names, flx_names);
  }
  // Pack by either the same variable and flux names, or by metadata flags
  template <typename Elem>
  const auto &PackVariablesAndFluxes(const std::vector<Elem> &names_or_flags,
                                     const std::vector<int> &sparse_ids,
                                     PackIndexMap &map) {
    return PackVariablesAndFluxesImpl(&map, names_or_flags, sparse_ids);
  }
  template <typename Elem>
  const auto &PackVariablesAndFluxes(const std::vector<Elem> &names_or_flags,
                                     const std::vector<int> &sparse_ids) {
    return PackVariablesAndFluxesImpl(nullptr, names_or_flags, sparse_ids);
  }
  // no sparse ids
  template <typename Elem>
  const auto &PackVariablesAndFluxes(const std::vector<Elem> &names_or_flags,
                                     PackIndexMap &map) {
    return PackVariablesAndFluxesImpl(&map, names_or_flags);
  }
  template <typename Elem>
  const auto &PackVariablesAndFluxes(const std::vector<Elem> &names_or_flags) {
    return PackVariablesAndFluxesImpl(nullptr, names_or_flags);
  }
  // only sparse ids
  const auto &PackVariablesAndFluxes(const std::vector<int> &sparse_ids,
                                     PackIndexMap &map) {
    return PackVariablesAndFluxesImpl(&map, sparse_ids);
  }
  const auto &PackVariablesAndFluxes(const std::vector<int> &sparse_ids) {
    return PackVariablesAndFluxesImpl(nullptr, sparse_ids);
  }
  // No nothing
  const auto &PackVariablesAndFluxes(PackIndexMap &map) {
    return PackVariablesAndFluxesImpl(&map);
  }
  const auto &PackVariablesAndFluxes() { return PackVariablesAndFluxesImpl(nullptr); }

  // As above, DO NOT use variatic templates here. They shadow each other.
  // covers names and metadata flags
  template <typename Elem>
  const auto &PackVariables(const std::vector<Elem> names_or_flags,
                            const std::vector<int> &sparse_ids, PackIndexMap &map,
                            bool coarse = false) {
    return PackVariablesImpl(&map, coarse, names_or_flags, sparse_ids);
  }
  template <typename Elem>
  const auto &PackVariables(const std::vector<Elem> names_or_flags,
                            const std::vector<int> &sparse_ids, bool coarse = false) {
    return PackVariablesImpl(nullptr, coarse, names_or_flags, sparse_ids);
  }
  // no sparse ids
  template <typename Elem>
  const auto &PackVariables(const std::vector<Elem> names_or_flags, PackIndexMap &map,
                            bool coarse = false) {
    return PackVariablesImpl(&map, coarse, names_or_flags);
  }
  template <typename Elem>
  const auto &PackVariables(const std::vector<Elem> names_or_flags, bool coarse = false) {
    return PackVariablesImpl(nullptr, coarse, names_or_flags);
  }
  // No names or flags
  const auto &PackVariables(const std::vector<int> &sparse_ids, PackIndexMap &map,
                            bool coarse = false) {
    return PackVariablesImpl(&map, coarse, sparse_ids);
  }
  const auto &PackVariables(const std::vector<int> &sparse_ids, bool coarse = false) {
    return PackVariablesImpl(nullptr, coarse, sparse_ids);
  }
  // no nothing
  const auto &PackVariables(PackIndexMap &map, bool coarse = false) {
    return PackVariablesImpl(&map, coarse);
  }
  const auto &PackVariables(bool coarse = false) {
    return PackVariablesImpl(nullptr, coarse);
  }

  void ClearCaches() {
    sparse_pack_cache_.clear();
    block_data_.clear();
    varPackMap_.clear();
    varFluxPackMap_.clear();
    restrict_buffers_ = cell_centered_bvars::BufferCache_t{};
    restrict_buffers_h_ = cell_centered_bvars::BufferCacheHost_t{};

    bvars_cache_.clear();
    restrict_buf_alloc_status_.clear();
  }

  int NumBlocks() const { return block_data_.size(); }

  bool operator==(MeshData<T> &cmp) const {
    const int nblocks = block_data_.size();
    const int nblocks_cmp = cmp.NumBlocks();
    if (nblocks != nblocks_cmp) return false;

    for (int i = 0; i < nblocks; i++) {
      if (!(*block_data_[i] == *(cmp.GetBlockData(i)))) return false;
    }
    return true;
  }

  bool Contains(const std::vector<std::string> &names) const {
    for (const auto &b : block_data_) {
      if (!b->Contains(names)) return false;
    }
    return true;
  }

<<<<<<< HEAD
  // debug
  typename cell_centered_bvars::BufferCache_t::HostMirror send_buffers_h{};
=======
  SparsePackCache &GetSparsePackCache() { return sparse_pack_cache_; }
>>>>>>> fd3492c7

 private:
  Mesh *pmy_mesh_;
  BlockDataList_t<T> block_data_;
  std::string stage_name_;

  // caches for packs
  MapToMeshBlockVarPack<T> varPackMap_;
  MapToMeshBlockVarFluxPack<T> varFluxPackMap_;
  SparsePackCache sparse_pack_cache_;

  // caches for boundary information
  cell_centered_bvars::BvarsCache_t bvars_cache_;

  cell_centered_bvars::BufferCache_t restrict_buffers_{};
  std::vector<bool> restrict_buf_alloc_status_;
  // Cache both host and device buffer info. Reduces mallocs, and also
  // means the bounds values are available on host if needed.
  cell_centered_bvars::BufferCacheHost_t restrict_buffers_h_{};
};

} // namespace parthenon

#endif // INTERFACE_MESH_DATA_HPP_<|MERGE_RESOLUTION|>--- conflicted
+++ resolved
@@ -423,12 +423,7 @@
     return true;
   }
 
-<<<<<<< HEAD
-  // debug
-  typename cell_centered_bvars::BufferCache_t::HostMirror send_buffers_h{};
-=======
   SparsePackCache &GetSparsePackCache() { return sparse_pack_cache_; }
->>>>>>> fd3492c7
 
  private:
   Mesh *pmy_mesh_;
