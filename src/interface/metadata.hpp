--- conflicted
+++ resolved
@@ -23,12 +23,9 @@
 #include <tuple>
 #include <vector>
 
-<<<<<<< HEAD
+#include "globals.hpp"
 #include "mesh/mesh_refinement_ops.hpp"
 #include "mesh/refinement_in_one.hpp"
-=======
-#include "globals.hpp"
->>>>>>> 249acbb7
 #include "utils/error_checking.hpp"
 
 /// The point of this macro is to generate code for each built-in flag using the
