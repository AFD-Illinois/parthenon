--- conflicted
+++ resolved
@@ -145,14 +145,9 @@
     template <class T>
     SparsePack GetPack(T *pmd, std::vector<bool> include_block = {},
                        bool only_fine_two_level_composite_blocks = true) const {
-<<<<<<< HEAD
-      // If this is a composite grid MeshData object, only include blocks on
-      // the finer level
-=======
       // If this is a composite grid MeshData object and if
       // only_fine_two_level_composite_blocks is true, only
       // include blocks on the finer level
->>>>>>> 9d130812
       if constexpr (std::is_same<T, MeshData<Real>>::value) {
         if (pmd->grid.type == GridType::two_level_composite &&
             only_fine_two_level_composite_blocks) {
