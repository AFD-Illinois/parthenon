--- conflicted
+++ resolved
@@ -205,44 +205,6 @@
 
 template <typename T>
 using CellVariableVector = std::vector<std::shared_ptr<CellVariable<T>>>;
-<<<<<<< HEAD
-
-template <typename T>
-inline CellVariableVector<T> GetAnyVariables(const CellVariableVector<T> &cv_in,
-                                             std::vector<MetadataFlag> mflags) {
-  CellVariableVector<T> out;
-  for (auto &pvar : cv_in) {
-    if (std::any_of(mflags.begin(), mflags.end(),
-                    [&](const auto &in) { return pvar->IsSet(in); })) {
-      out.push_back(pvar);
-    }
-  }
-  return out;
-}
-
-template <typename T>
-inline CellVariableVector<T> GetAnyVariables(const CellVariableVector<T> &cv_in,
-                                             std::vector<std::string> base_names) {
-  CellVariableVector<T> out;
-
-  std::vector<std::regex> base_regexs;
-  for (auto &base_name : base_names)
-    base_regexs.push_back(std::regex(base_name + ".*"));
-
-  for (auto &pvar : cv_in) {
-    if (std::any_of(base_regexs.begin(), base_regexs.end(), [&](const auto &in) {
-          return std::regex_match(pvar->label(), in);
-        })) {
-      out.push_back(pvar);
-    }
-  }
-  return out;
-}
-
-template <typename T>
-using FaceVector = std::vector<std::shared_ptr<FaceVariable<T>>>;
-=======
->>>>>>> 47ab8df8
 
 template <typename T>
 using MapToCellVars = std::map<std::string, std::shared_ptr<CellVariable<T>>>;
