//========================================================================================
// (C) (or copyright) 2020-2023. Triad National Security, LLC. All rights reserved.
//
// This program was produced under U.S. Government contract 89233218CNA000001 for Los
// Alamos National Laboratory (LANL), which is operated by Triad National Security, LLC
// for the U.S. Department of Energy/National Nuclear Security Administration. All rights
// in the program are reserved by Triad National Security, LLC, and the U.S. Department
// of Energy/National Nuclear Security Administration. The Government is granted for
// itself and others acting on its behalf a nonexclusive, paid-up, irrevocable worldwide
// license in this material to reproduce, prepare derivative works, distribute copies to
// the public, perform publicly and display publicly, and to permit others to do so.
//========================================================================================

#include <string>

#include "interface/data_collection.hpp"
#include "interface/mesh_data.hpp"
#include "interface/meshblock_data.hpp"
#include "mesh/mesh.hpp"
#include "utils/partition_stl_containers.hpp"

namespace parthenon {

template <typename T>
std::shared_ptr<T> &
DataCollection<T>::Add(const std::string &name, const std::shared_ptr<T> &src,
                       const std::vector<std::string> &field_names, const bool shallow) {
  auto it = containers_.find(name);
  if (it != containers_.end()) {
    if (!(it->second)->Contains(field_names)) {
      PARTHENON_THROW(name +
                      "already exists in collection but does not contain field names");
    }
    return it->second;
  }

  auto c = std::make_shared<T>(name);
  c->Initialize(src.get(), field_names, shallow);

  Set(name, c);

  return containers_[name];
}
template <typename T>
std::shared_ptr<T> &DataCollection<T>::Add(const std::string &name,
                                           const std::string src_name,
                                           const std::vector<std::string> &field_names) {
  return Add(name, containers_[src_name], field_names, false);
}
template <typename T>
std::shared_ptr<T> &
DataCollection<T>::AddShallow(const std::string &name, const std::string src_name,
                              const std::vector<std::string> &field_names) {
  return Add(name, containers_[src_name], field_names, true);
}
template <typename T>
std::shared_ptr<T> &DataCollection<T>::Add(const std::string &name,
                                           const std::vector<std::string> &field_names) {
  return Add(name, containers_["base"], field_names, false);
}
template <typename T>
std::shared_ptr<T> &
DataCollection<T>::AddShallow(const std::string &name,
                              const std::vector<std::string> &field_names) {
  return Add(name, containers_["base"], field_names, true);
}

std::shared_ptr<MeshData<Real>> &
GetOrAdd_impl(Mesh *pmy_mesh_,
              std::map<std::string, std::shared_ptr<MeshData<Real>>> &containers_,
              BlockList_t &block_list, const std::string &mbd_label,
              const int &partition_id, const int gmg_level) {
  std::string label = mbd_label + "_part-" + std::to_string(partition_id);
  if (gmg_level >= 0) label = label + "_gmg-" + std::to_string(gmg_level);
  auto it = containers_.find(label);
  if (it == containers_.end()) {
    // TODO(someone) add caching of partitions to Mesh at some point
    const int pack_size = pmy_mesh_->DefaultPackSize();
    auto partitions = partition::ToSizeN(block_list, pack_size);
<<<<<<< HEAD
=======
    // Account for possibly empty block_list
    if (partitions.size() == 0) partitions = std::vector<BlockList_t>(1);
>>>>>>> 0fca7389
    for (auto i = 0; i < partitions.size(); i++) {
      std::string md_label = mbd_label + "_part-" + std::to_string(i);
      if (gmg_level >= 0) md_label = md_label + "_gmg-" + std::to_string(gmg_level);
      containers_[md_label] = std::make_shared<MeshData<Real>>(mbd_label);
<<<<<<< HEAD
      containers_[md_label]->Set(partitions[i]);
=======
      containers_[md_label]->Set(partitions[i], pmy_mesh_);
>>>>>>> 0fca7389
      if (gmg_level >= 0) {
        int min_gmg_logical_level = pmy_mesh_->GetGMGMinLogicalLevel();
        containers_[md_label]->grid = GridIdentifier{GridType::two_level_composite,
                                                     gmg_level + min_gmg_logical_level};
      } else {
        containers_[md_label]->grid = GridIdentifier{GridType::leaf, 0};
      }
    }
  }
  return containers_[label];
}

template <>
std::shared_ptr<MeshData<Real>> &
DataCollection<MeshData<Real>>::GetOrAdd(const std::string &mbd_label,
                                         const int &partition_id) {
  return GetOrAdd_impl(pmy_mesh_, containers_, pmy_mesh_->block_list, mbd_label,
                       partition_id, -1);
}

template <>
std::shared_ptr<MeshData<Real>> &
DataCollection<MeshData<Real>>::GetOrAdd(int gmg_level, const std::string &mbd_label,
                                         const int &partition_id) {
  return GetOrAdd_impl(pmy_mesh_, containers_, pmy_mesh_->gmg_block_lists[gmg_level],
                       mbd_label, partition_id, gmg_level);
}

template class DataCollection<MeshData<Real>>;
template class DataCollection<MeshBlockData<Real>>;

} // namespace parthenon<|MERGE_RESOLUTION|>--- conflicted
+++ resolved
@@ -77,20 +77,13 @@
     // TODO(someone) add caching of partitions to Mesh at some point
     const int pack_size = pmy_mesh_->DefaultPackSize();
     auto partitions = partition::ToSizeN(block_list, pack_size);
-<<<<<<< HEAD
-=======
     // Account for possibly empty block_list
     if (partitions.size() == 0) partitions = std::vector<BlockList_t>(1);
->>>>>>> 0fca7389
     for (auto i = 0; i < partitions.size(); i++) {
       std::string md_label = mbd_label + "_part-" + std::to_string(i);
       if (gmg_level >= 0) md_label = md_label + "_gmg-" + std::to_string(gmg_level);
       containers_[md_label] = std::make_shared<MeshData<Real>>(mbd_label);
-<<<<<<< HEAD
-      containers_[md_label]->Set(partitions[i]);
-=======
       containers_[md_label]->Set(partitions[i], pmy_mesh_);
->>>>>>> 0fca7389
       if (gmg_level >= 0) {
         int min_gmg_logical_level = pmy_mesh_->GetGMGMinLogicalLevel();
         containers_[md_label]->grid = GridIdentifier{GridType::two_level_composite,
