//========================================================================================
// (C) (or copyright) 2020-2024. Triad National Security, LLC. All rights reserved.
//
// This program was produced under U.S. Government contract 89233218CNA000001 for Los
// Alamos National Laboratory (LANL), which is operated by Triad National Security, LLC
// for the U.S. Department of Energy/National Nuclear Security Administration. All rights
// in the program are reserved by Triad National Security, LLC, and the U.S. Department
// of Energy/National Nuclear Security Administration. The Government is granted for
// itself and others acting on its behalf a nonexclusive, paid-up, irrevocable worldwide
// license in this material to reproduce, prepare derivative works, distribute copies to
// the public, perform publicly and display publicly, and to permit others to do so.
//========================================================================================

#include <string>

#include "interface/data_collection.hpp"
#include "interface/mesh_data.hpp"
#include "interface/meshblock_data.hpp"
#include "mesh/mesh.hpp"
#include "mesh/meshblock.hpp"
#include "utils/partition_stl_containers.hpp"

namespace parthenon {

template <typename T>
std::string DataCollection<T>::GetKey(const std::string &stage_label,
<<<<<<< HEAD
=======
                                      const std::shared_ptr<BlockListPartition> &in) {
  auto key = stage_label;
  if (in->grid.type == GridType::two_level_composite)
    key = key + "_gmg-" + std::to_string(in->grid.logical_level);
  for (const auto &pmb : in->block_list)
    key += "_" + std::to_string(pmb->gid);
  return key;
}

template <typename T>
std::string DataCollection<T>::GetKey(const std::string &stage_label,
>>>>>>> ea1039f4
                                      const std::shared_ptr<MeshData<Real>> &in) {
  auto key = stage_label;
  if (in->grid.type == GridType::two_level_composite)
    key = key + "_gmg-" + std::to_string(in->grid.logical_level);
  for (const auto &pmbd : in->GetAllBlockData())
    key += "_" + std::to_string(pmbd->GetBlockPointer()->gid);
  return key;
}

template <>
std::shared_ptr<MeshData<Real>> &
DataCollection<MeshData<Real>>::GetOrAdd(const std::string &mbd_label,
                                         const int &partition_id) {
  return Add(mbd_label,
             pmy_mesh_->GetDefaultBlockPartitions(GridIdentifier::leaf())[partition_id]);
}

template <>
std::shared_ptr<MeshData<Real>> &
DataCollection<MeshData<Real>>::GetOrAdd(int gmg_level, const std::string &mbd_label,
                                         const int &partition_id) {
  return Add(mbd_label,
             pmy_mesh_->GetDefaultBlockPartitions(
                 GridIdentifier::two_level_composite(gmg_level))[partition_id]);
}

template class DataCollection<MeshData<Real>>;
template class DataCollection<MeshBlockData<Real>>;

} // namespace parthenon<|MERGE_RESOLUTION|>--- conflicted
+++ resolved
@@ -24,8 +24,6 @@
 
 template <typename T>
 std::string DataCollection<T>::GetKey(const std::string &stage_label,
-<<<<<<< HEAD
-=======
                                       const std::shared_ptr<BlockListPartition> &in) {
   auto key = stage_label;
   if (in->grid.type == GridType::two_level_composite)
@@ -37,7 +35,6 @@
 
 template <typename T>
 std::string DataCollection<T>::GetKey(const std::string &stage_label,
->>>>>>> ea1039f4
                                       const std::shared_ptr<MeshData<Real>> &in) {
   auto key = stage_label;
   if (in->grid.type == GridType::two_level_composite)
