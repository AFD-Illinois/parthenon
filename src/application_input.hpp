//========================================================================================
// (C) (or copyright) 2020-2022. Triad National Security, LLC. All rights reserved.
//
// This program was produced under U.S. Government contract 89233218CNA000001 for Los
// Alamos National Laboratory (LANL), which is operated by Triad National Security, LLC
// for the U.S. Department of Energy/National Nuclear Security Administration. All rights
// in the program are reserved by Triad National Security, LLC, and the U.S. Department
// of Energy/National Nuclear Security Administration. The Government is granted for
// itself and others acting on its behalf a nonexclusive, paid-up, irrevocable worldwide
// license in this material to reproduce, prepare derivative works, distribute copies to
// the public, perform publicly and display publicly, and to permit others to do so.
//========================================================================================
#ifndef APPLICATION_INPUT_HPP_
#define APPLICATION_INPUT_HPP_

#include <functional>
#include <map>
#include <memory>
#include <string>
#include <vector>

#include "bvals/boundary_conditions.hpp"
#include "defs.hpp"
#include "interface/state_descriptor.hpp"
#include "parameter_input.hpp"
#include "parthenon_arrays.hpp"

namespace parthenon {

struct ApplicationInput {
 public:
  // ParthenonManager functions
  std::function<Packages_t(std::unique_ptr<ParameterInput> &)> ProcessPackages = nullptr;

  // Mesh functions
  std::function<void(Mesh *, ParameterInput *)> InitUserMeshData = nullptr;
  std::function<void(Mesh *, ParameterInput *, MeshData<Real> *)> MeshProblemGenerator =
      nullptr;

  std::function<void(Mesh *, ParameterInput *, SimTime &)> PreStepMeshUserWorkInLoop =
      nullptr;
  std::function<void(Mesh *, ParameterInput *, SimTime const &)>
      PostStepMeshUserWorkInLoop = nullptr;

  std::function<void(Mesh *, ParameterInput *, SimTime const &)>
      PreStepDiagnosticsInLoop = nullptr;
  std::function<void(Mesh *, ParameterInput *, SimTime const &)>
      PostStepDiagnosticsInLoop = nullptr;

  std::function<void(Mesh *, ParameterInput *, SimTime &)> UserWorkAfterLoop = nullptr;
  BValFunc boundary_conditions[BOUNDARY_NFACES] = {nullptr};
  SBValFunc swarm_boundary_conditions[BOUNDARY_NFACES] = {nullptr};

  // MeshBlock functions
  std::function<std::unique_ptr<MeshBlockApplicationData>(MeshBlock *, ParameterInput *)>
      InitApplicationMeshBlockData = nullptr;
  std::function<void(MeshBlock *, ParameterInput *)> InitMeshBlockUserData = nullptr;
  std::function<void(MeshBlock *, ParameterInput *)> ProblemGenerator = nullptr;
<<<<<<< HEAD
  std::function<void()> MeshBlockUserWorkInLoop = nullptr;
  std::function<void(MeshBlock *, ParameterInput *)> UserWorkBeforeOutput = nullptr;
=======
  std::function<void(MeshBlock *, ParameterInput *)> MeshBlockUserWorkBeforeOutput =
      nullptr;
>>>>>>> fd3492c7
};

} // namespace parthenon

#endif // APPLICATION_INPUT_HPP_<|MERGE_RESOLUTION|>--- conflicted
+++ resolved
@@ -56,13 +56,8 @@
       InitApplicationMeshBlockData = nullptr;
   std::function<void(MeshBlock *, ParameterInput *)> InitMeshBlockUserData = nullptr;
   std::function<void(MeshBlock *, ParameterInput *)> ProblemGenerator = nullptr;
-<<<<<<< HEAD
-  std::function<void()> MeshBlockUserWorkInLoop = nullptr;
-  std::function<void(MeshBlock *, ParameterInput *)> UserWorkBeforeOutput = nullptr;
-=======
   std::function<void(MeshBlock *, ParameterInput *)> MeshBlockUserWorkBeforeOutput =
       nullptr;
->>>>>>> fd3492c7
 };
 
 } // namespace parthenon
