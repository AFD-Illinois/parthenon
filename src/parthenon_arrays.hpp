//========================================================================================
// Parthenon++ astrophysical MHD code
// Copyright(C) 2014 James M. Stone <jmstone@princeton.edu> and other code contributors
// Licensed under the 3-clause BSD License, see LICENSE file for details
//========================================================================================
// (C) (or copyright) 2020. Triad National Security, LLC. All rights reserved.
//
// This program was produced under U.S. Government contract 89233218CNA000001 for Los
// Alamos National Laboratory (LANL), which is operated by Triad National Security, LLC
// for the U.S. Department of Energy/National Nuclear Security Administration. All rights
// in the program are reserved by Triad National Security, LLC, and the U.S. Department
// of Energy/National Nuclear Security Administration. The Government is granted for
// itself and others acting on its behalf a nonexclusive, paid-up, irrevocable worldwide
// license in this material to reproduce, prepare derivative works, distribute copies to
// the public, perform publicly and display publicly, and to permit others to do so.
//========================================================================================
#ifndef PARTHENON_ARRAYS_HPP_
#define PARTHENON_ARRAYS_HPP_

// C++ headers
#include <cassert>
#include <cstddef> // size_t
#include <string>
#include <type_traits>
#include <utility> // make_pair
#include <vector>

// Kokkos Headers
#include <Kokkos_Core.hpp>

// Parthenon++ headers
#include "kokkos_abstraction.hpp"

// Macro for automatically creating a useful name
#define PARARRAY_TEMP\
  "ParArrayNDGeneric:"+std::string(__FILE__)+":"+std::to_string(__LINE__)

namespace parthenon {

// API designed with Data = Kokkos::View<T******> in mind
template <typename Data>
class ParArrayNDGeneric {
 public:
  using index_pair_t = std::pair<size_t,size_t>;

  KOKKOS_INLINE_FUNCTION
  ParArrayNDGeneric() = default;
  ParArrayNDGeneric(const std::string& label,
                      int nx6, int nx5, int nx4, int nx3, int nx2, int nx1) {
    assert( nx6 > 0 && nx5 > 0 && nx4 > 0 && nx3 > 0 && nx2 > 0 && nx1 > 0 );
    d6d_ = Data(label,nx6,nx5,nx4,nx3,nx2,nx1);
  }
  ParArrayNDGeneric(const std::string& label,
             int nx5, int nx4, int nx3, int nx2, int nx1) {
    assert( nx5 > 0 && nx4 > 0 && nx3 > 0 && nx2 > 0 && nx1 > 0 );
    d6d_ = Data(label, 1, nx5, nx4, nx3, nx2, nx1);
  }
  ParArrayNDGeneric(const std::string& label,
             int nx4, int nx3, int nx2, int nx1) {
    assert( nx4 > 0 && nx3 > 0 && nx2 > 0 && nx1 > 0 );
    d6d_ = Data(label, 1, 1, nx4, nx3, nx2, nx1);
  }
  ParArrayNDGeneric(const std::string& label, int nx3, int nx2, int nx1) {
    assert( nx3 > 0 && nx2 > 0 && nx1 > 0 );
    d6d_ = Data(label, 1, 1, 1, nx3, nx2, nx1);
  }
  ParArrayNDGeneric(const std::string& label, int nx2, int nx1) {
    assert( nx2 > 0 && nx1 > 0 );
    d6d_ = Data(label,1,1,1,1,nx2,nx1);
  }
  ParArrayNDGeneric(const std::string& label, int nx1) {
    assert( nx1 > 0 );
    d6d_ = Data(label, 1, 1, 1, 1, 1, nx1);
  }
  KOKKOS_INLINE_FUNCTION
  explicit ParArrayNDGeneric(const Data& v)
    : d6d_(v)
  { }

  // legacy functions, as requested for backwards compatibility
  // with athena++ patterns
  void NewParArrayND(int nx1,
                     const std::string& label="ParArray1D") {
    assert( nx1 > 0 );
    d6d_ = Data(label,1,1,1,1,1,nx1);
  }
  void NewParArrayND(int nx2, int nx1,
                     const std::string& label="ParArray2D") {
    assert( nx2 > 0 && nx1 > 0 );
    d6d_ = Data(label,1,1,1,1,nx2,nx1);
  }
  void NewParArrayND(int nx3, int nx2, int nx1,
                     const std::string& label="ParArray3D") {
    assert( nx3 > 0 && nx2 > 0 && nx1 > 0 );
    d6d_ = Data(label,1,1,1,nx3,nx2,nx1);
  }
  void NewParArrayND(int nx4, int nx3, int nx2, int nx1,
                     const std::string& label="ParArray4D") {
    assert( nx4 > 0 && nx3 > 0 && nx2 > 0 && nx1 > 0 );
    d6d_ = Data(label,1,1,nx4,nx3,nx2,nx1);
  }
  void NewParArrayND(int nx5, int nx4, int nx3, int nx2, int nx1,
                     const std::string& label="ParArray5D") {
    assert( nx5 > 0 && nx4 > 0 && nx3 > 0 && nx2 > 0 && nx1 > 0 );
    d6d_ = Data(label,1,nx5,nx4,nx3,nx2,nx1);
  }
  void NewParArrayND(int nx6, int nx5, int nx4, int nx3, int nx2, int nx1,
                     const std::string& label="ParArray6D") {
    assert( nx6 > 0 && nx5 > 0 && nx4 > 0 && nx3 > 0 && nx2 > 0 && nx1 > 0 );
    d6d_ = Data(label,nx6,nx5,nx4,nx3,nx2,nx1);
  }

  KOKKOS_INLINE_FUNCTION __attribute__((nothrow))
  ParArrayNDGeneric(const ParArrayNDGeneric<Data>& t) = default;

  KOKKOS_INLINE_FUNCTION __attribute__((nothrow))
  ~ParArrayNDGeneric() = default;

  KOKKOS_INLINE_FUNCTION __attribute__((nothrow))
  ParArrayNDGeneric<Data>
  &operator= (const ParArrayNDGeneric<Data> &t) = default;

  KOKKOS_INLINE_FUNCTION __attribute__((nothrow))
  ParArrayNDGeneric(ParArrayNDGeneric<Data>&& t) = default;

  KOKKOS_INLINE_FUNCTION __attribute__((nothrow))
<<<<<<< HEAD
  ParArrayND<T,Layout> &operator= (ParArrayND<T,Layout> &&t) = default;
  
  // functions to get array dimensions
  KOKKOS_INLINE_FUNCTION int GetDim(const int i) const {
    assert( 0 < i && i <= 6 && "ParArrayNDs are max 6D" );
    return d6d_.extent_int(6-i);
=======
  ParArrayNDGeneric<Data> &operator= (ParArrayNDGeneric<Data> &&t) = default;

  // function to get the label
  std::string label() const {
    return d6d_.label();
>>>>>>> 49811413
  }

  // functions to get array dimensions
  KOKKOS_INLINE_FUNCTION int GetDim(const int i) const {
    assert( 0 < i && i <= 6 && "ParArrayNDGenerics are max 6D" );
    return d6d_.extent_int(6-i);
  }

  // a function to get the total size of the array
  KOKKOS_INLINE_FUNCTION int GetSize() const {
    return GetDim(1)*GetDim(2)*GetDim(3)*GetDim(4)*GetDim(5)*GetDim(6);
  }

  // TODO(JMM): expose wrapper for create_mirror_view_and_copy?
  template<typename MemSpace>
  auto GetMirror(MemSpace const& memspace) {
    auto mirror = Kokkos::create_mirror_view(memspace,d6d_);
    return ParArrayNDGeneric<decltype(mirror)>(mirror);
  }
  auto GetHostMirror() {
    return GetMirror(Kokkos::HostSpace());
  }
  auto GetDeviceMirror() {
    return GetMirror(Kokkos::DefaultExecutionSpace());
  }

  template<typename Other>
  void DeepCopy(const Other& src) {
    Kokkos::deep_copy(d6d_,src.Get());
  }

  // JMM: DO NOT put noexcept here. It somehow interferes with inlining
  // and the code slows down by a factor of 5.
  KOKKOS_FORCEINLINE_FUNCTION
  auto &operator() (const int n) const {
    return d6d_(0,0,0,0,0,n);
  }
  KOKKOS_FORCEINLINE_FUNCTION
  auto &operator() (const int n, const int i) const {
    return d6d_(0,0,0,0,n,i);
  }
  KOKKOS_FORCEINLINE_FUNCTION
  auto &operator() (const int n, const int j, const int i) const {
    return d6d_(0,0,0,n,j,i);
  }
  KOKKOS_FORCEINLINE_FUNCTION
  auto &operator() (const int n, const int k, const int j, const int i) const {
    return d6d_(0,0,n,k,j,i);
  }
  KOKKOS_FORCEINLINE_FUNCTION
  auto &operator() (const int m, const int n, const int k,
                    const int j, const int i) const {
    return d6d_(0,m,n,k,j,i);
  }
  KOKKOS_FORCEINLINE_FUNCTION
  auto &operator() (const int p, const int m, const int n,
                    const int k, const int j, const int i) const {
    return d6d_(p,m,n,k,j,i);
  }
  template<typename...Args>
  KOKKOS_INLINE_FUNCTION
  auto Slice(Args...args) const {
    auto v = Kokkos::subview(d6d_,std::forward<Args>(args)...);
    return ParArrayNDGeneric<decltype(v)>(v);
  }

  // AthenaArray.InitWithShallowSlice(src,dim,indx,nvar)
  // translates into auto dest = src.SliceD<dim>(std::make_pair(indx,indx+nvar))
  // Call me as SliceD<N>(slc);
  template<std::size_t N = 6>
  auto SliceD(index_pair_t slc,
              std::integral_constant<int,N> ic =
              std::integral_constant<int,N>{}) const {
    return SliceD(slc, ic);
  }

  // AthenaArray.InitWithShallowSlice(src,dim,indx,nvar)
  // translates into auto dest = src.SliceD<dim>(indx,nvar)
  template<std::size_t N = 6>
  auto SliceD(const int indx, const int nvar,
              std::integral_constant<int,N> ic =
              std::integral_constant<int,N>{}) {
    return SliceD(std::make_pair(indx,indx+nvar),ic);
  }
  KOKKOS_INLINE_FUNCTION
  auto Get(const int i) const {
    assert( i >= 0 );
    return Kokkos::subview(d6d_,i,
                           Kokkos::ALL(),Kokkos::ALL(),
                           Kokkos::ALL(),Kokkos::ALL(),Kokkos::ALL());
  }
  KOKKOS_INLINE_FUNCTION
  auto Get(const int j, const int i) const {
    assert( j >= 0 && i >= 0 );
    return Kokkos::subview(d6d_,j,i,
                           Kokkos::ALL(),Kokkos::ALL(),
                           Kokkos::ALL(),Kokkos::ALL());
  }
  KOKKOS_INLINE_FUNCTION
  auto Get(const int k, const int j, const int i) const {
    assert( k >= 0 && j >= 0 && i >= 0 );
    return Kokkos::subview(d6d_,k,j,i,
                           Kokkos::ALL(),Kokkos::ALL(),Kokkos::ALL());
  }
  KOKKOS_INLINE_FUNCTION
  auto Get(const int n, const int k, const int j, const int i) const {
    assert( n >= 0 && k >= 0 && j >= 0 && i >= 0 );
    return Kokkos::subview(d6d_,n,k,j,i,
                           Kokkos::ALL(),Kokkos::ALL());
  }
  KOKKOS_INLINE_FUNCTION
  auto Get(const int m, const int n, const int k,
           const int j, const int i) const {
    assert( m >= 0 && n >= 0 && k >= 0 && j >= 0 && i >= 0 );
    return Kokkos::subview(d6d_,m,n,k,j,i,
                           Kokkos::ALL());
  }
  KOKKOS_INLINE_FUNCTION
  auto Get(const int l, const int m, const int n,
           const int k, const int j, const int i) const {
    assert( l >= 0 && m >= 0 && n >= 0 && k >= 0 && j >= 0 && i >= 0 );
    return Kokkos::subview(d6d_,l,m,n,k,j,i); // 0d view
  }
  KOKKOS_INLINE_FUNCTION
  auto Get() const {
    return d6d_;
  }
  // call me as Get<D>();
  template<std::size_t N = 6>
  KOKKOS_INLINE_FUNCTION
  auto Get(const std::integral_constant<int,N>& ic =
           std::integral_constant<int,N>{}) const {
    return Get(ic);
  }

 private:

  // These functions exist to get around the fact that partial template
  // specializations are forbidden for functions within a namespace.
  // The trick then is to use tag dispatch with std::integral_constant
  // and template on std::integral_constant.
  // This trick is thanks to Daniel Holladay.
  KOKKOS_INLINE_FUNCTION
  auto Get(std::integral_constant<int,6>) const {
    return Get();
  }
  KOKKOS_INLINE_FUNCTION
  auto Get(std::integral_constant<int,5>) const {
    return Get(0);
  }
  KOKKOS_INLINE_FUNCTION
  auto Get(std::integral_constant<int,4>) const {
    return Get(0,0);
  }
  KOKKOS_INLINE_FUNCTION
  auto Get(std::integral_constant<int,3>) const {
    return Get(0,0,0);
  }
  KOKKOS_INLINE_FUNCTION
  auto Get(std::integral_constant<int,2>) const {
    return Get(0,0,0,0);
  }
  KOKKOS_INLINE_FUNCTION
  auto Get(std::integral_constant<int,1>) const {
    return Get(0,0,0,0,0);
  }
  KOKKOS_INLINE_FUNCTION
  auto Get(std::integral_constant<int,0>) const {
    return Get(0,0,0,0,0,0);
  }
  
  #define SLC0 std::make_pair(0,1)
  KOKKOS_INLINE_FUNCTION
  auto SliceD(index_pair_t slc, std::integral_constant<int,6>) const {
    return Slice(slc,Kokkos::ALL(),Kokkos::ALL(),
                 Kokkos::ALL(),Kokkos::ALL(),Kokkos::ALL());
  }
  KOKKOS_INLINE_FUNCTION
  auto SliceD(index_pair_t slc, std::integral_constant<int,5>) const {
    return Slice(SLC0,slc,Kokkos::ALL(),
                 Kokkos::ALL(),Kokkos::ALL(),Kokkos::ALL());
  }
  KOKKOS_INLINE_FUNCTION
  auto SliceD(index_pair_t slc, std::integral_constant<int,4>) const {
    return Slice(SLC0,SLC0,slc,
                 Kokkos::ALL(),Kokkos::ALL(),Kokkos::ALL());
  }
  KOKKOS_INLINE_FUNCTION
  auto SliceD(index_pair_t slc, std::integral_constant<int,3>) const {
    return Slice(SLC0,SLC0,SLC0,
                 slc,Kokkos::ALL(),Kokkos::ALL());
  }
  KOKKOS_INLINE_FUNCTION
  auto SliceD(index_pair_t slc, std::integral_constant<int,2>) const {
    return Slice(SLC0,SLC0,SLC0,
                 Kokkos::ALL(),slc,Kokkos::ALL());
  }
  KOKKOS_INLINE_FUNCTION
  auto SliceD(index_pair_t slc, std::integral_constant<int,1>) const {
    return Slice(SLC0,SLC0,SLC0,Kokkos::ALL(),Kokkos::ALL(),slc);
  }
  #undef SLC0

  Data d6d_;
};

template<typename T, typename Layout=LayoutWrapper>
using device_view_t = Kokkos::View<T******,Layout,DevSpace>;

template<typename T, typename Layout=LayoutWrapper>
using host_view_t = typename device_view_t<T,Layout>::HostMirror;

template<typename T, typename Layout=LayoutWrapper>
using ParArrayND = ParArrayNDGeneric<device_view_t<T,Layout>>;

template<typename T, typename Layout=LayoutWrapper>
using ParArrayHost = ParArrayNDGeneric<host_view_t<T,Layout>>;

} // namespace parthenon
#endif // PARTHENON_ARRAYS_HPP_<|MERGE_RESOLUTION|>--- conflicted
+++ resolved
@@ -124,20 +124,11 @@
   ParArrayNDGeneric(ParArrayNDGeneric<Data>&& t) = default;
 
   KOKKOS_INLINE_FUNCTION __attribute__((nothrow))
-<<<<<<< HEAD
-  ParArrayND<T,Layout> &operator= (ParArrayND<T,Layout> &&t) = default;
-  
-  // functions to get array dimensions
-  KOKKOS_INLINE_FUNCTION int GetDim(const int i) const {
-    assert( 0 < i && i <= 6 && "ParArrayNDs are max 6D" );
-    return d6d_.extent_int(6-i);
-=======
   ParArrayNDGeneric<Data> &operator= (ParArrayNDGeneric<Data> &&t) = default;
 
   // function to get the label
   std::string label() const {
     return d6d_.label();
->>>>>>> 49811413
   }
 
   // functions to get array dimensions
