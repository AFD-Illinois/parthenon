//========================================================================================
// (C) (or copyright) 2021-2023. Triad National Security, LLC. All rights reserved.
//
// This program was produced under U.S. Government contract 89233218CNA000001 for Los
// Alamos National Laboratory (LANL), which is operated by Triad National Security, LLC
// for the U.S. Department of Energy/National Nuclear Security Administration. All rights
// in the program are reserved by Triad National Security, LLC, and the U.S. Department
// of Energy/National Nuclear Security Administration. The Government is granted for
// itself and others acting on its behalf a nonexclusive, paid-up, irrevocable worldwide
// license in this material to reproduce, prepare derivative works, distribute copies to
// the public, perform publicly and display publicly, and to permit others to do so.
//========================================================================================
#ifndef BASIC_TYPES_HPP_
#define BASIC_TYPES_HPP_

#include <limits>
#include <string>
#include <unordered_map>
#include <vector>

#include <Kokkos_Core.hpp>

#include "config.hpp"

namespace parthenon {

// primitive type alias that allows code to run with either floats or doubles
#if SINGLE_PRECISION_ENABLED
using Real = float;
#ifdef MPI_PARALLEL
#define MPI_PARTHENON_REAL MPI_FLOAT
#endif
#else
using Real = double;
#ifdef MPI_PARALLEL
#define MPI_PARTHENON_REAL MPI_DOUBLE
#endif
#endif

<<<<<<< HEAD
// needed for arrays dimensioned over grid directions
// X0DIR time-like direction
// X1DIR x, r, etc...
// X2DIR y, theta, etc...
// X3DIR z, phi, etc...
enum CoordinateDirection { NODIR = -1, X0DIR = 0, X1DIR = 1, X2DIR = 2, X3DIR = 3 };
enum class BlockLocation { Left = 0, Center = 1, Right = 2 };

enum class TaskStatus { fail, complete, incomplete, iterate, skip };
=======
enum class TaskStatus { fail, complete, incomplete, iterate, skip, waiting };
>>>>>>> 8540819c
enum class AmrTag : int { derefine = -1, same = 0, refine = 1 };
enum class RefinementOp_t { Prolongation, Restriction, None };

// JMM: Not clear this is the best place for this but it minimizes
// circular dependency nonsense.
constexpr int NUM_BNDRY_TYPES = 9;
enum class BoundaryType : int {
  local,
  nonlocal,
  any,
  flxcor_send,
  flxcor_recv,
  gmg_restrict_send,
  gmg_restrict_recv,
  gmg_prolongate_send,
  gmg_prolongate_recv
};

constexpr bool IsSender(BoundaryType btype) {
  if (btype == BoundaryType::flxcor_recv) return false;
  if (btype == BoundaryType::gmg_restrict_recv) return false;
  if (btype == BoundaryType::gmg_prolongate_recv) return false;
  return true;
}

constexpr bool IsReceiver(BoundaryType btype) {
  if (btype == BoundaryType::flxcor_send) return false;
  if (btype == BoundaryType::gmg_restrict_send) return false;
  if (btype == BoundaryType::gmg_prolongate_send) return false;
  return true;
}

// Enumeration for accessing a field on different locations of the grid:
// CC = cell center of (i, j, k)
// F1 = x-normal face at (i - 1/2, j, k)
// F2 = y-normal face at (i, j - 1/2, k)
// F3 = z-normal face at (i, j, k - 1/2)
// E1 = x-aligned edge at (i, j - 1/2, k - 1/2)
// E2 = y-aligned edge at (i - 1/2, j, k - 1/2)
// E3 = z-aligned edge at (i - 1/2, j - 1/2, k)
// NN = node at (i - 1/2, j - 1/2, k - 1/2)
//
// Some select topological elements around cell (i,j,k) with o corresponding
// to faces, x corresponding to edges, and + corresponding to nodes (the indices
// denote the array index of each element):
// clang-format off
//
//                      E1(i,j+1,k+1)
//              NN_+---------x---------+_NN(i+1,j+1,k+1)
//     (i,j+1,k+1)/|  F3(i,j,k+1)     /|
//               / |      |          / |
//           E2_x  |      o         x__|_E2(i+1,j,k+1)
//    (i,j,k+1)/   x         o     /   x___E3(i+1,j+1,k)
//            /    |         |___ /____|_F2(i,j+1,k)
//        NN_+---------x---------+_____|_NN(i+1,j,k+1)
// (i,j,k+1) |  o  |  E1         |  o__|____F1(i+1,j,k)
//        F1_|__|  +-(i,j,k+1)---|-----+______NN(i+1,j+1,k)
//   (i,j,k) |    /     F3(i,j,k)|    /
//        E3_x   /     o  |      x___/___E3(i+1,j,k)
//   (i,j,k) |  x      |  o      |  x______E2(i+1,j,k)
//        E2_|_/|    F2(i,j,k)   | /
//   (i,j,k) |/                  |/
//           +---------x---------+
//           NN        E1        NN
//           (i,j,k)   (i,j,k)   (i+1,j,k)
//
// clang-format on
// The values of the enumeration are chosen so we can do te % 3 to get
// the correct index for each type of element in Variable::data
enum class TopologicalElement : std::size_t {
  CC = 0,
  F1 = 3,
  F2 = 4,
  F3 = 5,
  E1 = 6,
  E2 = 7,
  E3 = 8,
  NN = 9
};
enum class TopologicalType { Cell, Face, Edge, Node };

KOKKOS_FORCEINLINE_FUNCTION
TopologicalType GetTopologicalType(TopologicalElement el) {
  using TE = TopologicalElement;
  using TT = TopologicalType;
  if (el == TE::CC) {
    return TT::Cell;
  } else if (el == TE::NN) {
    return TT::Node;
  } else if (el == TE::F1 || el == TE::F2 || el == TE::F3) {
    return TT::Face;
  } else {
    return TT::Edge;
  }
}

inline std::vector<TopologicalElement> GetTopologicalElements(TopologicalType tt) {
  using TE = TopologicalElement;
  using TT = TopologicalType;
  if (tt == TT::Node) return {TE::NN};
  if (tt == TT::Edge) return {TE::E1, TE::E2, TE::E3};
  if (tt == TT::Face) return {TE::F1, TE::F2, TE::F3};
  return {TE::CC};
}
using TE = TopologicalElement;
// Returns one if the I coordinate of el is offset from the zone center coordinates,
// and zero otherwise
KOKKOS_INLINE_FUNCTION int TopologicalOffsetI(TE el) noexcept {
  return (el == TE::F1 || el == TE::E2 || el == TE::E3 || el == TE::NN);
}
KOKKOS_INLINE_FUNCTION int TopologicalOffsetJ(TE el) noexcept {
  return (el == TE::F2 || el == TE::E3 || el == TE::E1 || el == TE::NN);
}
KOKKOS_INLINE_FUNCTION int TopologicalOffsetK(TE el) noexcept {
  return (el == TE::F3 || el == TE::E2 || el == TE::E1 || el == TE::NN);
}

// Returns wether or not topological element containee is a boundary of
// topological element container
inline constexpr bool IsSubmanifold(TopologicalElement containee,
                                    TopologicalElement container) {
  if (container == TE::CC) {
    return containee != TE::CC;
  } else if (container == TE::F1) {
    return containee == TE::E2 || containee == TE::E3 || containee == TE::NN;
  } else if (container == TE::F2) {
    return containee == TE::E3 || containee == TE::E1 || containee == TE::NN;
  } else if (container == TE::F3) {
    return containee == TE::E1 || containee == TE::E2 || containee == TE::NN;
  } else if (container == TE::E3) {
    return containee == TE::NN;
  } else if (container == TE::E2) {
    return containee == TE::NN;
  } else if (container == TE::E1) {
    return containee == TE::NN;
  } else if (container == TE::NN) {
    return false;
  } else {
    return false;
  }
}
struct SimTime {
  SimTime() = default;
  SimTime(const Real tstart, const Real tstop, const int nmax, const int ncurr,
          const int nout, const int nout_mesh,
          const Real dt_in = std::numeric_limits<Real>::max())
      : start_time(tstart), time(tstart), tlim(tstop), dt(dt_in), nlim(nmax),
        ncycle(ncurr), ncycle_out(nout), ncycle_out_mesh(nout_mesh) {}
  // beginning time, current time, maximum time, time step
  Real start_time, time, tlim, dt;
  // current cycle number, maximum number of cycles, cycles between diagnostic output
  int ncycle, nlim, ncycle_out, ncycle_out_mesh;

  bool KeepGoing() { return ((time < tlim) && (nlim < 0 || ncycle < nlim)); }
};

template <typename T>
using Dictionary = std::unordered_map<std::string, T>;

} // namespace parthenon

#endif // BASIC_TYPES_HPP_<|MERGE_RESOLUTION|>--- conflicted
+++ resolved
@@ -37,19 +37,9 @@
 #endif
 #endif
 
-<<<<<<< HEAD
-// needed for arrays dimensioned over grid directions
-// X0DIR time-like direction
-// X1DIR x, r, etc...
-// X2DIR y, theta, etc...
-// X3DIR z, phi, etc...
-enum CoordinateDirection { NODIR = -1, X0DIR = 0, X1DIR = 1, X2DIR = 2, X3DIR = 3 };
 enum class BlockLocation { Left = 0, Center = 1, Right = 2 };
-
-enum class TaskStatus { fail, complete, incomplete, iterate, skip };
-=======
 enum class TaskStatus { fail, complete, incomplete, iterate, skip, waiting };
->>>>>>> 8540819c
+
 enum class AmrTag : int { derefine = -1, same = 0, refine = 1 };
 enum class RefinementOp_t { Prolongation, Restriction, None };
 
