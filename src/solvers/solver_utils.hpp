//========================================================================================
// (C) (or copyright) 2021. Triad National Security, LLC. All rights reserved.
//
// This program was produced under U.S. Government contract 89233218CNA000001 for Los
// Alamos National Laboratory (LANL), which is operated by Triad National Security, LLC
// for the U.S. Department of Energy/National Nuclear Security Administration. All rights
// in the program are reserved by Triad National Security, LLC, and the U.S. Department
// of Energy/National Nuclear Security Administration. The Government is granted for
// itself and others acting on its behalf a nonexclusive, paid-up, irrevocable worldwide
// license in this material to reproduce, prepare derivative works, distribute copies to
// the public, perform publicly and display publicly, and to permit others to do so.
//========================================================================================
#ifndef SOLVERS_SOLVER_UTILS_HPP_
#define SOLVERS_SOLVER_UTILS_HPP_

#include <memory>
#include <string>
#include <utility>
#include <vector>

#include "kokkos_abstraction.hpp"

#define INTERNALSOLVERVARIABLE(base, varname)                                            \
  struct varname : public parthenon::variable_names::base_t<false> {                     \
    template <class... Ts>                                                               \
    KOKKOS_INLINE_FUNCTION varname(Ts &&...args)                                         \
        : parthenon::variable_names::base_t<false>(std::forward<Ts>(args)...) {}         \
    static std::string name() { return base::name() + "." #varname; }                    \
  }

namespace parthenon {

namespace solvers {

struct SparseMatrixAccessor {
  ParArray1D<int> ioff, joff, koff;
  const int nstencil;
  int ndiag;

  SparseMatrixAccessor(const std::string &label, const int n,
                       std::vector<std::vector<int>> off)
      : ioff(label + "_ioff", n), joff(label + "_joff", n), koff(label + "_koff", n),
        nstencil(n) {
    PARTHENON_REQUIRE_THROWS(off.size() == 3,
                             "Offset array must have dimensions off[3][*]");
    PARTHENON_REQUIRE_THROWS(off[0].size() >= n, "Offset array off[0][*] too small");
    PARTHENON_REQUIRE_THROWS(off[1].size() >= n, "Offset array off[1][*] too small");
    PARTHENON_REQUIRE_THROWS(off[2].size() >= n, "Offset array off[2][*] too small");
    auto ioff_h = Kokkos::create_mirror_view(Kokkos::HostSpace(), ioff);
    auto joff_h = Kokkos::create_mirror_view(Kokkos::HostSpace(), joff);
    auto koff_h = Kokkos::create_mirror_view(Kokkos::HostSpace(), koff);

    for (int i = 0; i < n; i++) {
      ioff_h(i) = off[0][i];
      joff_h(i) = off[1][i];
      koff_h(i) = off[2][i];
      if (off[0][i] == 0 && off[1][i] == 0 && off[2][i] == 0) {
        ndiag = i;
      }
    }

    Kokkos::deep_copy(ioff, ioff_h);
    Kokkos::deep_copy(joff, joff_h);
    Kokkos::deep_copy(koff, koff_h);
  }

  template <typename PackType>
  KOKKOS_INLINE_FUNCTION Real MatVec(const PackType &spmat, const int imat_lo,
                                     const int imat_hi, const PackType &v, const int iv,
                                     const int b, const int k, const int j,
                                     const int i) const {
    Real matvec = 0.0;
    for (int n = imat_lo; n <= imat_hi; n++) {
      const int m = n - imat_lo;
      matvec += spmat(b, n, k, j, i) * v(b, iv, k + koff(m), j + joff(m), i + ioff(m));
    }
    return matvec;
  }

  template <typename PackType>
  KOKKOS_INLINE_FUNCTION Real Jacobi(const PackType &spmat, const int imat_lo,
                                     const int imat_hi, const PackType &v, const int iv,
                                     const int b, const int k, const int j, const int i,
                                     const Real rhs) const {
    const Real matvec = MatVec(spmat, imat_lo, imat_hi, v, iv, b, k, j, i);
    return (rhs - matvec + spmat(b, imat_lo + ndiag, k, j, i) * v(b, iv, k, j, i)) /
           spmat(b, imat_lo + ndiag, k, j, i);
  }
};

template <typename T>
struct Stencil {
  ParArray1D<T> w;
  ParArray1D<int> ioff, joff, koff;
  const int nstencil;
  int ndiag;

  Stencil(const std::string &label, const int n, std::vector<T> wgt,
          std::vector<std::vector<int>> off)
      : w(label + "_w", n), ioff(label + "_ioff", n), joff(label + "_joff", n),
        koff(label + "_koff", n), nstencil(n) {
    PARTHENON_REQUIRE_THROWS(off.size() == 3,
                             "Offset array must have dimensions off[3][*]");
    PARTHENON_REQUIRE_THROWS(wgt.size() >= n, "Weight array too small");
    PARTHENON_REQUIRE_THROWS(off[0].size() >= n, "Offset array off[0][*] too small");
    PARTHENON_REQUIRE_THROWS(off[1].size() >= n, "Offset array off[1][*] too small");
    PARTHENON_REQUIRE_THROWS(off[2].size() >= n, "Offset array off[2][*] too small");
    auto w_h = Kokkos::create_mirror_view(Kokkos::HostSpace(), w);
    auto ioff_h = Kokkos::create_mirror_view(Kokkos::HostSpace(), ioff);
    auto joff_h = Kokkos::create_mirror_view(Kokkos::HostSpace(), joff);
    auto koff_h = Kokkos::create_mirror_view(Kokkos::HostSpace(), koff);

    for (int i = 0; i < n; i++) {
      w_h(i) = wgt[i];
      ioff_h(i) = off[0][i];
      joff_h(i) = off[1][i];
      koff_h(i) = off[2][i];
      if (off[0][i] == 0 && off[1][i] == 0 && off[2][i] == 0) {
        ndiag = i;
      }
    }

    Kokkos::deep_copy(w, w_h);
    Kokkos::deep_copy(ioff, ioff_h);
    Kokkos::deep_copy(joff, joff_h);
    Kokkos::deep_copy(koff, koff_h);
  }

  template <typename PackType>
  KOKKOS_INLINE_FUNCTION Real MatVec(const PackType &v, const int iv, const int b,
                                     const int k, const int j, const int i) const {
    Real matvec = 0.0;
    for (int n = 0; n < nstencil; n++) {
      matvec += w(n) * v(b, iv, k + koff(n), j + joff(n), i + ioff(n));
    }
    return matvec;
  }

  template <typename PackType>
  KOKKOS_INLINE_FUNCTION Real Jacobi(const PackType &v, const int iv, const int b,
                                     const int k, const int j, const int i,
                                     const Real rhs) const {
    const Real matvec = MatVec(v, iv, b, k, j, i);
    return (rhs - matvec + w(ndiag) * v(b, iv, k, j, i)) / w(ndiag);
  }
};

namespace utils {
template <class in, class out, bool only_fine_on_composite = true>
TaskStatus CopyData(const std::shared_ptr<MeshData<Real>> &md) {
  using TE = parthenon::TopologicalElement;
  TE te = TE::CC;
<<<<<<< HEAD
  auto pmb = md->GetBlockData(0)->GetBlockPointer();
  IndexRange ib = pmb->cellbounds.GetBoundsI(IndexDomain::entire, te);
  IndexRange jb = pmb->cellbounds.GetBoundsJ(IndexDomain::entire, te);
  IndexRange kb = pmb->cellbounds.GetBoundsK(IndexDomain::entire, te);
=======
  IndexRange ib = md->GetBoundsI(IndexDomain::entire, te);
  IndexRange jb = md->GetBoundsJ(IndexDomain::entire, te);
  IndexRange kb = md->GetBoundsK(IndexDomain::entire, te);
>>>>>>> 0fca7389

  auto desc = parthenon::MakePackDescriptor<in, out>(md.get());
  auto pack = desc.GetPack(md.get(), {}, only_fine_on_composite);
  parthenon::par_for(
      DEFAULT_LOOP_PATTERN, "SetPotentialToZero", DevExecSpace(), 0,
      pack.GetNBlocks() - 1, kb.s, kb.e, jb.s, jb.e, ib.s, ib.e,
      KOKKOS_LAMBDA(const int b, const int k, const int j, const int i) {
        pack(b, te, out(), k, j, i) = pack(b, te, in(), k, j, i);
      });
  return TaskStatus::complete;
}

template <class a_t, class b_t, class out, bool only_fine_on_composite = true>
TaskStatus AddFieldsAndStoreInteriorSelect(const std::shared_ptr<MeshData<Real>> &md,
                                           Real wa = 1.0, Real wb = 1.0,
                                           bool only_interior = false) {
  using TE = parthenon::TopologicalElement;
  TE te = TE::CC;
<<<<<<< HEAD
  auto pmb = md->GetBlockData(0)->GetBlockPointer();
  IndexRange ib = pmb->cellbounds.GetBoundsI(IndexDomain::entire, te);
  IndexRange jb = pmb->cellbounds.GetBoundsJ(IndexDomain::entire, te);
  IndexRange kb = pmb->cellbounds.GetBoundsK(IndexDomain::entire, te);
=======
  IndexRange ib = md->GetBoundsI(IndexDomain::entire, te);
  IndexRange jb = md->GetBoundsJ(IndexDomain::entire, te);
  IndexRange kb = md->GetBoundsK(IndexDomain::entire, te);
>>>>>>> 0fca7389

  int nblocks = md->NumBlocks();
  std::vector<bool> include_block(nblocks, true);
  if (only_interior) {
    // The neighbors array will only be set for a block if its a leaf block
    for (int b = 0; b < nblocks; ++b)
      include_block[b] = md->GetBlockData(b)->GetBlockPointer()->neighbors.size() == 0;
  }

  auto desc = parthenon::MakePackDescriptor<a_t, b_t, out>(md.get());
  auto pack = desc.GetPack(md.get(), include_block, only_fine_on_composite);
  parthenon::par_for(
      DEFAULT_LOOP_PATTERN, "SetPotentialToZero", DevExecSpace(), 0,
      pack.GetNBlocks() - 1, kb.s, kb.e, jb.s, jb.e, ib.s, ib.e,
      KOKKOS_LAMBDA(const int b, const int k, const int j, const int i) {
        pack(b, te, out(), k, j, i) =
            wa * pack(b, te, a_t(), k, j, i) + wb * pack(b, te, b_t(), k, j, i);
      });
  return TaskStatus::complete;
}

template <class a_t, class b_t, class out, bool only_fine_on_composite = true>
TaskStatus AddFieldsAndStore(const std::shared_ptr<MeshData<Real>> &md, Real wa = 1.0,
                             Real wb = 1.0) {
  return AddFieldsAndStoreInteriorSelect<a_t, b_t, out, only_fine_on_composite>(
      md, wa, wb, false);
}

template <class var, bool only_fine_on_composite = true>
TaskStatus SetToZero(const std::shared_ptr<MeshData<Real>> &md) {
  int nblocks = md->NumBlocks();
  using TE = parthenon::TopologicalElement;
  TE te = TE::CC;
  std::vector<bool> include_block(nblocks, true);
  auto desc = parthenon::MakePackDescriptor<var>(md.get());
  auto pack = desc.GetPack(md.get(), include_block, only_fine_on_composite);
  const size_t scratch_size_in_bytes = 0;
  const int scratch_level = 1;
  const int ng = parthenon::Globals::nghost;
  parthenon::par_for_outer(
      DEFAULT_OUTER_LOOP_PATTERN, "Print", DevExecSpace(), scratch_size_in_bytes,
      scratch_level, 0, pack.GetNBlocks() - 1,
      KOKKOS_LAMBDA(parthenon::team_mbr_t member, const int b) {
        auto cb = GetIndexShape(pack(b, te, 0), ng);
        const auto &coords = pack.GetCoordinates(b);
        IndexRange ib = cb.GetBoundsI(IndexDomain::interior, te);
        IndexRange jb = cb.GetBoundsJ(IndexDomain::interior, te);
        IndexRange kb = cb.GetBoundsK(IndexDomain::interior, te);
        parthenon::par_for_inner(
            parthenon::inner_loop_pattern_simdfor_tag, member, kb.s, kb.e, jb.s, jb.e,
            ib.s, ib.e, [&](int k, int j, int i) { pack(b, te, var(), k, j, i) = 0.0; });
      });
  return TaskStatus::complete;
}

template <class a_t, class b_t>
TaskStatus DotProductLocal(const std::shared_ptr<MeshData<Real>> &md,
                           AllReduce<Real> *adotb) {
  using TE = parthenon::TopologicalElement;
  TE te = TE::CC;
<<<<<<< HEAD
  auto pmb = md->GetBlockData(0)->GetBlockPointer();
  IndexRange ib = pmb->cellbounds.GetBoundsI(IndexDomain::interior, te);
  IndexRange jb = pmb->cellbounds.GetBoundsJ(IndexDomain::interior, te);
  IndexRange kb = pmb->cellbounds.GetBoundsK(IndexDomain::interior, te);
=======
  IndexRange ib = md->GetBoundsI(IndexDomain::interior, te);
  IndexRange jb = md->GetBoundsJ(IndexDomain::interior, te);
  IndexRange kb = md->GetBoundsK(IndexDomain::interior, te);
>>>>>>> 0fca7389

  auto desc = parthenon::MakePackDescriptor<a_t, b_t>(md.get());
  auto pack = desc.GetPack(md.get());
  Real gsum(0);
  parthenon::par_reduce(
      parthenon::loop_pattern_mdrange_tag, "DotProduct", DevExecSpace(), 0,
      pack.GetNBlocks() - 1, kb.s, kb.e, jb.s, jb.e, ib.s, ib.e,
      KOKKOS_LAMBDA(const int b, const int k, const int j, const int i, Real &lsum) {
        lsum += pack(b, te, a_t(), k, j, i) * pack(b, te, b_t(), k, j, i);
      },
      Kokkos::Sum<Real>(gsum));
  adotb->val += gsum;
  return TaskStatus::complete;
}

template <class a_t, class b_t, class TL_t>
TaskID DotProduct(TaskID dependency_in, TaskRegion &region, TL_t &tl, int partition,
                  int &reg_dep_id, AllReduce<Real> *adotb,
                  const std::shared_ptr<MeshData<Real>> &md) {
  using namespace impl;
  auto zero_adotb = (partition == 0 ? tl.AddTask(
                                          dependency_in,
                                          [](AllReduce<Real> *r) {
                                            r->val = 0.0;
                                            return TaskStatus::complete;
                                          },
                                          adotb)
                                    : dependency_in);
  region.AddRegionalDependencies(reg_dep_id, partition, zero_adotb);
  reg_dep_id++;
  auto get_adotb = tl.AddTask(zero_adotb, DotProductLocal<a_t, b_t>, md, adotb);
  region.AddRegionalDependencies(reg_dep_id, partition, get_adotb);
  reg_dep_id++;
  auto start_global_adotb =
      (partition == 0
           ? tl.AddTask(get_adotb, &AllReduce<Real>::StartReduce, adotb, MPI_SUM)
           : get_adotb);
  auto finish_global_adotb =
      tl.AddTask(start_global_adotb, &AllReduce<Real>::CheckReduce, adotb);
  region.AddRegionalDependencies(reg_dep_id, partition, finish_global_adotb);
  reg_dep_id++;
  return finish_global_adotb;
}

} // namespace utils

} // namespace solvers

} // namespace parthenon

#endif // SOLVERS_SOLVER_UTILS_HPP_<|MERGE_RESOLUTION|>--- conflicted
+++ resolved
@@ -150,16 +150,9 @@
 TaskStatus CopyData(const std::shared_ptr<MeshData<Real>> &md) {
   using TE = parthenon::TopologicalElement;
   TE te = TE::CC;
-<<<<<<< HEAD
-  auto pmb = md->GetBlockData(0)->GetBlockPointer();
-  IndexRange ib = pmb->cellbounds.GetBoundsI(IndexDomain::entire, te);
-  IndexRange jb = pmb->cellbounds.GetBoundsJ(IndexDomain::entire, te);
-  IndexRange kb = pmb->cellbounds.GetBoundsK(IndexDomain::entire, te);
-=======
   IndexRange ib = md->GetBoundsI(IndexDomain::entire, te);
   IndexRange jb = md->GetBoundsJ(IndexDomain::entire, te);
   IndexRange kb = md->GetBoundsK(IndexDomain::entire, te);
->>>>>>> 0fca7389
 
   auto desc = parthenon::MakePackDescriptor<in, out>(md.get());
   auto pack = desc.GetPack(md.get(), {}, only_fine_on_composite);
@@ -178,16 +171,9 @@
                                            bool only_interior = false) {
   using TE = parthenon::TopologicalElement;
   TE te = TE::CC;
-<<<<<<< HEAD
-  auto pmb = md->GetBlockData(0)->GetBlockPointer();
-  IndexRange ib = pmb->cellbounds.GetBoundsI(IndexDomain::entire, te);
-  IndexRange jb = pmb->cellbounds.GetBoundsJ(IndexDomain::entire, te);
-  IndexRange kb = pmb->cellbounds.GetBoundsK(IndexDomain::entire, te);
-=======
   IndexRange ib = md->GetBoundsI(IndexDomain::entire, te);
   IndexRange jb = md->GetBoundsJ(IndexDomain::entire, te);
   IndexRange kb = md->GetBoundsK(IndexDomain::entire, te);
->>>>>>> 0fca7389
 
   int nblocks = md->NumBlocks();
   std::vector<bool> include_block(nblocks, true);
@@ -248,16 +234,9 @@
                            AllReduce<Real> *adotb) {
   using TE = parthenon::TopologicalElement;
   TE te = TE::CC;
-<<<<<<< HEAD
-  auto pmb = md->GetBlockData(0)->GetBlockPointer();
-  IndexRange ib = pmb->cellbounds.GetBoundsI(IndexDomain::interior, te);
-  IndexRange jb = pmb->cellbounds.GetBoundsJ(IndexDomain::interior, te);
-  IndexRange kb = pmb->cellbounds.GetBoundsK(IndexDomain::interior, te);
-=======
   IndexRange ib = md->GetBoundsI(IndexDomain::interior, te);
   IndexRange jb = md->GetBoundsJ(IndexDomain::interior, te);
   IndexRange kb = md->GetBoundsK(IndexDomain::interior, te);
->>>>>>> 0fca7389
 
   auto desc = parthenon::MakePackDescriptor<a_t, b_t>(md.get());
   auto pack = desc.GetPack(md.get());
