//========================================================================================
// (C) (or copyright) 2021. Triad National Security, LLC. All rights reserved.
//
// This program was produced under U.S. Government contract 89233218CNA000001 for Los
// Alamos National Laboratory (LANL), which is operated by Triad National Security, LLC
// for the U.S. Department of Energy/National Nuclear Security Administration. All rights
// in the program are reserved by Triad National Security, LLC, and the U.S. Department
// of Energy/National Nuclear Security Administration. The Government is granted for
// itself and others acting on its behalf a nonexclusive, paid-up, irrevocable worldwide
// license in this material to reproduce, prepare derivative works, distribute copies to
// the public, perform publicly and display publicly, and to permit others to do so.
//========================================================================================
#ifndef SOLVERS_SOLVER_UTILS_HPP_
#define SOLVERS_SOLVER_UTILS_HPP_

#include <memory>
#include <string>
#include <utility>
#include <vector>

#include "kokkos_abstraction.hpp"

#define PARTHENON_INTERNALSOLVERVARIABLE(base, varname)                                  \
  struct varname : public parthenon::variable_names::base_t<false> {                     \
    template <class... Ts>                                                               \
    KOKKOS_INLINE_FUNCTION varname(Ts &&...args)                                         \
        : parthenon::variable_names::base_t<false>(std::forward<Ts>(args)...) {}         \
    static std::string name() { return base::name() + "." #varname; }                    \
  }

namespace parthenon {

namespace solvers {

struct SparseMatrixAccessor {
  ParArray1D<int> ioff, joff, koff;
  const int nstencil;
  int ndiag;

  SparseMatrixAccessor(const std::string &label, const int n,
                       std::vector<std::vector<int>> off)
      : ioff(label + "_ioff", n), joff(label + "_joff", n), koff(label + "_koff", n),
        nstencil(n) {
    PARTHENON_REQUIRE_THROWS(off.size() == 3,
                             "Offset array must have dimensions off[3][*]");
    PARTHENON_REQUIRE_THROWS(off[0].size() >= n, "Offset array off[0][*] too small");
    PARTHENON_REQUIRE_THROWS(off[1].size() >= n, "Offset array off[1][*] too small");
    PARTHENON_REQUIRE_THROWS(off[2].size() >= n, "Offset array off[2][*] too small");
    auto ioff_h = Kokkos::create_mirror_view(Kokkos::HostSpace(), ioff);
    auto joff_h = Kokkos::create_mirror_view(Kokkos::HostSpace(), joff);
    auto koff_h = Kokkos::create_mirror_view(Kokkos::HostSpace(), koff);

    for (int i = 0; i < n; i++) {
      ioff_h(i) = off[0][i];
      joff_h(i) = off[1][i];
      koff_h(i) = off[2][i];
      if (off[0][i] == 0 && off[1][i] == 0 && off[2][i] == 0) {
        ndiag = i;
      }
    }

    Kokkos::deep_copy(ioff, ioff_h);
    Kokkos::deep_copy(joff, joff_h);
    Kokkos::deep_copy(koff, koff_h);
  }

  template <typename PackType>
  KOKKOS_INLINE_FUNCTION Real MatVec(const PackType &spmat, const int imat_lo,
                                     const int imat_hi, const PackType &v, const int iv,
                                     const int b, const int k, const int j,
                                     const int i) const {
    Real matvec = 0.0;
    for (int n = imat_lo; n <= imat_hi; n++) {
      const int m = n - imat_lo;
      matvec += spmat(b, n, k, j, i) * v(b, iv, k + koff(m), j + joff(m), i + ioff(m));
    }
    return matvec;
  }

  template <typename PackType>
  KOKKOS_INLINE_FUNCTION Real Jacobi(const PackType &spmat, const int imat_lo,
                                     const int imat_hi, const PackType &v, const int iv,
                                     const int b, const int k, const int j, const int i,
                                     const Real rhs) const {
    const Real matvec = MatVec(spmat, imat_lo, imat_hi, v, iv, b, k, j, i);
    return (rhs - matvec + spmat(b, imat_lo + ndiag, k, j, i) * v(b, iv, k, j, i)) /
           spmat(b, imat_lo + ndiag, k, j, i);
  }
};

template <typename T>
struct Stencil {
  ParArray1D<T> w;
  ParArray1D<int> ioff, joff, koff;
  const int nstencil;
  int ndiag;

  Stencil(const std::string &label, const int n, std::vector<T> wgt,
          std::vector<std::vector<int>> off)
      : w(label + "_w", n), ioff(label + "_ioff", n), joff(label + "_joff", n),
        koff(label + "_koff", n), nstencil(n) {
    PARTHENON_REQUIRE_THROWS(off.size() == 3,
                             "Offset array must have dimensions off[3][*]");
    PARTHENON_REQUIRE_THROWS(wgt.size() >= n, "Weight array too small");
    PARTHENON_REQUIRE_THROWS(off[0].size() >= n, "Offset array off[0][*] too small");
    PARTHENON_REQUIRE_THROWS(off[1].size() >= n, "Offset array off[1][*] too small");
    PARTHENON_REQUIRE_THROWS(off[2].size() >= n, "Offset array off[2][*] too small");
    auto w_h = Kokkos::create_mirror_view(Kokkos::HostSpace(), w);
    auto ioff_h = Kokkos::create_mirror_view(Kokkos::HostSpace(), ioff);
    auto joff_h = Kokkos::create_mirror_view(Kokkos::HostSpace(), joff);
    auto koff_h = Kokkos::create_mirror_view(Kokkos::HostSpace(), koff);

    for (int i = 0; i < n; i++) {
      w_h(i) = wgt[i];
      ioff_h(i) = off[0][i];
      joff_h(i) = off[1][i];
      koff_h(i) = off[2][i];
      if (off[0][i] == 0 && off[1][i] == 0 && off[2][i] == 0) {
        ndiag = i;
      }
    }

    Kokkos::deep_copy(w, w_h);
    Kokkos::deep_copy(ioff, ioff_h);
    Kokkos::deep_copy(joff, joff_h);
    Kokkos::deep_copy(koff, koff_h);
  }

  template <typename PackType>
  KOKKOS_INLINE_FUNCTION Real MatVec(const PackType &v, const int iv, const int b,
                                     const int k, const int j, const int i) const {
    Real matvec = 0.0;
    for (int n = 0; n < nstencil; n++) {
      matvec += w(n) * v(b, iv, k + koff(n), j + joff(n), i + ioff(n));
    }
    return matvec;
  }

  template <typename PackType>
  KOKKOS_INLINE_FUNCTION Real Jacobi(const PackType &v, const int iv, const int b,
                                     const int k, const int j, const int i,
                                     const Real rhs) const {
    const Real matvec = MatVec(v, iv, b, k, j, i);
    return (rhs - matvec + w(ndiag) * v(b, iv, k, j, i)) / w(ndiag);
  }
};

namespace utils {
template <class in, class out, bool only_fine_on_composite = true>
TaskStatus CopyData(const std::shared_ptr<MeshData<Real>> &md) {
  using TE = parthenon::TopologicalElement;
  TE te = TE::CC;
  IndexRange ib = md->GetBoundsI(IndexDomain::entire, te);
  IndexRange jb = md->GetBoundsJ(IndexDomain::entire, te);
  IndexRange kb = md->GetBoundsK(IndexDomain::entire, te);

<<<<<<< HEAD
  static auto desc = parthenon::MakePackDescriptor<in, out>(md.get());
  auto pack = desc.GetPack(md.get(), only_fine_on_composite);
=======
  auto desc = parthenon::MakePackDescriptor<in, out>(md.get());
  auto pack = desc.GetPack(md.get(), {}, only_fine_on_composite);
>>>>>>> ba8a587e
  parthenon::par_for(
      DEFAULT_LOOP_PATTERN, "CopyData", DevExecSpace(), 0, pack.GetNBlocks() - 1, kb.s,
      kb.e, jb.s, jb.e, ib.s, ib.e,
      KOKKOS_LAMBDA(const int b, const int k, const int j, const int i) {
<<<<<<< HEAD
=======
        // TODO(LFR): If this becomes a bottleneck, exploit hierarchical parallelism and
        //            pull the loop over vars outside of the innermost loop to promote
        //            vectorization.
>>>>>>> ba8a587e
        const int nvars = pack.GetUpperBound(b, in()) - pack.GetLowerBound(b, in()) + 1;
        for (int c = 0; c < nvars; ++c)
          pack(b, te, out(c), k, j, i) = pack(b, te, in(c), k, j, i);
      });
  return TaskStatus::complete;
}

template <class a_t, class b_t, class out, bool only_fine_on_composite = true>
TaskStatus AddFieldsAndStoreInteriorSelect(const std::shared_ptr<MeshData<Real>> &md,
                                           Real wa = 1.0, Real wb = 1.0,
<<<<<<< HEAD
                                           bool only_interior_blocks = false) {
=======
                                           bool only_interior = false) {
>>>>>>> ba8a587e
  using TE = parthenon::TopologicalElement;
  TE te = TE::CC;
  IndexRange ib = md->GetBoundsI(IndexDomain::entire, te);
  IndexRange jb = md->GetBoundsJ(IndexDomain::entire, te);
  IndexRange kb = md->GetBoundsK(IndexDomain::entire, te);

  int nblocks = md->NumBlocks();
  std::vector<bool> include_block(nblocks, true);
<<<<<<< HEAD
  if (only_interior_blocks) {
=======
  if (only_interior) {
>>>>>>> ba8a587e
    // The neighbors array will only be set for a block if its a leaf block
    for (int b = 0; b < nblocks; ++b)
      include_block[b] = md->GetBlockData(b)->GetBlockPointer()->neighbors.size() == 0;
  }

<<<<<<< HEAD
  static auto desc = parthenon::MakePackDescriptor<a_t, b_t, out>(md.get());
=======
  auto desc = parthenon::MakePackDescriptor<a_t, b_t, out>(md.get());
>>>>>>> ba8a587e
  auto pack = desc.GetPack(md.get(), include_block, only_fine_on_composite);
  parthenon::par_for(
      DEFAULT_LOOP_PATTERN, "AddFieldsAndStore", DevExecSpace(), 0, pack.GetNBlocks() - 1,
      kb.s, kb.e, jb.s, jb.e, ib.s, ib.e,
      KOKKOS_LAMBDA(const int b, const int k, const int j, const int i) {
<<<<<<< HEAD
=======
        // TODO(LFR): If this becomes a bottleneck, exploit hierarchical parallelism and
        //            pull the loop over vars outside of the innermost loop to promote
        //            vectorization.
>>>>>>> ba8a587e
        const int nvars = pack.GetUpperBound(b, a_t()) - pack.GetLowerBound(b, a_t()) + 1;
        for (int c = 0; c < nvars; ++c) {
          pack(b, te, out(c), k, j, i) =
              wa * pack(b, te, a_t(c), k, j, i) + wb * pack(b, te, b_t(c), k, j, i);
        }
      });
  return TaskStatus::complete;
}

template <class a_t, class b_t, class out, bool only_fine_on_composite = true>
TaskStatus AddFieldsAndStore(const std::shared_ptr<MeshData<Real>> &md, Real wa = 1.0,
                             Real wb = 1.0) {
  return AddFieldsAndStoreInteriorSelect<a_t, b_t, out, only_fine_on_composite>(
      md, wa, wb, false);
}

template <class var, bool only_fine_on_composite = true>
TaskStatus SetToZero(const std::shared_ptr<MeshData<Real>> &md) {
  int nblocks = md->NumBlocks();
  using TE = parthenon::TopologicalElement;
  TE te = TE::CC;
<<<<<<< HEAD
  static auto desc = parthenon::MakePackDescriptor<var>(md.get());
  auto pack = desc.GetPack(md.get(), only_fine_on_composite);
=======
  std::vector<bool> include_block(nblocks, true);
  auto desc = parthenon::MakePackDescriptor<var>(md.get());
  auto pack = desc.GetPack(md.get(), include_block, only_fine_on_composite);
>>>>>>> ba8a587e
  const size_t scratch_size_in_bytes = 0;
  const int scratch_level = 1;
  const int ng = parthenon::Globals::nghost;
  parthenon::par_for_outer(
      DEFAULT_OUTER_LOOP_PATTERN, "SetFieldsToZero", DevExecSpace(),
      scratch_size_in_bytes, scratch_level, 0, pack.GetNBlocks() - 1,
      KOKKOS_LAMBDA(parthenon::team_mbr_t member, const int b) {
        auto cb = GetIndexShape(pack(b, te, 0), ng);
        const auto &coords = pack.GetCoordinates(b);
<<<<<<< HEAD
        IndexRange ib = cb.GetBoundsI(IndexDomain::entire, te);
        IndexRange jb = cb.GetBoundsJ(IndexDomain::entire, te);
        IndexRange kb = cb.GetBoundsK(IndexDomain::entire, te);
        parthenon::par_for_inner(parthenon::inner_loop_pattern_simdfor_tag, member, kb.s,
                                 kb.e, jb.s, jb.e, ib.s, ib.e, [&](int k, int j, int i) {
                                   const int nvars = pack.GetUpperBound(b, var()) -
                                                     pack.GetLowerBound(b, var()) + 1;
                                   for (int c = 0; c < nvars; ++c)
                                     pack(b, te, var(c), k, j, i) = 0.0;
                                 });
=======
        IndexRange ib = cb.GetBoundsI(IndexDomain::interior, te);
        IndexRange jb = cb.GetBoundsJ(IndexDomain::interior, te);
        IndexRange kb = cb.GetBoundsK(IndexDomain::interior, te);
        const int nvars = pack.GetUpperBound(b, var()) - pack.GetLowerBound(b, var()) + 1;
        for (int c = 0; c < nvars; ++c) {
          parthenon::par_for_inner(
              parthenon::inner_loop_pattern_simdfor_tag, member, kb.s, kb.e, jb.s, jb.e,
              ib.s, ib.e,
              [&](int k, int j, int i) { pack(b, te, var(c), k, j, i) = 0.0; });
        }
>>>>>>> ba8a587e
      });
  return TaskStatus::complete;
}

template <class a_t, class b_t>
TaskStatus DotProductLocal(const std::shared_ptr<MeshData<Real>> &md,
                           AllReduce<Real> *adotb) {
  using TE = parthenon::TopologicalElement;
  TE te = TE::CC;
  IndexRange ib = md->GetBoundsI(IndexDomain::interior, te);
  IndexRange jb = md->GetBoundsJ(IndexDomain::interior, te);
  IndexRange kb = md->GetBoundsK(IndexDomain::interior, te);

<<<<<<< HEAD
  static auto desc = parthenon::MakePackDescriptor<a_t, b_t>(md.get());
=======
  auto desc = parthenon::MakePackDescriptor<a_t, b_t>(md.get());
>>>>>>> ba8a587e
  auto pack = desc.GetPack(md.get());
  Real gsum(0);
  parthenon::par_reduce(
      parthenon::loop_pattern_mdrange_tag, "DotProduct", DevExecSpace(), 0,
      pack.GetNBlocks() - 1, kb.s, kb.e, jb.s, jb.e, ib.s, ib.e,
      KOKKOS_LAMBDA(const int b, const int k, const int j, const int i, Real &lsum) {
        const int nvars = pack.GetUpperBound(b, a_t()) - pack.GetLowerBound(b, a_t()) + 1;
<<<<<<< HEAD
=======
        // TODO(LFR): If this becomes a bottleneck, exploit hierarchical parallelism and
        //            pull the loop over vars outside of the innermost loop to promote
        //            vectorization.
>>>>>>> ba8a587e
        for (int c = 0; c < nvars; ++c)
          lsum += pack(b, te, a_t(c), k, j, i) * pack(b, te, b_t(c), k, j, i);
      },
      Kokkos::Sum<Real>(gsum));
  adotb->val += gsum;
  return TaskStatus::complete;
}

template <class a_t, class b_t, class TL_t>
TaskID DotProduct(TaskID dependency_in, TaskRegion &region, TL_t &tl, int partition,
                  int &reg_dep_id, AllReduce<Real> *adotb,
                  const std::shared_ptr<MeshData<Real>> &md) {
  using namespace impl;
  auto zero_adotb = (partition == 0 ? tl.AddTask(
                                          dependency_in,
                                          [](AllReduce<Real> *r) {
                                            r->val = 0.0;
                                            return TaskStatus::complete;
                                          },
                                          adotb)
                                    : dependency_in);
  region.AddRegionalDependencies(reg_dep_id, partition, zero_adotb);
  reg_dep_id++;
  auto get_adotb = tl.AddTask(zero_adotb, DotProductLocal<a_t, b_t>, md, adotb);
  region.AddRegionalDependencies(reg_dep_id, partition, get_adotb);
  reg_dep_id++;
  auto start_global_adotb =
      (partition == 0
           ? tl.AddTask(get_adotb, &AllReduce<Real>::StartReduce, adotb, MPI_SUM)
           : get_adotb);
  auto finish_global_adotb =
      tl.AddTask(start_global_adotb, &AllReduce<Real>::CheckReduce, adotb);
  region.AddRegionalDependencies(reg_dep_id, partition, finish_global_adotb);
  reg_dep_id++;
  return finish_global_adotb;
}

} // namespace utils

} // namespace solvers

} // namespace parthenon

#endif // SOLVERS_SOLVER_UTILS_HPP_<|MERGE_RESOLUTION|>--- conflicted
+++ resolved
@@ -154,23 +154,15 @@
   IndexRange jb = md->GetBoundsJ(IndexDomain::entire, te);
   IndexRange kb = md->GetBoundsK(IndexDomain::entire, te);
 
-<<<<<<< HEAD
   static auto desc = parthenon::MakePackDescriptor<in, out>(md.get());
   auto pack = desc.GetPack(md.get(), only_fine_on_composite);
-=======
-  auto desc = parthenon::MakePackDescriptor<in, out>(md.get());
-  auto pack = desc.GetPack(md.get(), {}, only_fine_on_composite);
->>>>>>> ba8a587e
   parthenon::par_for(
       DEFAULT_LOOP_PATTERN, "CopyData", DevExecSpace(), 0, pack.GetNBlocks() - 1, kb.s,
       kb.e, jb.s, jb.e, ib.s, ib.e,
       KOKKOS_LAMBDA(const int b, const int k, const int j, const int i) {
-<<<<<<< HEAD
-=======
         // TODO(LFR): If this becomes a bottleneck, exploit hierarchical parallelism and
         //            pull the loop over vars outside of the innermost loop to promote
         //            vectorization.
->>>>>>> ba8a587e
         const int nvars = pack.GetUpperBound(b, in()) - pack.GetLowerBound(b, in()) + 1;
         for (int c = 0; c < nvars; ++c)
           pack(b, te, out(c), k, j, i) = pack(b, te, in(c), k, j, i);
@@ -181,11 +173,7 @@
 template <class a_t, class b_t, class out, bool only_fine_on_composite = true>
 TaskStatus AddFieldsAndStoreInteriorSelect(const std::shared_ptr<MeshData<Real>> &md,
                                            Real wa = 1.0, Real wb = 1.0,
-<<<<<<< HEAD
                                            bool only_interior_blocks = false) {
-=======
-                                           bool only_interior = false) {
->>>>>>> ba8a587e
   using TE = parthenon::TopologicalElement;
   TE te = TE::CC;
   IndexRange ib = md->GetBoundsI(IndexDomain::entire, te);
@@ -194,32 +182,21 @@
 
   int nblocks = md->NumBlocks();
   std::vector<bool> include_block(nblocks, true);
-<<<<<<< HEAD
   if (only_interior_blocks) {
-=======
-  if (only_interior) {
->>>>>>> ba8a587e
     // The neighbors array will only be set for a block if its a leaf block
     for (int b = 0; b < nblocks; ++b)
       include_block[b] = md->GetBlockData(b)->GetBlockPointer()->neighbors.size() == 0;
   }
 
-<<<<<<< HEAD
   static auto desc = parthenon::MakePackDescriptor<a_t, b_t, out>(md.get());
-=======
-  auto desc = parthenon::MakePackDescriptor<a_t, b_t, out>(md.get());
->>>>>>> ba8a587e
   auto pack = desc.GetPack(md.get(), include_block, only_fine_on_composite);
   parthenon::par_for(
       DEFAULT_LOOP_PATTERN, "AddFieldsAndStore", DevExecSpace(), 0, pack.GetNBlocks() - 1,
       kb.s, kb.e, jb.s, jb.e, ib.s, ib.e,
       KOKKOS_LAMBDA(const int b, const int k, const int j, const int i) {
-<<<<<<< HEAD
-=======
         // TODO(LFR): If this becomes a bottleneck, exploit hierarchical parallelism and
         //            pull the loop over vars outside of the innermost loop to promote
         //            vectorization.
->>>>>>> ba8a587e
         const int nvars = pack.GetUpperBound(b, a_t()) - pack.GetLowerBound(b, a_t()) + 1;
         for (int c = 0; c < nvars; ++c) {
           pack(b, te, out(c), k, j, i) =
@@ -241,14 +218,8 @@
   int nblocks = md->NumBlocks();
   using TE = parthenon::TopologicalElement;
   TE te = TE::CC;
-<<<<<<< HEAD
   static auto desc = parthenon::MakePackDescriptor<var>(md.get());
   auto pack = desc.GetPack(md.get(), only_fine_on_composite);
-=======
-  std::vector<bool> include_block(nblocks, true);
-  auto desc = parthenon::MakePackDescriptor<var>(md.get());
-  auto pack = desc.GetPack(md.get(), include_block, only_fine_on_composite);
->>>>>>> ba8a587e
   const size_t scratch_size_in_bytes = 0;
   const int scratch_level = 1;
   const int ng = parthenon::Globals::nghost;
@@ -258,18 +229,6 @@
       KOKKOS_LAMBDA(parthenon::team_mbr_t member, const int b) {
         auto cb = GetIndexShape(pack(b, te, 0), ng);
         const auto &coords = pack.GetCoordinates(b);
-<<<<<<< HEAD
-        IndexRange ib = cb.GetBoundsI(IndexDomain::entire, te);
-        IndexRange jb = cb.GetBoundsJ(IndexDomain::entire, te);
-        IndexRange kb = cb.GetBoundsK(IndexDomain::entire, te);
-        parthenon::par_for_inner(parthenon::inner_loop_pattern_simdfor_tag, member, kb.s,
-                                 kb.e, jb.s, jb.e, ib.s, ib.e, [&](int k, int j, int i) {
-                                   const int nvars = pack.GetUpperBound(b, var()) -
-                                                     pack.GetLowerBound(b, var()) + 1;
-                                   for (int c = 0; c < nvars; ++c)
-                                     pack(b, te, var(c), k, j, i) = 0.0;
-                                 });
-=======
         IndexRange ib = cb.GetBoundsI(IndexDomain::interior, te);
         IndexRange jb = cb.GetBoundsJ(IndexDomain::interior, te);
         IndexRange kb = cb.GetBoundsK(IndexDomain::interior, te);
@@ -280,7 +239,6 @@
               ib.s, ib.e,
               [&](int k, int j, int i) { pack(b, te, var(c), k, j, i) = 0.0; });
         }
->>>>>>> ba8a587e
       });
   return TaskStatus::complete;
 }
@@ -294,11 +252,7 @@
   IndexRange jb = md->GetBoundsJ(IndexDomain::interior, te);
   IndexRange kb = md->GetBoundsK(IndexDomain::interior, te);
 
-<<<<<<< HEAD
   static auto desc = parthenon::MakePackDescriptor<a_t, b_t>(md.get());
-=======
-  auto desc = parthenon::MakePackDescriptor<a_t, b_t>(md.get());
->>>>>>> ba8a587e
   auto pack = desc.GetPack(md.get());
   Real gsum(0);
   parthenon::par_reduce(
@@ -306,12 +260,9 @@
       pack.GetNBlocks() - 1, kb.s, kb.e, jb.s, jb.e, ib.s, ib.e,
       KOKKOS_LAMBDA(const int b, const int k, const int j, const int i, Real &lsum) {
         const int nvars = pack.GetUpperBound(b, a_t()) - pack.GetLowerBound(b, a_t()) + 1;
-<<<<<<< HEAD
-=======
         // TODO(LFR): If this becomes a bottleneck, exploit hierarchical parallelism and
         //            pull the loop over vars outside of the innermost loop to promote
         //            vectorization.
->>>>>>> ba8a587e
         for (int c = 0; c < nvars; ++c)
           lsum += pack(b, te, a_t(c), k, j, i) * pack(b, te, b_t(c), k, j, i);
       },
