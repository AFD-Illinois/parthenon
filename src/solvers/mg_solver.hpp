//========================================================================================
// (C) (or copyright) 2023-2024. Triad National Security, LLC. All rights reserved.
//
// This program was produced under U.S. Government contract 89233218CNA000001 for Los
// Alamos National Laboratory (LANL), which is operated by Triad National Security, LLC
// for the U.S. Department of Energy/National Nuclear Security Administration. All rights
// in the program are reserved by Triad National Security, LLC, and the U.S. Department
// of Energy/National Nuclear Security Administration. The Government is granted for
// itself and others acting on its behalf a nonexclusive, paid-up, irrevocable worldwide
// license in this material to reproduce, prepare derivative works, distribute copies to
// the public, perform publicly and display publicly, and to permit others to do so.
//========================================================================================
#ifndef SOLVERS_MG_SOLVER_HPP_
#define SOLVERS_MG_SOLVER_HPP_

#include <algorithm>
#include <limits>
#include <memory>
#include <string>
#include <utility>
#include <vector>

#include "interface/mesh_data.hpp"
#include "interface/meshblock_data.hpp"
#include "interface/state_descriptor.hpp"
#include "kokkos_abstraction.hpp"
#include "solvers/solver_utils.hpp"
#include "tasks/tasks.hpp"
#include "utils/robust.hpp"

namespace parthenon {

namespace solvers {

struct MGParams {
  int max_iters = 1000;
  Real residual_tolerance = 1.e-12;
  bool do_FAS = true;
  std::string smoother = "SRJ2";
  bool two_by_two_diagonal = false;
  int max_coarsenings = std::numeric_limits<int>::max();

  MGParams() = default;
  MGParams(ParameterInput *pin, const std::string &input_block) {
    max_iters = pin->GetOrAddInteger(input_block, "max_iterations", max_iters);
    residual_tolerance =
        pin->GetOrAddReal(input_block, "residual_tolerance", residual_tolerance);
    do_FAS = pin->GetOrAddBoolean(input_block, "do_FAS", do_FAS);
    smoother = pin->GetOrAddString(input_block, "smoother", smoother);
    two_by_two_diagonal =
        pin->GetOrAddBoolean(input_block, "two_by_two_diagonal", two_by_two_diagonal);
    max_coarsenings =
        pin->GetOrAddInteger(input_block, "max_coarsenings", max_coarsenings);
  }
};

// The equations class must include a template method
//
//   template <class x_t, class y_t, class TL_t>
//   TaskID Ax(TL_t &tl, TaskID depends_on, std::shared_ptr<MeshData<Real>> &md)
//
// that takes a field associated with x_t and applies
// the matrix A to it and stores the result in y_t. Additionally,
// it must include a template method
//
//  template <class diag_t>
//  TaskStatus SetDiagonal(std::shared_ptr<MeshData<Real>> &md)
//
// That stores the (possibly approximate) diagonal of matrix A in the field
// associated with the type diag_t. This is used for Jacobi iteration.
template <class u, class rhs, class equations>
class MGSolver {
 public:
  PARTHENON_INTERNALSOLVERVARIABLE(
      u, res_err); // residual on the way up and error on the way down
  PARTHENON_INTERNALSOLVERVARIABLE(u, temp); // Temporary storage
  PARTHENON_INTERNALSOLVERVARIABLE(u, u0);   // Storage for initial solution during FAS
  PARTHENON_INTERNALSOLVERVARIABLE(u, D);    // Storage for (approximate) diagonal
  std::vector<std::string> GetInternalVariableNames() const {
    return {res_err::name(), temp::name(), u0::name(), D::name()};
  }

  MGSolver(StateDescriptor *pkg, MGParams params_in, equations eq_in = equations(),
           std::vector<int> shape = {})
      : params_(params_in), iter_counter(0), eqs_(eq_in) {
    using namespace parthenon::refinement_ops;
    // The ghost cells of res_err need to be filled, but this is accomplished by
    // copying res_err into u, communicating, then copying u back into res_err
    // across all zones in a block
    auto mres_err =
        Metadata({Metadata::Cell, Metadata::Independent, Metadata::GMGRestrict,
                  Metadata::GMGProlongate, Metadata::OneCopy},
                 shape);
    mres_err.RegisterRefinementOps<ProlongateSharedLinear, RestrictAverage>();
    pkg->AddField(res_err::name(), mres_err);

    auto mtemp =
        Metadata({Metadata::Cell, Metadata::Independent, Metadata::OneCopy}, shape);
    mtemp.RegisterRefinementOps<ProlongateSharedLinear, RestrictAverage>();
    pkg->AddField(temp::name(), mtemp);

    auto mu0 = Metadata({Metadata::Cell, Metadata::Derived, Metadata::OneCopy}, shape);
    pkg->AddField(u0::name(), mu0);
    auto Dshape = shape;
    if (params_.two_by_two_diagonal) {
      Dshape = std::vector<int>{4};
    }
    auto mD = Metadata({Metadata::Cell, Metadata::Derived, Metadata::OneCopy}, Dshape);
    pkg->AddField(D::name(), mD);
  }

  TaskID AddTasks(TaskList &tl, TaskID dependence, Mesh *pmesh, const int partition) {
    using namespace utils;
    TaskID none;
    auto [itl, solve_id] = tl.AddSublist(dependence, {1, this->params_.max_iters});
<<<<<<< HEAD
    iter_counter = 0;
    itl.AddTask(
        TaskQualifier::once_per_region, none, "print",
        [](int *iter_counter) {
          if (*iter_counter > 0 || Globals::my_rank != 0) return TaskStatus::complete;
=======
    iter_counter = -1;
    auto update_iter = itl.AddTask(
        TaskQualifier::local_sync | TaskQualifier::once_per_region, none, "print",
        [](int *iter_counter) {
          (*iter_counter)++;
          if (*iter_counter > 1 || Globals::my_rank != 0) return TaskStatus::complete;
>>>>>>> ea1039f4
          printf("# [0] v-cycle\n# [1] rms-residual\n# [2] rms-error\n");
          return TaskStatus::complete;
        },
        &iter_counter);
<<<<<<< HEAD
    auto mg_finest = AddLinearOperatorTasks(itl, none, partition, pmesh);

    auto partitions = pmesh->GetDefaultBlockPartitions(GridIdentifier::leaf());
    if (partition >= partitions.size()) return dependence;
=======
    auto mg_finest = AddLinearOperatorTasks(itl, update_iter, partition, pmesh);

    auto partitions = pmesh->GetDefaultBlockPartitions(GridIdentifier::leaf());
    if (partition >= partitions.size())
      PARTHENON_FAIL("Does not work with non-default partitioning.");
>>>>>>> ea1039f4
    auto &md = pmesh->mesh_data.Add("base", partitions[partition]);
    auto comm = AddBoundaryExchangeTasks<BoundaryType::any>(mg_finest, itl, md,
                                                            pmesh->multilevel);
    auto calc_pointwise_res = eqs_.template Ax<u, res_err>(itl, comm, md);
    calc_pointwise_res = itl.AddTask(
        calc_pointwise_res, TF(AddFieldsAndStoreInteriorSelect<rhs, res_err, res_err>),
        md, 1.0, -1.0, false);
    auto get_res = DotProduct<res_err, res_err>(calc_pointwise_res, itl, &residual, md);

    auto check = itl.AddTask(
<<<<<<< HEAD
        TaskQualifier::once_per_region | TaskQualifier::completion |
            TaskQualifier::global_sync,
        get_res, "Check residual",
        [](MGSolver *solver, Mesh *pmesh) {
          solver->iter_counter++;
          Real rms_res = std::sqrt(solver->residual.val / pmesh->GetTotalCells());
          if (Globals::my_rank == 0) printf("%i %e\n", solver->iter_counter, rms_res);
=======
        TaskQualifier::completion, get_res, "Check residual",
        [partition](MGSolver *solver, Mesh *pmesh) {
          Real rms_res = std::sqrt(solver->residual.val / pmesh->GetTotalCells());
          if (Globals::my_rank == 0 && partition == 0)
            printf("%i %e\n", solver->iter_counter, rms_res);
>>>>>>> ea1039f4
          solver->final_residual = rms_res;
          solver->final_iteration = solver->iter_counter;
          if (rms_res > solver->params_.residual_tolerance) return TaskStatus::iterate;
          return TaskStatus::complete;
        },
        this, pmesh);

    return solve_id;
  }

  TaskID AddLinearOperatorTasks(TaskList &tl, TaskID dependence, int partition,
                                Mesh *pmesh) {
    using namespace utils;
    iter_counter = 0;

    int min_level = std::max(pmesh->GetGMGMaxLevel() - params_.max_coarsenings,
                             pmesh->GetGMGMinLevel());
<<<<<<< HEAD
    int max_level = pmesh->GetGMGMaxLevel();

    return AddMultiGridTasksPartitionLevel(tl, dependence, partition, max_level,
                                           min_level, max_level, pmesh);
  }

  template <class TL_t>
  TaskID AddSetupTasks(TL_t &tl, TaskID dependence, int partition, Mesh *pmesh) {
    using namespace utils;

    int min_level = std::max(pmesh->GetGMGMaxLevel() - params_.max_coarsenings,
                             pmesh->GetGMGMinLevel());
    int max_level = pmesh->GetGMGMaxLevel();

    return AddMultiGridSetupPartitionLevel(tl, dependence, partition, max_level,
                                           min_level, max_level, pmesh);
=======
    int max_level = pmesh->GetGMGMaxLevel();
    // We require a local pre- and post-MG sync since multigrid iterations require
    // communication across blocks and partitions on the multigrid levels do not
    // necessarily contain the same blocks as partitions on the leaf grid. This
    // means that without the syncs, leaf partitions can receive messages erroneously
    // receive messages and/or update block data during a MG step.
    auto pre_sync = tl.AddTask(TaskQualifier::local_sync, dependence,
                               []() { return TaskStatus::complete; });
    auto mg = pre_sync;
    for (int level = max_level; level >= min_level; --level) {
      mg = mg | AddMultiGridTasksPartitionLevel(tl, dependence, partition, level,
                                                min_level, max_level, pmesh);
    }
    auto post_sync =
        tl.AddTask(TaskQualifier::local_sync, mg, []() { return TaskStatus::complete; });
    return post_sync;
  }

  template <class TL_t>
  TaskID AddSetupTasks(TL_t &tl, TaskID dependence, int partition, Mesh *pmesh) {
    using namespace utils;

    int min_level = std::max(pmesh->GetGMGMaxLevel() - params_.max_coarsenings,
                             pmesh->GetGMGMinLevel());
    int max_level = pmesh->GetGMGMaxLevel();

    auto mg_setup = dependence;
    for (int level = max_level; level >= min_level; --level) {
      mg_setup =
          mg_setup | AddMultiGridSetupPartitionLevel(tl, dependence, partition, level,
                                                     min_level, max_level, pmesh);
    }
    return mg_setup;
>>>>>>> ea1039f4
  }

  Real GetSquaredResidualSum() const { return residual.val; }
  int GetCurrentIterations() const { return iter_counter; }
  Real GetFinalResidual() const { return final_residual; }
  int GetFinalIterations() const { return final_iteration; }

 protected:
  MGParams params_;
  int iter_counter;
  AllReduce<Real> residual;
  equations eqs_;
  Real final_residual;
  int final_iteration;
  // These functions apparently have to be public to compile with cuda since
  // they contain device side lambdas
 public:
  template <class rhs_t, class Axold_t, class D_t, class xold_t, class xnew_t>
  TaskStatus Jacobi(std::shared_ptr<MeshData<Real>> &md, double weight) {
    using namespace parthenon;
    const int ndim = md->GetMeshPointer()->ndim;
    using TE = parthenon::TopologicalElement;
    TE te = TE::CC;
    IndexRange ib = md->GetBoundsI(IndexDomain::interior, te);
    IndexRange jb = md->GetBoundsJ(IndexDomain::interior, te);
    IndexRange kb = md->GetBoundsK(IndexDomain::interior, te);

    int nblocks = md->NumBlocks();
    std::vector<bool> include_block(nblocks, true);

    static auto desc =
        parthenon::MakePackDescriptor<xold_t, xnew_t, Axold_t, rhs_t, D_t>(md.get());
    auto pack = desc.GetPack(md.get(), include_block);
    if (params_.two_by_two_diagonal) {
      parthenon::par_for(
          "CaclulateFluxes", 0, pack.GetNBlocks() - 1, kb.s, kb.e, jb.s, jb.e, ib.s, ib.e,
          KOKKOS_LAMBDA(const int b, const int k, const int j, const int i) {
            const auto &coords = pack.GetCoordinates(b);

            const Real D11 = pack(b, te, D_t(0), k, j, i);
            const Real D22 = pack(b, te, D_t(1), k, j, i);
            const Real D12 = pack(b, te, D_t(2), k, j, i);
            const Real D21 = pack(b, te, D_t(3), k, j, i);
            const Real det = D11 * D22 - D12 * D21;

            const Real Du0 = D11 * pack(b, te, xold_t(0), k, j, i) +
                             D12 * pack(b, te, xold_t(1), k, j, i);
            const Real Du1 = D21 * pack(b, te, xold_t(0), k, j, i) +
                             D22 * pack(b, te, xold_t(1), k, j, i);

            const Real t0 =
                pack(b, te, rhs_t(0), k, j, i) - pack(b, te, Axold_t(0), k, j, i) + Du0;
            const Real t1 =
                pack(b, te, rhs_t(1), k, j, i) - pack(b, te, Axold_t(1), k, j, i) + Du1;

            const Real v0 = (D22 * t0 - D12 * t1) / det;
            const Real v1 = (-D21 * t0 + D11 * t1) / det;

            pack(b, te, xnew_t(0), k, j, i) =
                weight * v0 + (1.0 - weight) * pack(b, te, xold_t(0), k, j, i);
            pack(b, te, xnew_t(1), k, j, i) =
                weight * v1 + (1.0 - weight) * pack(b, te, xold_t(1), k, j, i);
          });
    } else {
      const int scratch_size = 0;
      const int scratch_level = 0;
      parthenon::par_for_outer(
          DEFAULT_OUTER_LOOP_PATTERN, "Jacobi", DevExecSpace(), scratch_size,
          scratch_level, 0, pack.GetNBlocks() - 1, kb.s, kb.e,
          KOKKOS_LAMBDA(parthenon::team_mbr_t member, const int b, const int k) {
            const int nvars =
                pack.GetUpperBound(b, xnew_t()) - pack.GetLowerBound(b, xnew_t()) + 1;
            for (int c = 0; c < nvars; ++c) {
              Real *Ax = &pack(b, te, Axold_t(c), k, jb.s, ib.s);
              Real *diag = &pack(b, te, D_t(c), k, jb.s, ib.s);
              Real *prhs = &pack(b, te, rhs_t(c), k, jb.s, ib.s);
              Real *xo = &pack(b, te, xold_t(c), k, jb.s, ib.s);
              Real *xn = &pack(b, te, xnew_t(c), k, jb.s, ib.s);
              // Use ptr arithmetic to get the number of points we need to go over
              // (including ghost zones) to get from (k, jb.s, ib.s) to (k, jb.e, ib.e)
              const int npoints = &pack(b, te, Axold_t(c), k, jb.e, ib.e) - Ax + 1;
              parthenon::par_for_inner(
                  DEFAULT_INNER_LOOP_PATTERN, member, 0, npoints - 1, [&](const int idx) {
                    const Real off_diag = Ax[idx] - diag[idx] * xo[idx];
                    const Real val = prhs[idx] - off_diag;
                    xn[idx] =
                        weight * robust::ratio(val, diag[idx]) + (1.0 - weight) * xo[idx];
                  });
            }
          });
    }
    return TaskStatus::complete;
  }

  template <parthenon::BoundaryType comm_boundary, class in_t, class out_t, class TL_t>
  TaskID AddJacobiIteration(TL_t &tl, TaskID depends_on, bool multilevel, Real omega,
                            std::shared_ptr<MeshData<Real>> &md,
                            std::shared_ptr<MeshData<Real>> &md_comm) {
    using namespace utils;

    auto comm =
        AddBoundaryExchangeTasks<comm_boundary>(depends_on, tl, md_comm, multilevel);
    auto mat_mult = eqs_.template Ax<in_t, out_t>(tl, comm, md);
    return tl.AddTask(mat_mult, TF(&MGSolver::Jacobi<rhs, out_t, D, in_t, out_t>), this,
                      md, omega);
  }

  template <parthenon::BoundaryType comm_boundary, class TL_t>
  TaskID AddSRJIteration(TL_t &tl, TaskID depends_on, int stages, bool multilevel,
                         std::shared_ptr<MeshData<Real>> &md,
                         std::shared_ptr<MeshData<Real>> &md_comm) {
    using namespace utils;
    int ndim = md->GetParentPointer()->ndim;

    std::array<std::array<Real, 3>, 3> omega_M1{
        {{1.0, 0.0, 0.0}, {1.0, 0.0, 0.0}, {1.0, 0.0, 0.0}}};
    // Damping factors from Yang & Mittal (2017)
    std::array<std::array<Real, 3>, 3> omega_M2{
        {{0.8723, 0.5395, 0.0000}, {1.3895, 0.5617, 0.0000}, {1.7319, 0.5695, 0.0000}}};
    std::array<std::array<Real, 3>, 3> omega_M3{
        {{0.9372, 0.6667, 0.5173}, {1.6653, 0.8000, 0.5264}, {2.2473, 0.8571, 0.5296}}};

    if (stages == 0) return depends_on;
    auto omega = omega_M1;
    if (stages == 2) omega = omega_M2;
    if (stages == 3) omega = omega_M3;
    // This copy is to set the coarse blocks in temp to the values in u so that
    // fine-coarse boundaries of temp are correctly updated during communication
    depends_on = tl.AddTask(depends_on, TF(CopyData<u, temp, false>), md);
    auto jacobi1 = AddJacobiIteration<comm_boundary, u, temp>(
        tl, depends_on, multilevel, omega[ndim - 1][0], md, md_comm);
    auto copy1 = tl.AddTask(jacobi1, TF(CopyData<temp, u, true>), md);
    if (stages < 2) return copy1;
    auto jacobi2 = AddJacobiIteration<comm_boundary, u, temp>(
        tl, copy1, multilevel, omega[ndim - 1][1], md, md_comm);
    auto copy2 = tl.AddTask(jacobi2, TF(CopyData<temp, u, true>), md);
    if (stages < 3) return copy2;
    auto jacobi3 = AddJacobiIteration<comm_boundary, u, temp>(
        tl, copy2, multilevel, omega[ndim - 1][2], md, md_comm);
    return tl.AddTask(jacobi3, TF(CopyData<temp, u, true>), md);
  }

  template <class TL_t>
  TaskID AddMultiGridSetupPartitionLevel(TL_t &tl, TaskID dependence, int partition,
                                         int level, int min_level, int max_level,
                                         Mesh *pmesh) {
    using namespace utils;

<<<<<<< HEAD
    bool multilevel = (level != min_level);

=======
>>>>>>> ea1039f4
    auto partitions =
        pmesh->GetDefaultBlockPartitions(GridIdentifier::two_level_composite(level));
    if (partition >= partitions.size()) return dependence;
    auto &md = pmesh->mesh_data.Add("base", partitions[partition]);

    auto task_out = dependence;
    if (level < max_level) {
      task_out =
          tl.AddTask(task_out, TF(ReceiveBoundBufs<BoundaryType::gmg_restrict_recv>), md);
      task_out = tl.AddTask(task_out, TF(SetBounds<BoundaryType::gmg_restrict_recv>), md);
    }

    // If we are finer than the coarsest level:
    if (level > min_level) {
      task_out =
          tl.AddTask(task_out, TF(SendBoundBufs<BoundaryType::gmg_restrict_send>), md);
<<<<<<< HEAD
      task_out = AddMultiGridSetupPartitionLevel(tl, task_out, partition, level - 1,
                                                 min_level, max_level, pmesh);
=======
>>>>>>> ea1039f4
    }

    // The boundaries are not up to date on return
    return task_out;
  }

  TaskID AddMultiGridTasksPartitionLevel(TaskList &tl, TaskID dependence, int partition,
                                         int level, int min_level, int max_level,
                                         Mesh *pmesh) {
    using namespace utils;
    auto smoother = params_.smoother;
    bool do_FAS = params_.do_FAS;
    int pre_stages, post_stages;
    if (smoother == "none") {
      pre_stages = 0;
      post_stages = 0;
    } else if (smoother == "SRJ1") {
      pre_stages = 1;
      post_stages = 1;
    } else if (smoother == "SRJ2") {
      pre_stages = 2;
      post_stages = 2;
    } else if (smoother == "SRJ3") {
      pre_stages = 3;
      post_stages = 3;
    } else {
      PARTHENON_FAIL("Unknown solver type.");
    }

    auto decorate_task_name = [partition, level](const std::string &in, auto b) {
      return std::make_tuple(in + "(p:" + std::to_string(partition) +
                                 ", l:" + std::to_string(level) + ")",
                             1, b);
    };

//#define BTF(...) decorate_task_name(TF(__VA_ARGS__))
#define BTF(...) TF(__VA_ARGS__)
    bool multilevel = (level != min_level);

    auto partitions =
        pmesh->GetDefaultBlockPartitions(GridIdentifier::two_level_composite(level));
    if (partition >= partitions.size()) return dependence;
    auto &md = pmesh->mesh_data.Add("base", partitions[partition]);
    auto &md_comm = pmesh->mesh_data.AddShallow(
        "mg_comm", md, std::vector<std::string>{u::name(), res_err::name()});

    // 0. Receive residual from coarser level if there is one
    auto set_from_finer = dependence;
    if (level < max_level) {
      // Fill fields with restricted values
      auto recv_from_finer = tl.AddTask(
          dependence, TF(ReceiveBoundBufs<BoundaryType::gmg_restrict_recv>), md_comm);
<<<<<<< HEAD
      set_from_finer = tl.AddTask( // TaskQualifier::local_sync, // is this required?
          recv_from_finer, TF(SetBounds<BoundaryType::gmg_restrict_recv>), md_comm);
      // 1. Copy residual from dual purpose communication field to the rhs, should be
      // actual RHS for finest level
      if (!do_FAS) {
        auto zero_u = tl.AddTask(set_from_finer, TF(SetToZero<u, true>), md);
        auto copy_rhs = tl.AddTask(set_from_finer, TF(CopyData<res_err, rhs, true>), md);
=======
      set_from_finer = tl.AddTask(
          recv_from_finer, BTF(SetBounds<BoundaryType::gmg_restrict_recv>), md_comm);
      // 1. Copy residual from dual purpose communication field to the rhs, should be
      // actual RHS for finest level
      if (!do_FAS) {
        auto zero_u = tl.AddTask(set_from_finer, BTF(SetToZero<u, true>), md);
        auto copy_rhs = tl.AddTask(set_from_finer, BTF(CopyData<res_err, rhs, true>), md);
>>>>>>> ea1039f4
        set_from_finer = zero_u | copy_rhs;
      } else {
        // TODO(LFR): Determine if this boundary exchange task is required, I think it is
        // to make sure that the boundaries of the restricted u are up to date before
        // calling Ax. That being said, at least in one case commenting this line out
        // didn't seem to impact the solution.
        set_from_finer = AddBoundaryExchangeTasks<BoundaryType::gmg_same>(
            set_from_finer, tl, md_comm, multilevel);
<<<<<<< HEAD
        set_from_finer = tl.AddTask(set_from_finer, TF(CopyData<u, u0, true>), md);
=======
        set_from_finer = tl.AddTask(set_from_finer, BTF(CopyData<u, u0, true>), md);
>>>>>>> ea1039f4
        // This should set the rhs only in blocks that correspond to interior nodes, the
        // RHS of leaf blocks that are on this GMG level should have already been set on
        // entry into multigrid
        set_from_finer = eqs_.template Ax<u, temp>(tl, set_from_finer, md);
<<<<<<< HEAD
        set_from_finer = tl.AddTask(
            set_from_finer, TF(AddFieldsAndStoreInteriorSelect<temp, res_err, rhs, true>),
            md, 1.0, 1.0, true);
      }
    } else {
      set_from_finer = tl.AddTask(set_from_finer, TF(CopyData<u, u0, true>), md);
=======
        set_from_finer =
            tl.AddTask(set_from_finer,
                       BTF(AddFieldsAndStoreInteriorSelect<temp, res_err, rhs, true>), md,
                       1.0, 1.0, true);
      }
    } else {
      set_from_finer = tl.AddTask(set_from_finer, BTF(CopyData<u, u0, true>), md);
>>>>>>> ea1039f4
    }

    // 2. Do pre-smooth and fill solution on this level
    set_from_finer =
<<<<<<< HEAD
        tl.AddTask(set_from_finer, TF(&equations::template SetDiagonal<D>), &eqs_, md);
=======
        tl.AddTask(set_from_finer, BTF(&equations::template SetDiagonal<D>), &eqs_, md);
>>>>>>> ea1039f4
    auto pre_smooth = AddSRJIteration<BoundaryType::gmg_same>(
        tl, set_from_finer, pre_stages, multilevel, md, md_comm);
    // If we are finer than the coarsest level:
    auto post_smooth = pre_smooth;
    if (level > min_level) {
      // 3. Communicate same level boundaries so that u is up to date everywhere
      auto comm_u = AddBoundaryExchangeTasks<BoundaryType::gmg_same>(pre_smooth, tl,
                                                                     md_comm, multilevel);

      // 4. Caclulate residual and store in communication field
      auto residual = eqs_.template Ax<u, temp>(tl, comm_u, md);
<<<<<<< HEAD
      residual = tl.AddTask(residual,
                            TF(AddFieldsAndStoreInteriorSelect<rhs, temp, res_err, true>),
                            md, 1.0, -1.0, false);

      // 5. Restrict communication field and send to next level
      auto communicate_to_coarse =
          tl.AddTask(residual, SendBoundBufs<BoundaryType::gmg_restrict_send>, md_comm);

      auto coarser = AddMultiGridTasksPartitionLevel(
          tl, communicate_to_coarse, partition, level - 1, min_level, max_level, pmesh);

      // 6. Receive error field into communication field and prolongate
      auto recv_from_coarser = tl.AddTask(
          coarser, TF(ReceiveBoundBufs<BoundaryType::gmg_prolongate_recv>), md_comm);
      auto set_from_coarser = tl.AddTask(
          recv_from_coarser, TF(SetBounds<BoundaryType::gmg_prolongate_recv>), md_comm);
      auto prolongate = tl.AddTask( // TaskQualifier::local_sync, // is this required?
          set_from_coarser, TF(ProlongateBounds<BoundaryType::gmg_prolongate_recv>),
          md_comm);

      // 7. Correct solution on this level with res_err field and store in
      //    communication field
      auto update_sol = tl.AddTask(prolongate, TF(AddFieldsAndStore<u, res_err, u, true>),
                                   md, 1.0, 1.0);
=======
      residual = tl.AddTask(
          residual, BTF(AddFieldsAndStoreInteriorSelect<rhs, temp, res_err, true>), md,
          1.0, -1.0, false);

      // 5. Restrict communication field and send to next level
      auto communicate_to_coarse = tl.AddTask(
          residual, BTF(SendBoundBufs<BoundaryType::gmg_restrict_send>), md_comm);

      // 6. Receive error field into communication field and prolongate
      auto recv_from_coarser =
          tl.AddTask(communicate_to_coarse,
                     TF(ReceiveBoundBufs<BoundaryType::gmg_prolongate_recv>), md_comm);
      auto set_from_coarser = tl.AddTask(
          recv_from_coarser, BTF(SetBounds<BoundaryType::gmg_prolongate_recv>), md_comm);
      auto prolongate =
          tl.AddTask(set_from_coarser,
                     BTF(ProlongateBounds<BoundaryType::gmg_prolongate_recv>), md_comm);

      // 7. Correct solution on this level with res_err field and store in
      //    communication field
      auto update_sol = tl.AddTask(
          prolongate, BTF(AddFieldsAndStore<u, res_err, u, true>), md, 1.0, 1.0);
>>>>>>> ea1039f4

      // 8. Post smooth using communication field and stored RHS
      post_smooth = AddSRJIteration<BoundaryType::gmg_same>(tl, update_sol, post_stages,
                                                            multilevel, md, md_comm);
<<<<<<< HEAD
    } else {
      post_smooth = tl.AddTask(pre_smooth, TF(CopyData<u, res_err, true>), md);
=======

    } else {
      post_smooth = tl.AddTask(pre_smooth, BTF(CopyData<u, res_err, true>), md);
>>>>>>> ea1039f4
    }

    // 9. Send communication field to next finer level (should be error field for that
    // level)
    TaskID last_task = post_smooth;
    if (level < max_level) {
      auto copy_over = post_smooth;
      if (!do_FAS) {
<<<<<<< HEAD
        copy_over = tl.AddTask(post_smooth, TF(CopyData<u, res_err, true>), md);
      } else {
        auto calc_err = tl.AddTask(
            post_smooth, TF(AddFieldsAndStore<u, u0, res_err, true>), md, 1.0, -1.0);
=======
        copy_over = tl.AddTask(post_smooth, BTF(CopyData<u, res_err, true>), md);
      } else {
        auto calc_err = tl.AddTask(
            post_smooth, BTF(AddFieldsAndStore<u, u0, res_err, true>), md, 1.0, -1.0);
>>>>>>> ea1039f4
        copy_over = calc_err;
      }
      // This is required to make sure boundaries of res_err are up to date before
      // prolongation
<<<<<<< HEAD
      copy_over = tl.AddTask(copy_over, TF(CopyData<u, temp, false>), md);
      copy_over = tl.AddTask(copy_over, TF(CopyData<res_err, u, false>), md);
      auto boundary = AddBoundaryExchangeTasks<BoundaryType::gmg_same>(
          copy_over, tl, md_comm, multilevel);
      auto copy_back = tl.AddTask(boundary, TF(CopyData<u, res_err, true>), md);
      copy_back = tl.AddTask(copy_back, TF(CopyData<temp, u, false>), md);
      last_task =
          tl.AddTask(copy_back, TF(SendBoundBufs<BoundaryType::gmg_prolongate_send>), md);
=======
      copy_over = tl.AddTask(copy_over, BTF(CopyData<u, temp, false>), md);
      copy_over = tl.AddTask(copy_over, BTF(CopyData<res_err, u, false>), md);
      auto boundary = AddBoundaryExchangeTasks<BoundaryType::gmg_same>(
          copy_over, tl, md_comm, multilevel);
      auto copy_back = tl.AddTask(boundary, BTF(CopyData<u, res_err, true>), md);
      copy_back = tl.AddTask(copy_back, BTF(CopyData<temp, u, false>), md);
      last_task = tl.AddTask(copy_back,
                             BTF(SendBoundBufs<BoundaryType::gmg_prolongate_send>), md);
>>>>>>> ea1039f4
    }
    // The boundaries are not up to date on return
    return last_task;
  }
};

} // namespace solvers

} // namespace parthenon

#endif // SOLVERS_MG_SOLVER_HPP_<|MERGE_RESOLUTION|>--- conflicted
+++ resolved
@@ -113,36 +113,21 @@
     using namespace utils;
     TaskID none;
     auto [itl, solve_id] = tl.AddSublist(dependence, {1, this->params_.max_iters});
-<<<<<<< HEAD
-    iter_counter = 0;
-    itl.AddTask(
-        TaskQualifier::once_per_region, none, "print",
-        [](int *iter_counter) {
-          if (*iter_counter > 0 || Globals::my_rank != 0) return TaskStatus::complete;
-=======
     iter_counter = -1;
     auto update_iter = itl.AddTask(
         TaskQualifier::local_sync | TaskQualifier::once_per_region, none, "print",
         [](int *iter_counter) {
           (*iter_counter)++;
           if (*iter_counter > 1 || Globals::my_rank != 0) return TaskStatus::complete;
->>>>>>> ea1039f4
           printf("# [0] v-cycle\n# [1] rms-residual\n# [2] rms-error\n");
           return TaskStatus::complete;
         },
         &iter_counter);
-<<<<<<< HEAD
-    auto mg_finest = AddLinearOperatorTasks(itl, none, partition, pmesh);
-
-    auto partitions = pmesh->GetDefaultBlockPartitions(GridIdentifier::leaf());
-    if (partition >= partitions.size()) return dependence;
-=======
     auto mg_finest = AddLinearOperatorTasks(itl, update_iter, partition, pmesh);
 
     auto partitions = pmesh->GetDefaultBlockPartitions(GridIdentifier::leaf());
     if (partition >= partitions.size())
       PARTHENON_FAIL("Does not work with non-default partitioning.");
->>>>>>> ea1039f4
     auto &md = pmesh->mesh_data.Add("base", partitions[partition]);
     auto comm = AddBoundaryExchangeTasks<BoundaryType::any>(mg_finest, itl, md,
                                                             pmesh->multilevel);
@@ -153,21 +138,11 @@
     auto get_res = DotProduct<res_err, res_err>(calc_pointwise_res, itl, &residual, md);
 
     auto check = itl.AddTask(
-<<<<<<< HEAD
-        TaskQualifier::once_per_region | TaskQualifier::completion |
-            TaskQualifier::global_sync,
-        get_res, "Check residual",
-        [](MGSolver *solver, Mesh *pmesh) {
-          solver->iter_counter++;
-          Real rms_res = std::sqrt(solver->residual.val / pmesh->GetTotalCells());
-          if (Globals::my_rank == 0) printf("%i %e\n", solver->iter_counter, rms_res);
-=======
         TaskQualifier::completion, get_res, "Check residual",
         [partition](MGSolver *solver, Mesh *pmesh) {
           Real rms_res = std::sqrt(solver->residual.val / pmesh->GetTotalCells());
           if (Globals::my_rank == 0 && partition == 0)
             printf("%i %e\n", solver->iter_counter, rms_res);
->>>>>>> ea1039f4
           solver->final_residual = rms_res;
           solver->final_iteration = solver->iter_counter;
           if (rms_res > solver->params_.residual_tolerance) return TaskStatus::iterate;
@@ -185,24 +160,6 @@
 
     int min_level = std::max(pmesh->GetGMGMaxLevel() - params_.max_coarsenings,
                              pmesh->GetGMGMinLevel());
-<<<<<<< HEAD
-    int max_level = pmesh->GetGMGMaxLevel();
-
-    return AddMultiGridTasksPartitionLevel(tl, dependence, partition, max_level,
-                                           min_level, max_level, pmesh);
-  }
-
-  template <class TL_t>
-  TaskID AddSetupTasks(TL_t &tl, TaskID dependence, int partition, Mesh *pmesh) {
-    using namespace utils;
-
-    int min_level = std::max(pmesh->GetGMGMaxLevel() - params_.max_coarsenings,
-                             pmesh->GetGMGMinLevel());
-    int max_level = pmesh->GetGMGMaxLevel();
-
-    return AddMultiGridSetupPartitionLevel(tl, dependence, partition, max_level,
-                                           min_level, max_level, pmesh);
-=======
     int max_level = pmesh->GetGMGMaxLevel();
     // We require a local pre- and post-MG sync since multigrid iterations require
     // communication across blocks and partitions on the multigrid levels do not
@@ -236,7 +193,6 @@
                                                      min_level, max_level, pmesh);
     }
     return mg_setup;
->>>>>>> ea1039f4
   }
 
   Real GetSquaredResidualSum() const { return residual.val; }
@@ -385,11 +341,6 @@
                                          Mesh *pmesh) {
     using namespace utils;
 
-<<<<<<< HEAD
-    bool multilevel = (level != min_level);
-
-=======
->>>>>>> ea1039f4
     auto partitions =
         pmesh->GetDefaultBlockPartitions(GridIdentifier::two_level_composite(level));
     if (partition >= partitions.size()) return dependence;
@@ -406,11 +357,6 @@
     if (level > min_level) {
       task_out =
           tl.AddTask(task_out, TF(SendBoundBufs<BoundaryType::gmg_restrict_send>), md);
-<<<<<<< HEAD
-      task_out = AddMultiGridSetupPartitionLevel(tl, task_out, partition, level - 1,
-                                                 min_level, max_level, pmesh);
-=======
->>>>>>> ea1039f4
     }
 
     // The boundaries are not up to date on return
@@ -463,15 +409,6 @@
       // Fill fields with restricted values
       auto recv_from_finer = tl.AddTask(
           dependence, TF(ReceiveBoundBufs<BoundaryType::gmg_restrict_recv>), md_comm);
-<<<<<<< HEAD
-      set_from_finer = tl.AddTask( // TaskQualifier::local_sync, // is this required?
-          recv_from_finer, TF(SetBounds<BoundaryType::gmg_restrict_recv>), md_comm);
-      // 1. Copy residual from dual purpose communication field to the rhs, should be
-      // actual RHS for finest level
-      if (!do_FAS) {
-        auto zero_u = tl.AddTask(set_from_finer, TF(SetToZero<u, true>), md);
-        auto copy_rhs = tl.AddTask(set_from_finer, TF(CopyData<res_err, rhs, true>), md);
-=======
       set_from_finer = tl.AddTask(
           recv_from_finer, BTF(SetBounds<BoundaryType::gmg_restrict_recv>), md_comm);
       // 1. Copy residual from dual purpose communication field to the rhs, should be
@@ -479,7 +416,6 @@
       if (!do_FAS) {
         auto zero_u = tl.AddTask(set_from_finer, BTF(SetToZero<u, true>), md);
         auto copy_rhs = tl.AddTask(set_from_finer, BTF(CopyData<res_err, rhs, true>), md);
->>>>>>> ea1039f4
         set_from_finer = zero_u | copy_rhs;
       } else {
         // TODO(LFR): Determine if this boundary exchange task is required, I think it is
@@ -488,23 +424,11 @@
         // didn't seem to impact the solution.
         set_from_finer = AddBoundaryExchangeTasks<BoundaryType::gmg_same>(
             set_from_finer, tl, md_comm, multilevel);
-<<<<<<< HEAD
-        set_from_finer = tl.AddTask(set_from_finer, TF(CopyData<u, u0, true>), md);
-=======
         set_from_finer = tl.AddTask(set_from_finer, BTF(CopyData<u, u0, true>), md);
->>>>>>> ea1039f4
         // This should set the rhs only in blocks that correspond to interior nodes, the
         // RHS of leaf blocks that are on this GMG level should have already been set on
         // entry into multigrid
         set_from_finer = eqs_.template Ax<u, temp>(tl, set_from_finer, md);
-<<<<<<< HEAD
-        set_from_finer = tl.AddTask(
-            set_from_finer, TF(AddFieldsAndStoreInteriorSelect<temp, res_err, rhs, true>),
-            md, 1.0, 1.0, true);
-      }
-    } else {
-      set_from_finer = tl.AddTask(set_from_finer, TF(CopyData<u, u0, true>), md);
-=======
         set_from_finer =
             tl.AddTask(set_from_finer,
                        BTF(AddFieldsAndStoreInteriorSelect<temp, res_err, rhs, true>), md,
@@ -512,16 +436,11 @@
       }
     } else {
       set_from_finer = tl.AddTask(set_from_finer, BTF(CopyData<u, u0, true>), md);
->>>>>>> ea1039f4
     }
 
     // 2. Do pre-smooth and fill solution on this level
     set_from_finer =
-<<<<<<< HEAD
-        tl.AddTask(set_from_finer, TF(&equations::template SetDiagonal<D>), &eqs_, md);
-=======
         tl.AddTask(set_from_finer, BTF(&equations::template SetDiagonal<D>), &eqs_, md);
->>>>>>> ea1039f4
     auto pre_smooth = AddSRJIteration<BoundaryType::gmg_same>(
         tl, set_from_finer, pre_stages, multilevel, md, md_comm);
     // If we are finer than the coarsest level:
@@ -533,32 +452,6 @@
 
       // 4. Caclulate residual and store in communication field
       auto residual = eqs_.template Ax<u, temp>(tl, comm_u, md);
-<<<<<<< HEAD
-      residual = tl.AddTask(residual,
-                            TF(AddFieldsAndStoreInteriorSelect<rhs, temp, res_err, true>),
-                            md, 1.0, -1.0, false);
-
-      // 5. Restrict communication field and send to next level
-      auto communicate_to_coarse =
-          tl.AddTask(residual, SendBoundBufs<BoundaryType::gmg_restrict_send>, md_comm);
-
-      auto coarser = AddMultiGridTasksPartitionLevel(
-          tl, communicate_to_coarse, partition, level - 1, min_level, max_level, pmesh);
-
-      // 6. Receive error field into communication field and prolongate
-      auto recv_from_coarser = tl.AddTask(
-          coarser, TF(ReceiveBoundBufs<BoundaryType::gmg_prolongate_recv>), md_comm);
-      auto set_from_coarser = tl.AddTask(
-          recv_from_coarser, TF(SetBounds<BoundaryType::gmg_prolongate_recv>), md_comm);
-      auto prolongate = tl.AddTask( // TaskQualifier::local_sync, // is this required?
-          set_from_coarser, TF(ProlongateBounds<BoundaryType::gmg_prolongate_recv>),
-          md_comm);
-
-      // 7. Correct solution on this level with res_err field and store in
-      //    communication field
-      auto update_sol = tl.AddTask(prolongate, TF(AddFieldsAndStore<u, res_err, u, true>),
-                                   md, 1.0, 1.0);
-=======
       residual = tl.AddTask(
           residual, BTF(AddFieldsAndStoreInteriorSelect<rhs, temp, res_err, true>), md,
           1.0, -1.0, false);
@@ -581,19 +474,12 @@
       //    communication field
       auto update_sol = tl.AddTask(
           prolongate, BTF(AddFieldsAndStore<u, res_err, u, true>), md, 1.0, 1.0);
->>>>>>> ea1039f4
 
       // 8. Post smooth using communication field and stored RHS
       post_smooth = AddSRJIteration<BoundaryType::gmg_same>(tl, update_sol, post_stages,
                                                             multilevel, md, md_comm);
-<<<<<<< HEAD
-    } else {
-      post_smooth = tl.AddTask(pre_smooth, TF(CopyData<u, res_err, true>), md);
-=======
-
     } else {
       post_smooth = tl.AddTask(pre_smooth, BTF(CopyData<u, res_err, true>), md);
->>>>>>> ea1039f4
     }
 
     // 9. Send communication field to next finer level (should be error field for that
@@ -602,31 +488,14 @@
     if (level < max_level) {
       auto copy_over = post_smooth;
       if (!do_FAS) {
-<<<<<<< HEAD
-        copy_over = tl.AddTask(post_smooth, TF(CopyData<u, res_err, true>), md);
-      } else {
-        auto calc_err = tl.AddTask(
-            post_smooth, TF(AddFieldsAndStore<u, u0, res_err, true>), md, 1.0, -1.0);
-=======
         copy_over = tl.AddTask(post_smooth, BTF(CopyData<u, res_err, true>), md);
       } else {
         auto calc_err = tl.AddTask(
             post_smooth, BTF(AddFieldsAndStore<u, u0, res_err, true>), md, 1.0, -1.0);
->>>>>>> ea1039f4
         copy_over = calc_err;
       }
       // This is required to make sure boundaries of res_err are up to date before
       // prolongation
-<<<<<<< HEAD
-      copy_over = tl.AddTask(copy_over, TF(CopyData<u, temp, false>), md);
-      copy_over = tl.AddTask(copy_over, TF(CopyData<res_err, u, false>), md);
-      auto boundary = AddBoundaryExchangeTasks<BoundaryType::gmg_same>(
-          copy_over, tl, md_comm, multilevel);
-      auto copy_back = tl.AddTask(boundary, TF(CopyData<u, res_err, true>), md);
-      copy_back = tl.AddTask(copy_back, TF(CopyData<temp, u, false>), md);
-      last_task =
-          tl.AddTask(copy_back, TF(SendBoundBufs<BoundaryType::gmg_prolongate_send>), md);
-=======
       copy_over = tl.AddTask(copy_over, BTF(CopyData<u, temp, false>), md);
       copy_over = tl.AddTask(copy_over, BTF(CopyData<res_err, u, false>), md);
       auto boundary = AddBoundaryExchangeTasks<BoundaryType::gmg_same>(
@@ -635,7 +504,6 @@
       copy_back = tl.AddTask(copy_back, BTF(CopyData<temp, u, false>), md);
       last_task = tl.AddTask(copy_back,
                              BTF(SendBoundBufs<BoundaryType::gmg_prolongate_send>), md);
->>>>>>> ea1039f4
     }
     // The boundaries are not up to date on return
     return last_task;
