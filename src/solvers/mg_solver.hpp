--- conflicted
+++ resolved
@@ -155,11 +155,7 @@
     int min_level = 0;
     int max_level = pmesh->GetGMGMaxLevel();
 
-<<<<<<< HEAD
     return AddMultiGridSetupPartitionLevel(tl, dependence, partition, max_level,
-=======
-    return AddMultiGridTasksPartitionLevel(tl, dependence, partition, max_level,
->>>>>>> 314ac5c0
                                            min_level, max_level, pmesh);
   }
 
@@ -167,7 +163,8 @@
   int GetCurrentIterations() const { return iter_counter; }
   Real GetFinalResidual() const { return final_residual; }
   int GetFinalIterations() const { return final_iteration; }
-
+ 
+ 
  protected:
   MGParams params_;
   int iter_counter;
@@ -303,7 +300,6 @@
     return tl.AddTask(jacobi3, CopyData<temp, u, true>, md);
   }
 
-<<<<<<< HEAD
   template <class TL_t>
   TaskID AddMultiGridSetupPartitionLevel(TL_t &tl, TaskID dependence, int partition,
                                          int level, int min_level, int max_level,
@@ -332,8 +328,6 @@
     return task_out;
   }
 
-=======
->>>>>>> 314ac5c0
   TaskID AddMultiGridTasksPartitionLevel(TaskList &tl, TaskID dependence, int partition,
                                          int level, int min_level, int max_level,
                                          Mesh *pmesh) {
@@ -368,17 +362,10 @@
     auto set_from_finer = dependence;
     if (level < max_level) {
       // Fill fields with restricted values
-<<<<<<< HEAD
       auto recv_from_finer = tl.AddTask(
           dependence, ReceiveBoundBufs<BoundaryType::gmg_restrict_recv>, md_comm);
       set_from_finer = tl.AddTask( // TaskQualifier::local_sync, // is this required?
           recv_from_finer, SetBounds<BoundaryType::gmg_restrict_recv>, md_comm);
-=======
-      auto recv_from_finer =
-          tl.AddTask(dependence, ReceiveBoundBufs<BoundaryType::gmg_restrict_recv>, md);
-      set_from_finer = tl.AddTask( // TaskQualifier::local_sync, // is this required?
-          recv_from_finer, SetBounds<BoundaryType::gmg_restrict_recv>, md);
->>>>>>> 314ac5c0
       // 1. Copy residual from dual purpose communication field to the rhs, should be
       // actual RHS for finest level
       if (!do_FAS) {
@@ -431,21 +418,12 @@
           tl, communicate_to_coarse, partition, level - 1, min_level, max_level, pmesh);
 
       // 6. Receive error field into communication field and prolongate
-<<<<<<< HEAD
       auto recv_from_coarser = tl.AddTask(
           coarser, ReceiveBoundBufs<BoundaryType::gmg_prolongate_recv>, md_comm);
       auto set_from_coarser = tl.AddTask(
           recv_from_coarser, SetBounds<BoundaryType::gmg_prolongate_recv>, md_comm);
       auto prolongate = tl.AddTask( // TaskQualifier::local_sync, // is this required?
           set_from_coarser, ProlongateBounds<BoundaryType::gmg_prolongate_recv>, md_comm);
-=======
-      auto recv_from_coarser =
-          tl.AddTask(coarser, ReceiveBoundBufs<BoundaryType::gmg_prolongate_recv>, md);
-      auto set_from_coarser =
-          tl.AddTask(recv_from_coarser, SetBounds<BoundaryType::gmg_prolongate_recv>, md);
-      auto prolongate = tl.AddTask( // TaskQualifier::local_sync, // is this required?
-          set_from_coarser, ProlongateBounds<BoundaryType::gmg_prolongate_recv>, md);
->>>>>>> 314ac5c0
 
       // 7. Correct solution on this level with res_err field and store in
       //    communication field
