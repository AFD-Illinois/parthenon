--- conflicted
+++ resolved
@@ -123,17 +123,7 @@
         zero_x | zero_u_init | copy_r | copy_p | copy_rhat0 | get_rhat0r_init,
         "zero factors",
         [](BiCGSTABSolver *solver) {
-<<<<<<< HEAD
-          solver->rhat0r_old = solver->rhat0r.val;
-          solver->rhat0r.val = 0.0;
-          solver->rhat0v.val = 0.0;
-          solver->ts.val = 0.0;
-          solver->tt.val = 0.0;
-          solver->residual.val = 0.0;
-          solver->iter_counter = 0;
-=======
           solver->iter_counter = -1;
->>>>>>> ea1039f4
           return TaskStatus::complete;
         },
         this);
@@ -145,12 +135,6 @@
 
     // BEGIN ITERATIVE TASKS
     auto [itl, solver_id] = tl.AddSublist(initialize, {1, params_.max_iters});
-<<<<<<< HEAD
-
-    // 1. u <- M p
-    auto precon1 = none;
-=======
-
     auto sync = itl.AddTask(TaskQualifier::local_sync, none,
                             []() { return TaskStatus::complete; });
     auto reset = itl.AddTask(
@@ -164,7 +148,6 @@
 
     // 1. u <- M p
     auto precon1 = reset;
->>>>>>> ea1039f4
     if (params_.precondition) {
       auto set_rhs = itl.AddTask(precon1, TF(CopyData<p, rhs>), md);
       auto zero_u = itl.AddTask(precon1, TF(SetToZero<u>), md);
@@ -235,11 +218,7 @@
 
     // 9. x <- h + omega u
     auto correct_x = itl.AddTask(
-<<<<<<< HEAD
-        TaskQualifier::local_sync, get_tt | get_ts, "x <- h + omega u",
-=======
         get_tt | get_ts, "x <- h + omega u",
->>>>>>> ea1039f4
         [](BiCGSTABSolver *solver, std::shared_ptr<MeshData<Real>> &md) {
           Real omega = solver->ts.val / solver->tt.val;
           return AddFieldsAndStore<h, u, x>(md, 1.0, omega);
@@ -274,12 +253,7 @@
     // 12. beta <- rhat0r / rhat0r_old * alpha / omega
     // 13. p <- r + beta * (p - omega * v)
     auto update_p = itl.AddTask(
-<<<<<<< HEAD
-        TaskQualifier::local_sync, get_rhat0r | get_res2,
-        "p <- r + beta * (p - omega * v)",
-=======
         get_rhat0r | get_res2, "p <- r + beta * (p - omega * v)",
->>>>>>> ea1039f4
         [](BiCGSTABSolver *solver, std::shared_ptr<MeshData<Real>> &md) {
           Real alpha = solver->rhat0r_old / solver->rhat0v.val;
           Real omega = solver->ts.val / solver->tt.val;
@@ -294,16 +268,8 @@
     Real *ptol = presidual_tolerance == nullptr ? &(params_.residual_tolerance)
                                                 : presidual_tolerance;
     auto check = itl.AddTask(
-<<<<<<< HEAD
-        TaskQualifier::completion | TaskQualifier::once_per_region |
-            TaskQualifier::global_sync,
-        update_p | correct_x, "rhat0r_old <- rhat0r",
-        [](BiCGSTABSolver *solver, Mesh *pmesh, int max_iter, Real *res_tol) {
-          solver->iter_counter++;
-=======
         TaskQualifier::completion, update_p | correct_x, "rhat0r_old <- rhat0r",
         [partition](BiCGSTABSolver *solver, Mesh *pmesh, int max_iter, Real *res_tol) {
->>>>>>> ea1039f4
           Real rms_res = std::sqrt(solver->residual.val / pmesh->GetTotalCells());
           solver->final_residual = rms_res;
           solver->final_iteration = solver->iter_counter;
