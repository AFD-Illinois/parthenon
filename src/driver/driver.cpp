--- conflicted
+++ resolved
@@ -65,19 +65,6 @@
   PreExecute();
   InitializeBlockTimeStepsAndBoundaries();
   SetGlobalTimeStep();
-<<<<<<< HEAD
-  OutputSignal signal =
-      pmesh->analysis_flag ? OutputSignal::analysis : OutputSignal::none;
-  pouts->MakeOutputs(pmesh, pinput, &tm, signal);
-  pmesh->mbcnt = 0;
-  int perf_cycle_offset =
-      pinput->GetOrAddInteger("parthenon/time", "perf_cycle_offset", 0);
-
-  // Output a text file of all parameters at this point
-  // Defaults must be set across all ranks
-  DumpInputParameters();
-=======
->>>>>>> e23cf99d
 
   // Before loop do work
   // App input version
@@ -91,7 +78,8 @@
   }
   Kokkos::Profiling::popRegion(); // Driver_UserWorkBeforeLoop
 
-  OutputSignal signal = OutputSignal::none;
+  OutputSignal signal =
+      pmesh->analysis_flag ? OutputSignal::analysis : OutputSignal::none;
   pouts->MakeOutputs(pmesh, pinput, &tm, signal);
   pmesh->mbcnt = 0;
   int perf_cycle_offset =
