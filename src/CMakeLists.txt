#=========================================================================================
# (C) (or copyright) 2020-2023. Triad National Security, LLC. All rights reserved.
#
# This program was produced under U.S. Government contract 89233218CNA000001 for Los
# Alamos National Laboratory (LANL), which is operated by Triad National Security, LLC
# for the U.S. Department of Energy/National Nuclear Security Administration. All rights
# in the program are reserved by Triad National Security, LLC, and the U.S. Department
# of Energy/National Nuclear Security Administration. The Government is granted for
# itself and others acting on its behalf a nonexclusive, paid-up, irrevocable worldwide
# license in this material to reproduce, prepare derivative works, distribute copies to
# the public, perform publicly and display publicly, and to permit others to do so.
#=========================================================================================

# Configure config.hpp
set(PROBLEM_GENERATOR "<not-implemented>") # TODO: Figure out what to put here
if (ENABLE_MPI)
  set(MPI_OPTION MPI_PARALLEL)
else ()
  set(MPI_OPTION NOT_MPI_PARALLEL)
endif()

# The following lines determine the default loop pattern by setting the
# default defines to the appropriate "tags" in the config.hpp file.
# See `kokkos_abstraction.hpp` for available tags and what they translate to.
if (Kokkos_ENABLE_CUDA OR Kokkos_ENABLE_HIP)
  set(PAR_LOOP_LAYOUT "MANUAL1D_LOOP" CACHE STRING
    "Default loop layout for parallel_for wrapper")

  set(PAR_LOOP_LAYOUT_VALUES "MANUAL1D_LOOP;MDRANGE_LOOP;TPTTR_LOOP;TPTTRTVR_LOOP"
    CACHE STRING "Possible loop layout options.")

  set(PAR_LOOP_INNER_LAYOUT "TVR_INNER_LOOP" CACHE STRING
    "Default loop layout for par_for_inner wrapper")

  set(PAR_LOOP_INNER_LAYOUT_VALUES "TVR_INNER_LOOP"
    CACHE STRING "Possible inner loop layout options.")

elseif(Kokkos_ENABLE_HPX)
  message( FATAL_ERROR "Need to add/fix/test default loop layouts for HPX backend.")

else()
  # use simd for loop when running on host
  set(PAR_LOOP_LAYOUT "SIMDFOR_LOOP" CACHE STRING
    "Default loop layout for parallel_for wrapper")
  set(PAR_LOOP_LAYOUT_VALUES "SIMDFOR_LOOP;MANUAL1D_LOOP;MDRANGE_LOOP;TPTTR_LOOP;TPTVR_LOOP;TPTTRTVR_LOOP"
    CACHE STRING "Possible loop layout options.")

  set(PAR_LOOP_INNER_LAYOUT "SIMDFOR_INNER_LOOP" CACHE STRING
    "Default loop layout for par_for_inner wrapper")

  set(PAR_LOOP_INNER_LAYOUT_VALUES "SIMDFOR_INNER_LOOP;TVR_INNER_LOOP"
    CACHE STRING "Possible inner loop layout options.")

endif()

set_property(CACHE PAR_LOOP_LAYOUT PROPERTY STRINGS ${PAR_LOOP_LAYOUT_VALUES})

set_property(CACHE PAR_LOOP_INNER_LAYOUT PROPERTY STRINGS ${PAR_LOOP_INNER_LAYOUT_VALUES})

message(STATUS "PAR_LOOP_LAYOUT='${PAR_LOOP_LAYOUT}' (default par_for wrapper layout)")

message(STATUS "PAR_LOOP_INNER_LAYOUT='${PAR_LOOP_INNER_LAYOUT}' (default par_for_inner wrapper layout)")

if (${PAR_LOOP_LAYOUT} STREQUAL "MANUAL1D_LOOP")
  set(PAR_LOOP_LAYOUT_TAG loop_pattern_flatrange_tag)
elseif (${PAR_LOOP_LAYOUT} STREQUAL "SIMDFOR_LOOP")
  set(PAR_LOOP_LAYOUT_TAG loop_pattern_simdfor_tag)
elseif (${PAR_LOOP_LAYOUT} STREQUAL "MDRANGE_LOOP")
  set(PAR_LOOP_LAYOUT_TAG loop_pattern_mdrange_tag)
elseif (${PAR_LOOP_LAYOUT} STREQUAL "TP_TTR_LOOP")
  set(PAR_LOOP_LAYOUT_TAG loop_pattern_tpttr_tag)
elseif (${PAR_LOOP_LAYOUT} STREQUAL "TP_TVR_LOOP")
  set(PAR_LOOP_LAYOUT_TAG loop_pattern_tptvr_tag)
elseif (${PAR_LOOP_LAYOUT} STREQUAL "TPTTRTVR_LOOP")
  set(PAR_LOOP_LAYOUT_TAG loop_pattern_tpttrtvr_tag)
else()
  set(PAR_LOOP_LAYOUT_TAG loop_pattern_undefined_tag)
endif()

if (${PAR_LOOP_INNER_LAYOUT} STREQUAL "TVR_INNER_LOOP")
  set(PAR_LOOP_INNER_LAYOUT_TAG inner_loop_pattern_tvr_tag)
elseif (${PAR_LOOP_INNER_LAYOUT} STREQUAL "SIMDFOR_INNER_LOOP")
  set(PAR_LOOP_INNER_LAYOUT_TAG inner_loop_pattern_simdfor_tag)
else()
  set(PAR_LOOP_INNER_LAYOUT_TAG loop_pattern_undefined_tag)
endif()

set(EXCEPTION_HANDLING_OPTION ENABLE_EXCEPTIONS) # TODO: Add option to disable exceptions
set(COMPILED_WITH ${CMAKE_CXX_COMPILER})
set(COMPILER_COMMAND "<not-implemented>") # TODO: Put something more descriptive here
set(COMPILER_FLAGS "<not-implemented>") # TODO: Put something more descriptive here

set(COORDINATE_TYPE UniformCartesian) # TODO: Make this an option when more are available

configure_file(config.hpp.in generated/config.hpp @ONLY)

add_library(parthenon
  bvals/comms/bvals_in_one.hpp
  bvals/comms/bvals_utils.hpp
  bvals/comms/build_boundary_buffers.cpp
  bvals/comms/bnd_info.cpp
  bvals/comms/bnd_info.hpp
  bvals/comms/boundary_communication.cpp
  bvals/comms/flux_correction.cpp 
  bvals/comms/tag_map.cpp 
  bvals/comms/tag_map.hpp 
  
  bvals/boundary_conditions_generic.hpp
  bvals/boundary_conditions.cpp
  bvals/boundary_conditions.hpp

  bvals/bvals.cpp
  bvals/bvals.hpp
  bvals/bvals_base.cpp
  bvals/bvals_interfaces.hpp
  bvals/boundary_flag.cpp
  bvals/bvals_var.cpp
  bvals/bvals_swarm.cpp

  coordinates/coordinates.hpp
  coordinates/uniform_cartesian.hpp

  driver/driver.cpp
  driver/driver.hpp
  driver/multistage.cpp
  driver/multistage.hpp

  interface/data_collection.cpp
  interface/data_collection.hpp
  interface/mesh_data.cpp
  interface/mesh_data.hpp
  interface/meshblock_data.cpp
  interface/meshblock_data.hpp
  interface/swarm_container.cpp
  interface/swarm.cpp
  interface/swarm.hpp
  interface/swarm_boundaries.hpp
  interface/swarm_device_context.hpp
  interface/make_pack_descriptor.hpp
  interface/metadata.cpp
  interface/metadata.hpp
  interface/packages.hpp
  interface/params.cpp
  interface/params.hpp
  interface/sparse_pack.hpp
  interface/sparse_pack_base.cpp
  interface/sparse_pack_base.hpp
  interface/sparse_pool.cpp
  interface/sparse_pool.hpp
  interface/state_descriptor.hpp
  interface/state_descriptor.cpp
  interface/update.cpp
  interface/update.hpp
  interface/var_id.hpp
  interface/variable_pack.hpp
  interface/variable_state.hpp
  interface/variable_state.cpp
  interface/variable.cpp
  interface/variable.hpp

  mesh/amr_loadbalance.cpp
  mesh/domain.hpp
  mesh/logical_location.cpp
  mesh/logical_location.hpp
  mesh/mesh_refinement.cpp
  mesh/mesh_refinement.hpp
  mesh/mesh-gmg.cpp
  mesh/mesh.cpp
  mesh/mesh.hpp
  mesh/meshblock.hpp
  mesh/meshblock_pack.hpp
  mesh/meshblock_tree.cpp
  mesh/meshblock_tree.hpp
  mesh/meshblock.cpp

  outputs/ascent.cpp
  outputs/histogram.cpp
  outputs/history.cpp
  outputs/io_wrapper.cpp
  outputs/io_wrapper.hpp
  outputs/output_utils.cpp
  outputs/output_utils.hpp
  outputs/outputs.cpp
  outputs/outputs.hpp
  outputs/parthenon_hdf5.cpp
  outputs/parthenon_xdmf.cpp
  outputs/parthenon_hdf5.hpp
  outputs/parthenon_xdmf.hpp
  outputs/restart.cpp
  outputs/vtk.cpp

  parthenon/driver.hpp
  parthenon/package.hpp
  parthenon/parthenon.hpp
  parthenon/prelude.hpp

  pgen/default_pgen.cpp

  prolong_restrict/pr_loops.hpp
  prolong_restrict/pr_ops.hpp
  prolong_restrict/prolong_restrict.cpp
  prolong_restrict/prolong_restrict.hpp

  reconstruct/dc_inline.hpp
  reconstruct/plm_inline.hpp

  amr_criteria/amr_criteria.cpp
  amr_criteria/amr_criteria.hpp
  amr_criteria/refinement_package.cpp
  amr_criteria/refinement_package.hpp

  solvers/bicgstab_solver.hpp
<<<<<<< HEAD
  solvers/cg_solver.hpp
  solvers/newton_krylov.hpp
=======
  solvers/mg_solver.hpp
>>>>>>> 994df614
  solvers/solver_utils.hpp
  solvers/solvers.cpp

  tasks/task_id.cpp
  tasks/task_id.hpp
  tasks/task_list.hpp
  tasks/task_types.hpp

  time_integration/butcher_integrator.cpp
  time_integration/low_storage_integrator.cpp
  time_integration/staged_integrator.cpp
  time_integration/staged_integrator.hpp

  utils/alias_method.cpp
  utils/alias_method.hpp
  utils/array_to_tuple.hpp
  utils/bit_hacks.hpp
  utils/buffer_utils.cpp
  utils/buffer_utils.hpp
  utils/change_rundir.cpp
  utils/communication_buffer.hpp
  utils/cleantypes.hpp
  utils/concepts_lite.hpp
  utils/error_checking.hpp
  utils/error_checking.cpp
  utils/hash.hpp
  utils/indexer.hpp
  utils/loop_utils.hpp
  utils/morton_number.hpp
  utils/mpi_types.hpp
  utils/multi_pointer.hpp
  utils/nan_payload_tag.hpp
  utils/object_pool.hpp
  utils/partition_stl_containers.hpp
  utils/reductions.hpp
  utils/show_config.cpp
  utils/signal_handler.cpp
  utils/sort.hpp
  utils/string_utils.cpp
  utils/string_utils.hpp
  utils/unique_id.cpp
  utils/unique_id.hpp
  utils/utils.hpp

  argument_parser.hpp
  basic_types.hpp
  defs.hpp
  globals.cpp
  globals.hpp
  kokkos_abstraction.hpp
  parameter_input.cpp
  parameter_input.hpp
  parthenon_array_generic.hpp
  parthenon_manager.cpp
  parthenon_manager.hpp
  parthenon_mpi.hpp
)
add_library(Parthenon::parthenon ALIAS parthenon)

set_target_properties(parthenon PROPERTIES SOVERSION ${parthenon_VERSION})

target_compile_features(parthenon PUBLIC cxx_std_17)

# This will automatically link any extra libraries (or no extra libraries)
# depending on the compiler, so it doesn't require an if() statement
target_link_libraries(parthenon PUBLIC std::filesystem)
target_compile_definitions(parthenon PRIVATE
    FS_HEADER=<${CXX_FILESYSTEM_HEADER}>
    FS_NAMESPACE=${CXX_FILESYSTEM_NAMESPACE}
    )

if (CMAKE_CXX_COMPILER_ID STREQUAL "XL")
  target_compile_options(parthenon PUBLIC -std=c++1y -qxflag=disable__cplusplusOverride)
endif()


if (ENABLE_MPI)
  target_link_libraries(parthenon PUBLIC MPI::MPI_CXX)
endif()

if (ENABLE_OPENMP)
  target_link_libraries(parthenon PUBLIC OpenMP::OpenMP_CXX)
endif()

if (ENABLE_HDF5)
  target_link_libraries(parthenon PUBLIC HDF5_C)
endif()

# For Cuda with NVCC (<11.2) and C++17 Kokkos currently does not work/compile with
# relaxed-constexpr, see https://github.com/kokkos/kokkos/issues/3496
# However, Parthenon heavily relies on it and there is no harm in compiling Kokkos
# without and Parthenon with (via Max Katz on the Kokkos Slack channel).
# Therefore, we don't use the Kokkos_ENABLE_CUDA_CONSTEXPR option add the flag manually.
# Also, not checking for NVIDIA as nvcc_wrapper is identified as GNU so we just make sure
# the flag is not added when compiling with Clang for Cuda.
if (Kokkos_ENABLE_CUDA AND NOT CMAKE_CXX_COMPILER_ID STREQUAL "Clang")
   target_compile_options(parthenon PUBLIC --expt-relaxed-constexpr)
endif()

target_link_libraries(parthenon PUBLIC Kokkos::kokkos)

if (PARTHENON_ENABLE_ASCENT)
  if (ENABLE_MPI)
    target_link_libraries(parthenon PUBLIC ascent::ascent_mpi)
  else()
    target_link_libraries(parthenon PUBLIC ascent::ascent)
  endif()
  # From the Ascent doc (last checked 06 Feb 2023 - Ascent commit 33538e3):
  # we need to make sure CUDA_RESOLVE_DEVICE_SYMBOLS is on for our target
  # (it propgates some way magically in 3.14, but not in 3.21)
  # TODO(pgrete) check if this has any performance implications
  if(CMAKE_CUDA_COMPILER)
    set_property(TARGET parthenon PROPERTY CUDA_RESOLVE_DEVICE_SYMBOLS ON)
  endif()
endif()

lint_target(parthenon)

target_include_directories(parthenon PUBLIC
  $<BUILD_INTERFACE:${CMAKE_CURRENT_SOURCE_DIR}>
  $<BUILD_INTERFACE:${CMAKE_CURRENT_BINARY_DIR}/generated>
  $<INSTALL_INTERFACE:${CMAKE_INSTALL_INCLUDEDIR}>
  )

install(TARGETS parthenon EXPORT parthenonTargets)

# Maintain directory structure in installed include files
install(DIRECTORY ./ TYPE INCLUDE FILES_MATCHING PATTERN "*.hpp")

# Install generated config header file
install(FILES ${CMAKE_CURRENT_BINARY_DIR}/generated/config.hpp
  DESTINATION "${CMAKE_INSTALL_INCLUDEDIR}")

install(FILES ${PROJECT_BINARY_DIR}/cmake/parthenonConfig.cmake DESTINATION "${CMAKE_INSTALL_LIBDIR}/cmake/parthenon")

install(FILES ${PROJECT_SOURCE_DIR}/cmake/FindFilesystem.cmake DESTINATION "${CMAKE_INSTALL_LIBDIR}/cmake")

install(EXPORT parthenonTargets
    FILE parthenonTargets.cmake
    NAMESPACE Parthenon::
    DESTINATION "${CMAKE_INSTALL_LIBDIR}/cmake/parthenon"
)<|MERGE_RESOLUTION|>--- conflicted
+++ resolved
@@ -210,14 +210,8 @@
   amr_criteria/refinement_package.hpp
 
   solvers/bicgstab_solver.hpp
-<<<<<<< HEAD
-  solvers/cg_solver.hpp
-  solvers/newton_krylov.hpp
-=======
   solvers/mg_solver.hpp
->>>>>>> 994df614
   solvers/solver_utils.hpp
-  solvers/solvers.cpp
 
   tasks/task_id.cpp
   tasks/task_id.hpp
