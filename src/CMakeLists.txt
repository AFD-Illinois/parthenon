
#=========================================================================================
# (C) (or copyright) 2020. Triad National Security, LLC. All rights reserved.
#
# This program was produced under U.S. Government contract 89233218CNA000001 for Los
# Alamos National Laboratory (LANL), which is operated by Triad National Security, LLC
# for the U.S. Department of Energy/National Nuclear Security Administration. All rights
# in the program are reserved by Triad National Security, LLC, and the U.S. Department
# of Energy/National Nuclear Security Administration. The Government is granted for
# itself and others acting on its behalf a nonexclusive, paid-up, irrevocable worldwide
# license in this material to reproduce, prepare derivative works, distribute copies to
# the public, perform publicly and display publicly, and to permit others to do so.
#=========================================================================================

# Configure defs.hpp
set(PROBLEM_GENERATOR "<not-implemented>") # TODO: Figure out what to put here
set(SINGLE_PRECISION_ENABLED 0) # TODO: Add CMake option for this

if (ENABLE_MPI)
  set(MPI_OPTION MPI_PARALLEL)
else ()
  set(MPI_OPTION NOT_MPI_PARALLEL)
endif()

if (ENABLE_OPENMP)
  set(OPENMP_OPTION OPENMP_PARALLEL)
else()
  set(OPENMP_OPTION NOT_OPENMP_PARALLEL)
endif()

if (ENABLE_HDF5)
  set(HDF5_OPTION HDF5OUTPUT)
else()
  set(HDF5_OPTION NO_HDF5OUTPUT)
endif()

if (${Kokkos_ENABLE_CUDA})
  set(PAR_LOOP_LAYOUT "MANUAL1D_LOOP" CACHE STRING
    "Default loop layout for parallel_for wrapper")

  set(PAR_LOOP_LAYOUT_VALUES "MANUAL1D_LOOP;MDRANGE_LOOP;TPTTR_LOOP;TPTTRTVR_LOOP"
    CACHE STRING "Possible loop layout options.")

  set(CMAKE_CXX_FLAGS "${CMAKE_CXX_FLAGS} --expt-relaxed-constexpr")

elseif(${Kokkos_ENABLE_HPX})
  message( FATAL_ERROR "Need to add/fix/test default loop layouts for HPX backend.")

else()
  # use simd for loop when not using Nvidia GPUs
  set(PAR_LOOP_LAYOUT "SIMDFOR_LOOP" CACHE STRING
    "Default loop layout for parallel_for wrapper")
  set(PAR_LOOP_LAYOUT_VALUES "SIMDFOR_LOOP;MANUAL1D_LOOP;MDRANGE_LOOP;TPTTR_LOOP;TPTVR_LOOP;TPTTRTVR_LOOP"
    CACHE STRING "Possible loop layout options.")

endif()

set_property(CACHE PAR_LOOP_LAYOUT PROPERTY STRINGS ${PAR_LOOP_LAYOUT_VALUES})

message(STATUS "PAR_LOOP_LAYOUT='${PAR_LOOP_LAYOUT}' (default par_for wrapper layout)")

set(EXCEPTION_HANDLING_OPTION ENABLE_EXCEPTIONS) # TODO: Add option to disable exceptions
set(COMPILED_WITH ${CMAKE_CXX_COMPILER})
set(COMPILER_COMMAND "<not-implemented>") # TODO: Put something more descriptive here
set(COMPILER_FLAGS "<not-implemented>") # TODO: Put something more descriptive here

set(NFIELD_VARIABLES 0) # TODO: Remove
set(NWAVE_VALUE 5) # TODO: Remove
set(NUMBER_GHOST_CELLS 2) # TODO: Make this a CMake option and check it


configure_file(defs.hpp.in generated/defs.hpp @ONLY)

add_library(parthenon
  better_boundaries/boundary_conditions.cpp

  better_refinement/better_refinement.cpp
  better_refinement/amr_criteria.cpp

  bvals/cc/bvals_cc.cpp
  bvals/cc/flux_correction_cc.cpp

  bvals/fc/bvals_fc.cpp
  bvals/fc/flux_correction_fc.cpp

  bvals/bvals.cpp
  bvals/bvals_base.cpp
  bvals/boundary_flag.cpp
  bvals/bvals_refine.cpp
  bvals/bvals_var.cpp

  coordinates/coordinates.cpp
  coordinates/cartesian.cpp

  driver/driver.cpp
  driver/multistage.cpp

  interface/container_collection.cpp
  interface/Container.cpp
  interface/PropertiesInterface.cpp
  interface/SparseVariable.cpp
<<<<<<< HEAD
=======
  interface/Metadata.cpp
  interface/Stage.cpp
>>>>>>> 003f7879
  interface/Update.cpp
  interface/Variable.cpp

  mesh/amr_loadbalance.cpp
  mesh/mesh_refinement.cpp
  mesh/mesh.cpp
  mesh/meshblock.cpp
  mesh/meshblock_tree.cpp
  mesh/weighted_ave.cpp

  outputs/athena_hdf5.cpp
  outputs/athena_hdf5_C.cpp
  outputs/formatted_table.cpp
  outputs/history.cpp
  outputs/io_wrapper.cpp
  outputs/outputs.cpp
  outputs/restart.cpp
  outputs/vtk.cpp

  pgen/default_pgen.cpp

  reconstruct/characteristic.cpp
  reconstruct/dc.cpp
  reconstruct/plm.cpp
  reconstruct/ppm.cpp
  reconstruct/reconstruction.cpp

  task_list/task_id.cpp

  utils/buffer_utils.cpp
  utils/change_rundir.cpp
  #utils/gl_quadrature.cpp
  #utils/ran2.cpp
  utils/show_config.cpp
  utils/signal_handler.cpp

  globals.cpp
  parameter_input.cpp
  parthenon_manager.cpp
)
target_compile_features(parthenon PUBLIC cxx_std_14)

if (ENABLE_MPI)
  target_link_libraries(parthenon PUBLIC MPI::MPI_CXX)
endif()

if (ENABLE_OPENMP)
  target_link_libraries(parthenon PUBLIC OpenMP::OpenMP_CXX)
endif()

if (ENABLE_HDF5)
  target_link_libraries(parthenon PUBLIC HDF5_C)
endif()

target_link_libraries(parthenon PUBLIC Kokkos::kokkos)

target_include_directories(parthenon PUBLIC
  ${CMAKE_CURRENT_SOURCE_DIR}
  ${CMAKE_CURRENT_BINARY_DIR}/generated
)<|MERGE_RESOLUTION|>--- conflicted
+++ resolved
@@ -99,11 +99,7 @@
   interface/Container.cpp
   interface/PropertiesInterface.cpp
   interface/SparseVariable.cpp
-<<<<<<< HEAD
-=======
   interface/Metadata.cpp
-  interface/Stage.cpp
->>>>>>> 003f7879
   interface/Update.cpp
   interface/Variable.cpp
 
