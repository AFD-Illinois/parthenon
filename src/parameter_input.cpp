//========================================================================================
// Athena++ astrophysical MHD code
// Copyright(C) 2014 James M. Stone <jmstone@princeton.edu> and other code contributors
// Licensed under the 3-clause BSD License, see LICENSE file for details
//========================================================================================
// (C) (or copyright) 2020-2023. Triad National Security, LLC. All rights reserved.
//
// This program was produced under U.S. Government contract 89233218CNA000001 for Los
// Alamos National Laboratory (LANL), which is operated by Triad National Security, LLC
// for the U.S. Department of Energy/National Nuclear Security Administration. All rights
// in the program are reserved by Triad National Security, LLC, and the U.S. Department
// of Energy/National Nuclear Security Administration. The Government is granted for
// itself and others acting on its behalf a nonexclusive, paid-up, irrevocable worldwide
// license in this material to reproduce, prepare derivative works, distribute copies to
// the public, perform publicly and display publicly, and to permit others to do so.
//========================================================================================
//! \file parameter_input.cpp
//  \brief implementation of functions in class ParameterInput
//
// PURPOSE: Member functions of this class are used to read and parse the input file.
//   Functionality is loosely modeled after FORTRAN namelist.
//
// EXAMPLE of input file in 'Athena++' format:
//   <blockname1>      # block name; must be on a line by itself
//                     # everything after a hash symbol is a comment and is ignored
//   name1=value       # each parameter name must be on a line by itself
//   name2 = value1    # whitespace around the = is optional
//                     # blank lines are OK
//   # my comment here   comment lines are OK
//   # name3 = value3    values (and blocks) that are commented out are ignored
//
//   <blockname2>      # start new block
//   name1 = value1    # note that same parameter names can appear in different blocks
//   name2 = value2    # empty lines (like following) are OK
//
//   <blockname1>      # same blockname can re-appear, although NOT recommended
//   name3 = value3    # this would be the 3rd parameter name in blockname1
//   name1 = value4    # if parameter name is repeated, previous value is overwritten!
//
// LIMITATIONS:
//   - parameter specification (name=val #comment) must all be on a single line
//
// HISTORY:
//   - Nov 2002:  Created for Athena1.0/Cambridge release by Peter Teuben
//   - 2003-2008: Many improvements and extensions by T. Gardiner and J.M. Stone
//   - Jan 2014:  Rewritten in C++ for the Athena++ code by J.M. Stone
//========================================================================================

#include "parameter_input.hpp"

#include <algorithm>
#include <cmath>
#include <cstdlib>
#include <fstream>
#include <iomanip>
#include <iostream>
#include <limits>
#include <sstream>
#include <stdexcept>
#include <vector>

#include "globals.hpp"
#include "utils/error_checking.hpp"

namespace parthenon {

//----------------------------------------------------------------------------------------
// ParameterInput constructor

ParameterInput::ParameterInput() : pfirst_block{}, last_filename_{} {}

ParameterInput::ParameterInput(std::string input_filename)
    : pfirst_block{}, last_filename_{} {
  IOWrapper infile;
  infile.Open(input_filename.c_str(), IOWrapper::FileMode::read);
  LoadFromFile(infile);
  infile.Close();
}

// ParameterInput destructor- iterates through nested singly linked lists of blocks/lines
// and deletes each InputBlock node (whose destructor below deletes linked list "line"
// nodes)

ParameterInput::~ParameterInput() {
  InputBlock *pib = pfirst_block;
  while (pib != nullptr) {
    InputBlock *pold_block = pib;
    pib = pib->pnext;
    delete pold_block;
  }
}

// InputBlock destructor- iterates through singly linked list of "line" nodes and deletes
// them

InputBlock::~InputBlock() {
  InputLine *pil = pline;
  while (pil != nullptr) {
    InputLine *pold_line = pil;
    pil = pil->pnext;
    delete pold_line;
  }
}

//----------------------------------------------------------------------------------------
//! \fn  void ParameterInput::LoadFromStream(std::istream &is)
//  \brief Load input parameters from a stream

//  Input block names are allocated and stored in a singly linked list of InputBlocks.
//  Within each InputBlock the names, values, and comments of each parameter are allocated
//  and stored in a singly linked list of InputLines.

void ParameterInput::LoadFromStream(std::istream &is) {
  std::string line, block_name, param_name, param_value, param_comment;
  std::size_t first_char, last_char;
  std::stringstream msg;
  InputBlock *pib{};
  int line_num{-1}, blocks_found{0};

  // Buffer multiple lines if a continuation character is present
  std::string multiline_name, multiline_value, multiline_comment;
  // Status in/out of continuation
  bool continuing = false;

  while (is.good()) {
    std::getline(is, line);
    line_num++;
    if (line.find('\t') != std::string::npos) {
      line.erase(std::remove(line.begin(), line.end(), '\t'), line.end());
      // msg << "### FATAL ERROR in function [ParameterInput::LoadFromStream]"
      //     << std::endl << "Tab characters are forbidden in input files";
      // PARTHENON_FAIL(msg);
    }
    if (line.empty()) continue;                               // skip blank line
    first_char = line.find_first_not_of(" ");                 // skip white space
    if (first_char == std::string::npos) continue;            // line is all white space
    if (line.compare(first_char, 1, "#") == 0) continue;      // skip comments
    if (line.compare(first_char, 9, "<par_end>") == 0) break; // stop on <par_end>

    if (line.compare(first_char, 1, "<") == 0) { // a new block
      if (continuing) {
        msg << "### FATAL ERROR in function [ParameterInput::LoadFromStream]" << std::endl
            << "Multiline field ended unexpectedly with new block "
            << "character <.  Look above this line for the error:" << std::endl
            << line << std::endl
            << std::endl;
        PARTHENON_FAIL(msg);
      }
      first_char++;
      last_char = (line.find_first_of(">", first_char));
      block_name.assign(line, first_char, last_char - 1); // extract block name

      if (last_char == std::string::npos) {
        msg << "### FATAL ERROR in function [ParameterInput::LoadFromStream]" << std::endl
            << "Block name '" << block_name << "' in the input stream'"
            << "' not properly ended";
        PARTHENON_FAIL(msg);
      }

      pib = FindOrAddBlock(block_name); // find or add block to singly linked list

      if (pib == nullptr) {
        msg << "### FATAL ERROR in function [ParameterInput::LoadFromStream]" << std::endl
            << "Block name '" << block_name << "' could not be found/added";
        PARTHENON_FAIL(msg);
      }
      blocks_found++;
      continue; // skip to next line if block name was found
    }           // end "a new block was found"

    // if line does not contain a block name or skippable information (comments,
    // whitespace), it must contain a parameter value
    if (blocks_found == 0) {
      msg << "### FATAL ERROR in function [ParameterInput::LoadFromStream]" << std::endl
          << "Input file must specify a block name before the first"
          << " parameter = value line";
      PARTHENON_FAIL(msg);
    }
    // parse line and add name/value/comment strings (if found) to current block name
    bool has_cont_char = ParseLine(pib, line, param_name, param_value, param_comment);
    if (continuing || has_cont_char) {
      // Append line data
      multiline_name += param_name;
      multiline_value += param_value;
      multiline_comment += param_comment;
      // Set new state
      continuing = true;
    }

    if (continuing && !has_cont_char) {
      // Flush line data
      param_name = multiline_name;
      param_value = multiline_value;
      param_comment = multiline_comment;
      multiline_name = "";
      multiline_value = "";
      multiline_comment = "";
<<<<<<< HEAD
=======
      // Set new state
      continuing = false;
>>>>>>> 4f153d48
    }

    if (!continuing) {
      if (param_name != "") {
        AddParameter(pib, param_name, param_value, param_comment);
      }
    }
  }
  return;
}

//----------------------------------------------------------------------------------------
//! \fn  void ParameterInput::LoadFromFile(IOWrapper &input)
//  \brief Read the parameters from an input file or restarting file.
//         Return the position at the end of the header, which is used in restarting

void ParameterInput::LoadFromFile(IOWrapper &input) {
  std::stringstream par, msg;
  constexpr int kBufSize = 4096;
  char buf[kBufSize];
  IOWrapperSizeT header = 0, ret, loc;

  // search <par_end> or EOF.
  do {
    if (Globals::my_rank == 0) // only the master process reads the header from the file
      ret = input.Read(buf, sizeof(char), kBufSize);
#ifdef MPI_PARALLEL
    // then broadcasts it
    PARTHENON_MPI_CHECK(
        MPI_Bcast(&ret, sizeof(IOWrapperSizeT), MPI_BYTE, 0, MPI_COMM_WORLD));
    PARTHENON_MPI_CHECK(MPI_Bcast(buf, ret, MPI_BYTE, 0, MPI_COMM_WORLD));
#endif
    par.write(buf, ret); // add the buffer into the stream
    header += ret;
    std::string sbuf = par.str();    // create string for search
    loc = sbuf.find("<par_end>", 0); // search from the top of the stream
    if (loc != std::string::npos) {  // found <par_end>
      header = loc + 10;             // store the header length
      break;
    }
    if (header > kBufSize * 10) {
      msg << "### FATAL ERROR in function [ParameterInput::LoadFromFile]"
          << "<par_end> is not found in the first 40KBytes." << std::endl
          << "Probably the file is broken or a wrong file is specified" << std::endl;
      PARTHENON_FAIL(msg);
    }
  } while (ret == kBufSize); // till EOF (or par_end is found)

  // Now par contains the parameter inputs + some additional including <par_end>
  // Read the stream and load the parameters
  LoadFromStream(par);
  // Seek the file to the end of the header
  input.Seek(header);

  return;
}

//----------------------------------------------------------------------------------------
//! \fn InputBlock* ParameterInput::FindOrAddBlock(const std::string & name)
//  \brief find or add specified InputBlock.  Returns pointer to block.

InputBlock *ParameterInput::FindOrAddBlock(const std::string &name) {
  InputBlock *pib, *plast;
  plast = pfirst_block;
  pib = pfirst_block;

  // Search singly linked list of InputBlocks to see if name exists, return if found.
  while (pib != nullptr) {
    if (name.compare(pib->block_name) == 0) return pib;
    plast = pib;
    pib = pib->pnext;
  }

  // Create new block in list if not found above
  pib = new InputBlock;
  pib->block_name.assign(name); // store the new block name
  pib->pline = nullptr;         // Terminate the InputLine list
  pib->pnext = nullptr;         // Terminate the InputBlock list

  // if this is the first block in list, save pointer to it in class
  if (pfirst_block == nullptr) {
    pfirst_block = pib;
  } else {
    plast->pnext = pib; // link new node into list
  }

  return pib;
}

//----------------------------------------------------------------------------------------
//! \fn void ParameterInput::ParseLine(InputBlock *pib, std::string line,
//           std::string& name, std::string& value, std::string& comment)
//  \brief parse "name = value # comment" format, return name/value/comment strings.

bool ParameterInput::ParseLine(InputBlock *pib, std::string line, std::string &name,
                               std::string &value, std::string &comment) {
  std::size_t first_char, last_char, equal_char, hash_char, cont_char, len;
  bool continuation = false;

  hash_char = line.find_first_of("#"); // find "#" (optional)
  comment = "";
  if (hash_char != std::string::npos) {
    comment = line.substr(hash_char);
    line.erase(hash_char, std::string::npos);
  }

  first_char = line.find_first_not_of(" "); // find first non-white space
  equal_char = line.find_first_of("=");     // find "=" char

  // copy substring into name, remove white space at end of name
  if (equal_char == std::string::npos) {
    name = "";
    line.erase(0, first_char);
  } else {
    len = equal_char - first_char;
    name.assign(line, first_char, len);
    last_char = name.find_last_not_of(" ");
    name.erase(last_char + 1, std::string::npos);
    line.erase(0, len + 1);
  }

  cont_char = line.find_first_of("&"); // find "&" continuation character
  // copy substring into value, remove white space at start and end
  len = cont_char;
  if (cont_char != std::string::npos) {
    std::string right_of_cont;
    right_of_cont.assign(line, cont_char + 1, std::string::npos);
    first_char = right_of_cont.find_first_not_of(" ");
    if (first_char != std::string::npos) {
      throw std::runtime_error("ERROR: Non-comment characters are not permitted to the "
                               "right of line continuations");
    }
    continuation = true;
  }
  value.assign(line, 0, len);

  first_char = value.find_first_not_of(" ");
  value.erase(0, first_char);

  last_char = value.find_last_not_of(" ");
  value.erase(last_char + 1, std::string::npos);

  return continuation;
}

//----------------------------------------------------------------------------------------
//! \fn void ParameterInput::AddParameter(InputBlock *pb, const std::string & name,
//   std::string value, const std::string & comment)
//  \brief add name/value/comment tuple to the InputLine singly linked list in block *pb.
//  If a parameter with the same name already exists, the value and comment strings
//  are replaced (overwritten).

void ParameterInput::AddParameter(InputBlock *pb, const std::string &name,
                                  const std::string &value, const std::string &comment) {
  InputLine *pl, *plast;
  // Search singly linked list of InputLines to see if name exists.  This also sets *plast
  // to point to the tail node (but not storing a pointer to the tail node in InputBlock)
  pl = pb->pline;
  plast = pb->pline;
  while (pl != nullptr) {
    if (name.compare(pl->param_name) == 0) { // param name already exists
      pl->param_value.assign(value);         // replace existing param value
      pl->param_comment.assign(comment);     // replace exisiting param comment
      if (value.length() > pb->max_len_parvalue) pb->max_len_parvalue = value.length();
      return;
    }
    plast = pl;
    pl = pl->pnext;
  }

  // Create new node in singly linked list if name does not already exist
  pl = new InputLine;
  pl->param_name.assign(name);
  pl->param_value.assign(value);
  pl->param_comment.assign(comment);
  pl->pnext = nullptr;

  // if this is the first parameter in list, save pointer to it in block.
  if (pb->pline == nullptr) {
    pb->pline = pl;
    pb->max_len_parname = name.length();
    pb->max_len_parvalue = value.length();
  } else {
    plast->pnext = pl; // link new node into list
    if (name.length() > pb->max_len_parname) pb->max_len_parname = name.length();
    if (value.length() > pb->max_len_parvalue) pb->max_len_parvalue = value.length();
  }

  return;
}

//----------------------------------------------------------------------------------------
//! void ParameterInput::ModifyFromCmdline(int argc, char *argv[])
//  \brief parse commandline for changes to input parameters
// Note this function is very forgiving (no warnings!) if there is an error in format

void ParameterInput::ModifyFromCmdline(int argc, char *argv[]) {
  std::string input_text, block, name, value;
  std::stringstream msg;
  InputBlock *pb;
  InputLine *pl;

  for (int i = 1; i < argc; i++) {
    input_text = argv[i];
    std::size_t equal_posn = input_text.find_first_of("=");     // first "=" character
    std::size_t slash_posn = input_text.rfind("/", equal_posn); // last "/" before "="

    if (slash_posn > equal_posn) {
      msg << "'/' used as value (rhs of =) when modifying " << input_text << "."
          << " Please update value of change "
          << "logic in ModifyFromCmdline function.";
      PARTHENON_FAIL(msg.str().c_str());
    }

    // skip if either "/" or "=" do not exist in input
    if ((slash_posn == std::string::npos) || (equal_posn == std::string::npos)) continue;

    // extract block/name/value strings
    block = input_text.substr(0, slash_posn);
    name = input_text.substr(slash_posn + 1, (equal_posn - slash_posn - 1));
    value = input_text.substr(equal_posn + 1, std::string::npos);

    // get pointer to node with same block name in singly linked list of InputBlocks
    pb = GetPtrToBlock(block);
    if (pb == nullptr) {
      if (Globals::my_rank == 0) {
        msg << "In function [ParameterInput::ModifyFromCmdline]:" << std::endl
            << "               Block name '" << block
            << "' on command line not found in input/restart file. Block will be added.";
        PARTHENON_WARN(msg);
      }
      pb = FindOrAddBlock(block);
    }

    // get pointer to node with same parameter name in singly linked list of InputLines
    pl = pb->GetPtrToLine(name);
    if (pl == nullptr) {
      if (Globals::my_rank == 0) {
        msg << "In function [ParameterInput::ModifyFromCmdline]:" << std::endl
            << "               Parameter '" << name << "' in block '" << block
            << "' on command line not found in input/restart file. Parameter will be "
               "added.";
        PARTHENON_WARN(msg);
      }
      AddParameter(pb, name, value, " # Added from command line");

    } else {
      pl->param_value.assign(value); // replace existing value
    }

    if (value.length() > pb->max_len_parvalue) pb->max_len_parvalue = value.length();
  }
}

//----------------------------------------------------------------------------------------
//! \fn InputBlock* ParameterInput::GetPtrToBlock(const std::string & name)
//  \brief return pointer to specified InputBlock if it exists

InputBlock *ParameterInput::GetPtrToBlock(const std::string &name) {
  InputBlock *pb;
  for (pb = pfirst_block; pb != nullptr; pb = pb->pnext) {
    if (name.compare(pb->block_name) == 0) return pb;
  }
  return nullptr;
}

//----------------------------------------------------------------------------------------
//! \fn int ParameterInput::DoesParameterExist(const std::string & block, const
//! std::string & name)
//  \brief check whether parameter of given name in given block exists

int ParameterInput::DoesParameterExist(const std::string &block,
                                       const std::string &name) {
  InputLine *pl;
  InputBlock *pb;
  pb = GetPtrToBlock(block);
  if (pb == nullptr) return 0;
  pl = pb->GetPtrToLine(name);
  return (pl == nullptr ? 0 : 1);
}

//----------------------------------------------------------------------------------------
//! \fn int ParameterInput::DoesBlockExist(const std::string & block)
//  \brief check whether block exists

int ParameterInput::DoesBlockExist(const std::string &block) {
  InputBlock *pb = GetPtrToBlock(block);
  if (pb == nullptr) return 0;
  return 1;
}

std::string ParameterInput::GetComment(const std::string &block,
                                       const std::string &name) {
  InputBlock *pb;
  InputLine *pl;
  std::stringstream msg;

  // get pointer to node with same block name in singly linked list of InputBlocks
  pb = GetPtrToBlock(block);
  if (pb == nullptr) {
    msg << "### FATAL ERROR in function [ParameterInput::GetComment]" << std::endl
        << "Block name '" << block << "' not found when trying to set value "
        << "for parameter '" << name << "'";
    PARTHENON_FAIL(msg);
  }

  // get pointer to node with same parameter name in singly linked list of InputLines
  pl = pb->GetPtrToLine(name);
  if (pl == nullptr) {
    msg << "### FATAL ERROR in function [ParameterInput::GetComment]" << std::endl
        << "Parameter name '" << name << "' not found in block '" << block << "'";
    PARTHENON_FAIL(msg);
  }

  std::string val = pl->param_comment;
  return val;
}

//----------------------------------------------------------------------------------------
//! \fn int ParameterInput::GetInteger(const std::string & block, const std::string &
//! name)
//  \brief returns integer value of string stored in block/name

int ParameterInput::GetInteger(const std::string &block, const std::string &name) {
  InputBlock *pb;
  InputLine *pl;
  std::stringstream msg;

  // get pointer to node with same block name in singly linked list of InputBlocks
  pb = GetPtrToBlock(block);
  if (pb == nullptr) {
    msg << "### FATAL ERROR in function [ParameterInput::GetInteger]" << std::endl
        << "Block name '" << block << "' not found when trying to set value "
        << "for parameter '" << name << "'";
    PARTHENON_FAIL(msg);
  }

  // get pointer to node with same parameter name in singly linked list of InputLines
  pl = pb->GetPtrToLine(name);
  if (pl == nullptr) {
    msg << "### FATAL ERROR in function [ParameterInput::GetInteger]" << std::endl
        << "Parameter name '" << name << "' not found in block '" << block << "'";
    PARTHENON_FAIL(msg);
  }

  std::string val = pl->param_value;

  // Convert string to integer and return value
  return stoi(val);
}

//----------------------------------------------------------------------------------------
//! \fn Real ParameterInput::GetReal(const std::string & block, const std::string & name)
//  \brief returns real value of string stored in block/name

Real ParameterInput::GetReal(const std::string &block, const std::string &name) {
  InputBlock *pb;
  InputLine *pl;
  std::stringstream msg;

  // get pointer to node with same block name in singly linked list of InputBlocks
  pb = GetPtrToBlock(block);
  if (pb == nullptr) {
    msg << "### FATAL ERROR in function [ParameterInput::GetReal]" << std::endl
        << "Block name '" << block << "' not found when trying to set value "
        << "for parameter '" << name << "'";
    PARTHENON_FAIL(msg);
  }

  // get pointer to node with same parameter name in singly linked list of InputLines
  pl = pb->GetPtrToLine(name);
  if (pl == nullptr) {
    msg << "### FATAL ERROR in function [ParameterInput::GetReal]" << std::endl
        << "Parameter name '" << name << "' not found in block '" << block << "'";
    PARTHENON_FAIL(msg);
  }

  std::string val = pl->param_value;

  // Convert string to real and return value
  return static_cast<Real>(atof(val.c_str()));
}

//----------------------------------------------------------------------------------------
//! \fn bool ParameterInput::GetBoolean(const std::string & block, const std::string &
//! name)
//  \brief returns boolean value of string stored in block/name

bool ParameterInput::GetBoolean(const std::string &block, const std::string &name) {
  InputBlock *pb;
  InputLine *pl;
  std::stringstream msg;

  // get pointer to node with same block name in singly linked list of InputBlocks
  pb = GetPtrToBlock(block);
  if (pb == nullptr) {
    msg << "### FATAL ERROR in function [ParameterInput::GetBoolean]" << std::endl
        << "Block name '" << block << "' not found when trying to set value "
        << "for parameter '" << name << "'";
    PARTHENON_FAIL(msg);
  }

  // get pointer to node with same parameter name in singly linked list of InputLines
  pl = pb->GetPtrToLine(name);
  if (pl == nullptr) {
    msg << "### FATAL ERROR in function [ParameterInput::GetBoolean]" << std::endl
        << "Parameter name '" << name << "' not found in block '" << block << "'";
    PARTHENON_FAIL(msg);
  }

  std::string val = pl->param_value;
  return stob(val);
}

//----------------------------------------------------------------------------------------
//! \fn std::string ParameterInput::GetString(const std::string & block, const std::string
//! & name)
//  \brief returns string stored in block/name

std::string ParameterInput::GetString(const std::string &block, const std::string &name) {
  InputBlock *pb;
  InputLine *pl;
  std::stringstream msg;

  // get pointer to node with same block name in singly linked list of InputBlocks
  pb = GetPtrToBlock(block);
  if (pb == nullptr) {
    msg << "### FATAL ERROR in function [ParameterInput::GetString]" << std::endl
        << "Block name '" << block << "' not found when trying to set value "
        << "for parameter '" << name << "'";
    PARTHENON_FAIL(msg);
  }

  // get pointer to node with same parameter name in singly linked list of InputLines
  pl = pb->GetPtrToLine(name);
  if (pl == nullptr) {
    msg << "### FATAL ERROR in function [ParameterInput::GetString]" << std::endl
        << "Parameter name '" << name << "' not found in block '" << block << "'";
    PARTHENON_FAIL(msg);
  }

  std::string val = pl->param_value;

  // return value
  return val;
}

std::string ParameterInput::GetString(const std::string &block, const std::string &name,
                                      const std::vector<std::string> &allowed_values) {
  auto val = GetString(block, name);
  CheckAllowedValues_(block, name, val, allowed_values);
  return val;
}

//----------------------------------------------------------------------------------------
//! \fn int ParameterInput::GetOrAddInteger(const std::string & block, const std::string &
//! name,
//    int default_value)
//  \brief returns integer value stored in block/name if it exists, or creates and sets
//  value to def_value if it does not exist

int ParameterInput::GetOrAddInteger(const std::string &block, const std::string &name,
                                    int def_value) {
  InputBlock *pb;
  InputLine *pl;
  std::stringstream ss_value;
  int ret;

  if (DoesParameterExist(block, name)) {
    pb = GetPtrToBlock(block);
    pl = pb->GetPtrToLine(name);
    std::string val = pl->param_value;
    ret = stoi(val);
  } else {
    pb = FindOrAddBlock(block);
    ss_value << def_value;
    AddParameter(pb, name, ss_value.str(), "# Default value added at run time");
    ret = def_value;
  }
  return ret;
}

//----------------------------------------------------------------------------------------
//! \fn Real ParameterInput::GetOrAddReal(const std::string & block, const std::string &
//! name,
//    Real def_value)
//  \brief returns real value stored in block/name if it exists, or creates and sets
//  value to def_value if it does not exist

Real ParameterInput::GetOrAddReal(const std::string &block, const std::string &name,
                                  Real def_value) {
  InputBlock *pb;
  InputLine *pl;
  std::stringstream ss_value;
  Real ret;

  if (DoesParameterExist(block, name)) {
    pb = GetPtrToBlock(block);
    pl = pb->GetPtrToLine(name);
    std::string val = pl->param_value;
    ret = static_cast<Real>(atof(val.c_str()));
  } else {
    pb = FindOrAddBlock(block);
    static_assert(sizeof(Real) <= sizeof(double), "Real is greater than double!");
    ss_value.precision(std::numeric_limits<double>::max_digits10);
    ss_value << def_value;
    AddParameter(pb, name, ss_value.str(), "# Default value added at run time");
    ret = def_value;
  }
  return ret;
}

//----------------------------------------------------------------------------------------
//! \fn bool ParameterInput::GetOrAddBoolean(const std::string & block, const std::string
//! & name,
//    bool def_value)
//  \brief returns boolean value stored in block/name if it exists, or creates and sets
//  value to def_value if it does not exist

bool ParameterInput::GetOrAddBoolean(const std::string &block, const std::string &name,
                                     bool def_value) {
  InputBlock *pb;
  InputLine *pl;
  std::stringstream ss_value;
  bool ret;

  if (DoesParameterExist(block, name)) {
    pb = GetPtrToBlock(block);
    pl = pb->GetPtrToLine(name);
    std::string val = pl->param_value;
    if (val.compare(0, 1, "0") == 0 || val.compare(0, 1, "1") == 0) {
      ret = static_cast<bool>(stoi(val));
    } else {
      std::transform(val.begin(), val.end(), val.begin(), ::tolower);
      std::istringstream is(val);
      is >> std::boolalpha >> ret;
    }
  } else {
    pb = FindOrAddBlock(block);
    ss_value << def_value;
    AddParameter(pb, name, ss_value.str(), "# Default value added at run time");
    ret = def_value;
  }
  return ret;
}

//----------------------------------------------------------------------------------------
//! \fn std::string ParameterInput::GetOrAddString(const std::string & block, const
//! std::string & name,
//                                                 const std::string & def_value)
//  \brief returns string value stored in block/name if it exists, or creates and sets
//  value to def_value if it does not exist

std::string ParameterInput::GetOrAddString(const std::string &block,
                                           const std::string &name,
                                           const std::string &def_value) {
  InputBlock *pb;
  InputLine *pl;
  std::stringstream ss_value;
  std::string ret;

  if (DoesParameterExist(block, name)) {
    pb = GetPtrToBlock(block);
    pl = pb->GetPtrToLine(name);
    ret = pl->param_value;
  } else {
    pb = FindOrAddBlock(block);
    AddParameter(pb, name, def_value, "# Default value added at run time");
    ret = def_value;
  }
  return ret;
}
std::string
ParameterInput::GetOrAddString(const std::string &block, const std::string &name,
                               const std::string &def_value,
                               const std::vector<std::string> &allowed_values) {
  auto val = GetOrAddString(block, name, def_value);
  CheckAllowedValues_(block, name, val, allowed_values);
  return val;
}

//----------------------------------------------------------------------------------------
//! \fn int ParameterInput::SetInteger(const std::string & block, const std::string &
//! name, int value)
//  \brief updates an integer parameter; creates it if it does not exist

int ParameterInput::SetInteger(const std::string &block, const std::string &name,
                               int value) {
  InputBlock *pb;
  std::stringstream ss_value;

  pb = FindOrAddBlock(block);
  ss_value << value;
  AddParameter(pb, name, ss_value.str(), "# Updated during run time");
  return value;
}

//----------------------------------------------------------------------------------------
//! \fn Real ParameterInput::SetReal(const std::string & block, const std::string &
//! name, Real value)
//  \brief updates a real parameter with full precision; creates it if it does not exist

Real ParameterInput::SetReal(const std::string &block, const std::string &name,
                             Real value) {
  InputBlock *pb;
  std::stringstream ss_value;

  pb = FindOrAddBlock(block);
  static_assert(sizeof(Real) <= sizeof(double), "Real is greater than double!");
  ss_value.precision(std::numeric_limits<double>::max_digits10);
  ss_value << value;
  AddParameter(pb, name, ss_value.str(), "# Updated during run time");
  return value;
}

//----------------------------------------------------------------------------------------
//! \fn bool ParameterInput::SetBoolean(const std::string & block, const std::string &
//! name, bool value)
//  \brief updates a boolean parameter; creates it if it does not exist

bool ParameterInput::SetBoolean(const std::string &block, const std::string &name,
                                bool value) {
  InputBlock *pb;
  std::stringstream ss_value;

  pb = FindOrAddBlock(block);
  ss_value << value;
  AddParameter(pb, name, ss_value.str(), "# Updated during run time");
  return value;
}

//----------------------------------------------------------------------------------------
//! \fn std::string ParameterInput::SetString(const std::string & block, const std::string
//! & name,
//                                            std::string  value)
//  \brief updates a string parameter; creates it if it does not exist

std::string ParameterInput::SetString(const std::string &block, const std::string &name,
                                      const std::string &value) {
  InputBlock *pb;

  pb = FindOrAddBlock(block);
  AddParameter(pb, name, value, "# Updated during run time");
  return value;
}

//----------------------------------------------------------------------------------------
//! \fn void ParameterInput::RollbackNextTime()
//  \brief rollback next_time by dt for each output block

void ParameterInput::RollbackNextTime() {
  InputBlock *pb = pfirst_block;
  InputLine *pl;
  std::stringstream msg;
  Real next_time;

  while (pb != nullptr) {
    if (pb->block_name.compare(0, 16, "parthenon/output") == 0) {
      pl = pb->GetPtrToLine("next_time");
      if (pl == nullptr) {
        msg << "### FATAL ERROR in function [ParameterInput::RollbackNextTime]"
            << std::endl
            << "Parameter name 'next_time' not found in block '" << pb->block_name << "'";
        PARTHENON_FAIL(msg);
      }
      next_time = static_cast<Real>(atof(pl->param_value.c_str()));
      pl = pb->GetPtrToLine("dt");
      if (pl == nullptr) {
        msg << "### FATAL ERROR in function [ParameterInput::RollbackNextTime]"
            << std::endl
            << "Parameter name 'dt' not found in block '" << pb->block_name << "'";
        PARTHENON_FAIL(msg);
      }
      next_time -= static_cast<Real>(atof(pl->param_value.c_str()));
      msg << next_time;
      // AddParameter(pb, "next_time", msg.str().c_str(), "# Updated during run time");
      SetReal(pb->block_name, "next_time", next_time);
    }
    pb = pb->pnext;
  }
}

//----------------------------------------------------------------------------------------
//! \fn void ParameterInput::ForwardNextTime()
//  \brief add dt to next_time until next_time >  mesh_time - dt for each output block

void ParameterInput::ForwardNextTime(Real mesh_time) {
  InputBlock *pb = pfirst_block;
  InputLine *pl;
  Real next_time;
  Real dt0, dt;
  bool fresh = false;

  while (pb != nullptr) {
    if (pb->block_name.compare(0, 16, "parthenon/output") == 0) {
      std::stringstream msg;
      pl = pb->GetPtrToLine("next_time");
      if (pl == nullptr) {
        next_time = mesh_time;
        // This is a freshly added output
        fresh = true;
      } else {
        next_time = static_cast<Real>(atof(pl->param_value.c_str()));
      }
      pl = pb->GetPtrToLine("dt");
      if (pl == nullptr) {
        msg << "### FATAL ERROR in function [ParameterInput::ForwardNextTime]"
            << std::endl
            << "Parameter name 'dt' not found in block '" << pb->block_name << "'";
        PARTHENON_FAIL(msg);
      }
      dt0 = static_cast<Real>(atof(pl->param_value.c_str()));
      dt = dt0 * static_cast<int>((mesh_time - next_time) / dt0) + dt0;
      if (dt > 0) {
        next_time += dt;
        // If the user has added a new/fresh output round to multiple of dt0,
        // and make sure that mesh_time - dt0 < next_time < mesh_time,
        // to ensure immediate writing
        if (fresh) next_time -= std::fmod(next_time, dt0) + dt0;
      }
      msg << next_time;
      AddParameter(pb, "next_time", msg.str(), "# Updated during run time");
    }
    pb = pb->pnext;
  }
}

void ParameterInput::CheckRequired(const std::string &block, const std::string &name) {
  bool missing = true;
  if (DoesParameterExist(block, name)) {
    missing = (GetComment(block, name) == "# Default value added at run time");
  }
  if (missing) {
    std::stringstream ss;
    ss << std::endl
       << "### ERROR in CheckRequired:" << std::endl
       << "Parameter file missing required field <" << block << ">/" << name << std::endl
       << std::endl;
    throw std::runtime_error(ss.str());
  }
}

void ParameterInput::CheckDesired(const std::string &block, const std::string &name) {
  bool missing = true;
  bool defaulted = false;
  if (DoesParameterExist(block, name)) {
    missing = false;
    defaulted = (GetComment(block, name) == "# Default value added at run time");
  }
  if (missing) {
    std::cout << std::endl
              << "### WARNING in CheckDesired:" << std::endl
              << "Parameter file missing desired field <" << block << ">/" << name
              << std::endl;
  }
  if (defaulted) {
    std::cout << std::endl
              << "Defaulting to <" << block << ">/" << name << " = "
              << GetString(block, name) << std::endl;
  }
}

//----------------------------------------------------------------------------------------
//! \fn void ParameterInput::ParameterDump(std::ostream& os)
//  \brief output entire InputBlock/InputLine hierarchy to specified stream

void ParameterInput::ParameterDump(std::ostream &os) {
  InputBlock *pb;
  InputLine *pl;
  std::string param_name, param_value;
  std::size_t len;

  os << "#------------------------- PAR_DUMP -------------------------" << std::endl;

  for (pb = pfirst_block; pb != nullptr; pb = pb->pnext) { // loop over InputBlocks
    os << "<" << pb->block_name << ">" << std::endl;       // write block name
    for (pl = pb->pline; pl != nullptr; pl = pl->pnext) {  // loop over InputLines
      param_name.assign(pl->param_name);
      param_value.assign(pl->param_value);

      len = pb->max_len_parname - param_name.length() + 1;
      param_name.append(len, ' '); // pad name to align vertically
      len = pb->max_len_parvalue - param_value.length() + 1;
      param_value.append(len, ' '); // pad value to align vertically

      os << param_name << "= " << param_value << pl->param_comment << std::endl;
    }
  }

  os << "#------------------------- PAR_DUMP -------------------------" << std::endl;
  os << "<par_end>" << std::endl; // finish with par-end (useful in restart files)
}

//----------------------------------------------------------------------------------------
//! \fn InputLine* InputBlock::GetPtrToLine(std::string name)
//  \brief return pointer to InputLine containing specified parameter if it exists

InputLine *InputBlock::GetPtrToLine(std::string name) {
  for (InputLine *pl = pline; pl != nullptr; pl = pl->pnext) {
    if (name.compare(pl->param_name) == 0) return pl;
  }
  return nullptr;
}

} // namespace parthenon<|MERGE_RESOLUTION|>--- conflicted
+++ resolved
@@ -195,11 +195,8 @@
       multiline_name = "";
       multiline_value = "";
       multiline_comment = "";
-<<<<<<< HEAD
-=======
       // Set new state
       continuing = false;
->>>>>>> 4f153d48
     }
 
     if (!continuing) {
