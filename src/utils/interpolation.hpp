--- conflicted
+++ resolved
@@ -6,11 +6,7 @@
 // Interpolation copied/refactored from
 // https://github.com/lanl/phoebus and https://github.com/lanl/spiner
 //========================================================================================
-<<<<<<< HEAD
-// (C) (or copyright) 2022-2024. Triad National Security, LLC. All rights reserved.
-=======
 // (C) (or copyright) 2024. Triad National Security, LLC. All rights reserved.
->>>>>>> 22b51594
 //
 // This program was produced under U.S. Government contract 89233218CNA000001 for Los
 // Alamos National Laboratory (LANL), which is operated by Triad National Security, LLC
