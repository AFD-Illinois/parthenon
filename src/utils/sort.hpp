--- conflicted
+++ resolved
@@ -34,12 +34,9 @@
 // Returns the upper bound (or the array size if value has not been found)
 // Could/Should be replaced with a Kokkos std version once available (currently schedule
 // for 4.2 release).
-<<<<<<< HEAD
-=======
 // Note, the API follows the std::upper_bound with the difference of taking an
 // array/view as input rather than first and last Iterators, and returning an index
 // rather than an Iterator.
->>>>>>> e23cf99d
 template <class T>
 KOKKOS_INLINE_FUNCTION int upper_bound(const T &arr, Real val) {
   int l = 0;
